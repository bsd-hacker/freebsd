# $FreeBSD$
#
# Please see the file src/etc/mtree/README before making changes to this file.
#

/set type=dir uname=root gname=wheel mode=0755
.
    bin
    ..
    games
    ..
    include
    ..
    lib
        aout
        ..
        compat
            aout
            ..
        ..
        dtrace
        ..
        engines
        ..
<<<<<<< HEAD
	i18n
	..
    ..
    lib32
	dtrace
	..
	i18n
	..
=======
        i18n
        ..
        private
        ..
    ..
    lib32
        dtrace
        ..
        i18n
        ..
        private
        ..
>>>>>>> e2af9768
    ..
    libdata
        gcc
        ..
        ldscripts
        ..
        lint
        ..
        pkgconfig
        ..
    ..
    libexec
<<<<<<< HEAD
	bsdinstall
	..
=======
        bsdconfig
            020.docsinstall
                include
                ..
            ..
            030.packages
                include
                ..
            ..
            040.password
                include
                ..
            ..
            050.diskmgmt
                include
                ..
            ..
            070.usermgmt
                include
                ..
            ..
            080.console
                include
                ..
            ..
            090.timezone
                include
                ..
            ..
            110.mouse
                include
                ..
            ..
            120.networking
                include
                ..
            ..
            130.security
                include
                ..
            ..
            140.startup
                include
                ..
            ..
            150.ttys
                include
                ..
            ..
            dot
                include
                ..
            ..
            include
            ..
        ..
        bsdinstall
        ..
>>>>>>> e2af9768
        lpr
            ru
            ..
        ..
        sendmail
        ..
        sm.bin
        ..
    ..
    local
    ..
    obj             nochange
    ..
    sbin
    ..
    share
        atf
        ..
        bsdconfig
            media
            ..
            networking
            ..
            packages
            ..
            password
            ..
            startup
            ..
            timezone
            ..
            usermgmt
            ..
        ..
        calendar
            de_AT.ISO_8859-15
            ..
            de_DE.ISO8859-1
            ..
            fr_FR.ISO8859-1
            ..
            hr_HR.ISO8859-2
            ..
            hu_HU.ISO8859-2
            ..
            pt_BR.ISO8859-1
            ..
            pt_BR.UTF-8
            ..
            ru_RU.KOI8-R
            ..
            ru_RU.UTF-8
            ..
            uk_UA.KOI8-U
            ..
        ..
        dict
        ..
        doc
            IPv6
            ..
            atf
            ..
            atm
            ..
            legal
                intel_ipw
                ..
                intel_iwi
                ..
                intel_wpi
                ..
            ..
            llvm
                clang
                ..
            ..
            ncurses
            ..
            ntp
            ..
            papers
            ..
            psd
                01.cacm
                ..
                02.implement
                ..
                03.iosys
                ..
                04.uprog
                ..
                05.sysman
                ..
                06.Clang
                ..
                12.make
                ..
                13.rcs
                ..
                15.yacc
                ..
                16.lex
                ..
                17.m4
                ..
                18.gprof
                ..
                20.ipctut
                ..
                21.ipc
                ..
                22.rpcgen
                ..
                23.rpc
                ..
                24.xdr
                ..
                25.xdrrfc
                ..
                26.rpcrfc
                ..
                27.nfsrfc
                ..
            ..
            smm
                01.setup
                ..
                02.config
                ..
                03.fsck
                ..
                04.quotas
                ..
                05.fastfs
                ..
                06.nfs
                ..
                07.lpd
                ..
                08.sendmailop
                ..
                11.timedop
                ..
                12.timed
                ..
                18.net
                ..
            ..
            usd
                04.csh
                ..
                05.dc
                ..
                06.bc
                ..
                07.mail
                ..
                10.exref
                ..
                11.edit
                ..
                12.vi
                ..
                13.viref
                ..
                18.msdiffs
                ..
                19.memacros
                ..
                20.meref
                ..
                21.troff
                ..
                22.trofftut
                ..
            ..
        ..
        dtrace
            toolkit
            ..
        ..  
        examples
            BSD_daemon
            ..
            FreeBSD_version
            ..
            IPv6
            ..
<<<<<<< HEAD
            atf
=======
            bhyve
>>>>>>> e2af9768
            ..
            bootforth
            ..
            bsdconfig
            ..
            csh
            ..
            cvsup
            ..
            diskless
            ..
            drivers
            ..
            etc
                defaults
                ..
            ..
            find_interface
            ..
            hast
            ..
            hostapd
            ..
            ibcs2
            ..
            indent
            ..
            ipfilter
            ..
            ipfw
            ..
            jails
            ..
            kld
                cdev
                    module
                    ..
                    test
                    ..
                ..
                dyn_sysctl
                ..
                firmware
                    fwconsumer
                    ..
                    fwimage
                    ..
                ..
                khelp
                ..
                syscall
                    module
                    ..
                    test
                    ..
                ..
            ..
            libusb20
            ..
            libvgl
            ..
            mdoc
            ..
            netgraph
            ..
            pc-sysinstall
            ..
            perfmon
            ..
            pf
            ..
            ppi
            ..
            ppp
            ..
            printing
            ..
            scsi_target
            ..
            ses
                getencstat
                ..
                sesd
                ..
                setencstat
                ..
                setobjstat
                ..
                srcs
                ..
            ..
            smbfs
                print
                ..
            ..
            sunrpc
                dir
                ..
                msg
                ..
                sort
                ..
            ..
            tcsh
            ..
        ..
        games
            fortune
            ..
        ..
        info
	..
	i18n
	    csmapper
		APPLE
		..
		AST
		..
		BIG5
		..
		CNS
		..
		CP
		..
		EBCDIC
		..
		GB
		..
		GEORGIAN
		..
		ISO-8859
		..
		ISO646
		..
		JIS
		..
		KAZAKH
		..
		KOI
		..
		KS
		..
		MISC
		..
		TCVN
		..
	    ..
	    esdb
		APPLE
		..
		AST
		..
		BIG5
		..
		CP
		..
		DEC
		..
		EBCDIC
		..
		EUC
		..
		GB
		..
		GEORGIAN
		..
		ISO-2022
		..
		ISO-8859
		..
		ISO646
		..
		KAZAKH
		..
		KOI
		..
		MISC
		..
		TCVN
		..
		UTF
		..
	    ..
        ..
        keys
            pkg
                revoked
                ..
                trusted
                ..
            ..
        ..
        locale
            UTF-8
            ..
            af_ZA.ISO8859-1
            ..
            af_ZA.ISO8859-15
            ..
            af_ZA.UTF-8
            ..
            am_ET.UTF-8
            ..
            be_BY.CP1131
            ..
            be_BY.CP1251
            ..
            be_BY.ISO8859-5
            ..
            be_BY.UTF-8
            ..
            bg_BG.CP1251
            ..
            bg_BG.UTF-8
            ..
            ca_AD.ISO8859-1
            ..
            ca_ES.ISO8859-1
            ..
            ca_FR.ISO8859-1
            ..
            ca_IT.ISO8859-1
            ..
            ca_AD.ISO8859-15
            ..
            ca_ES.ISO8859-15
            ..
            ca_FR.ISO8859-15
            ..
            ca_IT.ISO8859-15
            ..
            ca_AD.UTF-8
            ..
            ca_ES.UTF-8
            ..
            ca_FR.UTF-8
            ..
            ca_IT.UTF-8
            ..
            cs_CZ.ISO8859-2
            ..
            cs_CZ.UTF-8
            ..
            da_DK.ISO8859-1
            ..
            da_DK.ISO8859-15
            ..
            da_DK.UTF-8
            ..
            de_AT.ISO8859-1
            ..
            de_AT.ISO8859-15
            ..
            de_AT.UTF-8
            ..
            de_CH.ISO8859-1
            ..
            de_CH.ISO8859-15
            ..
            de_CH.UTF-8
            ..
            de_DE.ISO8859-1
            ..
            de_DE.ISO8859-15
            ..
            de_DE.UTF-8
            ..
            el_GR.ISO8859-7
            ..
            el_GR.UTF-8
            ..
            en_AU.ISO8859-1
            ..
            en_AU.ISO8859-15
            ..
            en_AU.US-ASCII
            ..
            en_AU.UTF-8
            ..
            en_CA.ISO8859-1
            ..
            en_CA.ISO8859-15
            ..
            en_CA.US-ASCII
            ..
            en_CA.UTF-8
            ..
            en_GB.ISO8859-1
            ..
            en_GB.ISO8859-15
            ..
            en_GB.US-ASCII
            ..
            en_GB.UTF-8
            ..
            en_IE.UTF-8
            ..
            en_NZ.ISO8859-1
            ..
            en_NZ.ISO8859-15
            ..
            en_NZ.US-ASCII
            ..
            en_NZ.UTF-8
            ..
            en_US.ISO8859-1
            ..
            en_US.ISO8859-15
            ..
            en_US.US-ASCII
            ..
            en_US.UTF-8
            ..
            es_ES.ISO8859-1
            ..
            es_ES.ISO8859-15
            ..
            es_ES.UTF-8
            ..
            et_EE.ISO8859-15
            ..
            et_EE.UTF-8
            ..
            eu_ES.ISO8859-1
            ..
            eu_ES.ISO8859-15
            ..
            eu_ES.UTF-8
            ..
            fi_FI.ISO8859-1
            ..
            fi_FI.ISO8859-15
            ..
            fi_FI.UTF-8
            ..
            fr_BE.ISO8859-1
            ..
            fr_BE.ISO8859-15
            ..
            fr_BE.UTF-8
            ..
            fr_CA.ISO8859-1
            ..
            fr_CA.ISO8859-15
            ..
            fr_CA.UTF-8
            ..
            fr_CH.ISO8859-1
            ..
            fr_CH.ISO8859-15
            ..
            fr_CH.UTF-8
            ..
            fr_FR.ISO8859-1
            ..
            fr_FR.ISO8859-15
            ..
            fr_FR.UTF-8
            ..
            he_IL.UTF-8
            ..
            hi_IN.ISCII-DEV
            ..
            hr_HR.ISO8859-2
            ..
            hr_HR.UTF-8
            ..
            hu_HU.ISO8859-2
            ..
            hu_HU.UTF-8
            ..
            hy_AM.ARMSCII-8
            ..
            hy_AM.UTF-8
            ..
            is_IS.ISO8859-1
            ..
            is_IS.ISO8859-15
            ..
            is_IS.UTF-8
            ..
            it_CH.ISO8859-1
            ..
            it_CH.ISO8859-15
            ..
            it_CH.UTF-8
            ..
            it_IT.ISO8859-1
            ..
            it_IT.ISO8859-15
            ..
            it_IT.UTF-8
            ..
            ja_JP.SJIS
            ..
            ja_JP.UTF-8
            ..
            ja_JP.eucJP
            ..
            kk_KZ.PT154
            ..
            kk_KZ.UTF-8
            ..
            ko_KR.CP949
            ..
            ko_KR.UTF-8
            ..
            ko_KR.eucKR
            ..
            la_LN.ISO8859-1
            ..
            la_LN.ISO8859-13
            ..
            la_LN.ISO8859-15
            ..
            la_LN.ISO8859-2
            ..
            la_LN.ISO8859-4
            ..
            la_LN.US-ASCII
            ..
            lt_LT.ISO8859-13
            ..
            lt_LT.ISO8859-4
            ..
            lt_LT.UTF-8
            ..
            lv_LV.ISO8859-13
            ..
            lv_LV.UTF-8
            ..
            mn_MN.UTF-8
            ..
            nb_NO.ISO8859-1
            ..
            nb_NO.ISO8859-15
            ..
            nb_NO.UTF-8
            ..
            nl_BE.ISO8859-1
            ..
            nl_BE.ISO8859-15
            ..
            nl_BE.UTF-8
            ..
            nl_NL.ISO8859-1
            ..
            nl_NL.ISO8859-15
            ..
            nl_NL.UTF-8
            ..
            nn_NO.ISO8859-1
            ..
            nn_NO.ISO8859-15
            ..
            nn_NO.UTF-8
            ..
            no_NO.ISO8859-1
            ..
            no_NO.ISO8859-15
            ..
            no_NO.UTF-8
            ..
            pl_PL.ISO8859-2
            ..
            pl_PL.UTF-8
            ..
            pt_BR.ISO8859-1
            ..
            pt_BR.UTF-8
            ..
            pt_PT.ISO8859-1
            ..
            pt_PT.ISO8859-15
            ..
            pt_PT.UTF-8
            ..
            ro_RO.ISO8859-2
            ..
            ro_RO.UTF-8
            ..
            ru_RU.CP1251
            ..
            ru_RU.CP866
            ..
            ru_RU.ISO8859-5
            ..
            ru_RU.KOI8-R
            ..
            ru_RU.UTF-8
            ..
            sk_SK.ISO8859-2
            ..
            sk_SK.UTF-8
            ..
            sl_SI.ISO8859-2
            ..
            sl_SI.UTF-8
            ..
            sr_YU.ISO8859-2
            ..
            sr_YU.ISO8859-5
            ..
            sr_YU.UTF-8
            ..
            sv_SE.ISO8859-1
            ..
            sv_SE.ISO8859-15
            ..
            sv_SE.UTF-8
            ..
            tr_TR.ISO8859-9
            ..
            tr_TR.UTF-8
            ..
            uk_UA.CP1251
            ..
            uk_UA.ISO8859-5
            ..
            uk_UA.KOI8-U
            ..
            uk_UA.UTF-8
            ..
            zh_CN.GB18030
            ..
            zh_CN.GB2312
            ..
            zh_CN.GBK
            ..
            zh_CN.UTF-8
            ..
            zh_CN.eucCN
            ..
            zh_HK.Big5HKSCS
            ..
            zh_HK.UTF-8
            ..
            zh_TW.Big5
            ..
            zh_TW.UTF-8
            ..
        ..
        man
/set uname=man
            cat1
            ..
            cat2
            ..
            cat3
            ..
            cat4
                amd64
                ..
                arm
                ..
                i386
                ..
                powerpc
                ..
                sparc64
                ..
            ..
            cat5
            ..
            cat6
            ..
            cat7
            ..
            cat8
                amd64
                ..
                i386
                ..
                powerpc
                ..
                sparc64
                ..
            ..
            cat9
            ..
            en.ISO8859-1    uname=root
                cat1
                ..
                cat2
                ..
                cat3
                ..
                cat4
                    amd64
                    ..
                    arm
                    ..
                    i386
                    ..
                    powerpc
                    ..
                    sparc64
                    ..
                ..
                cat5
                ..
                cat6
                ..
                cat7
                ..
                cat8
                    amd64
                    ..
                    i386
                    ..
                    powerpc
                    ..
                    sparc64
                    ..
                ..
                cat9
                ..
            ..
            en.UTF-8        uname=root
                cat1
                ..
                cat2
                ..
                cat3
                ..
                cat4
                    amd64
                    ..
                    arm
                    ..
                    i386
                    ..
                    powerpc
                    ..
                    sparc64
                    ..
                ..
                cat5
                ..
                cat6
                ..
                cat7
                ..
                cat8
                    amd64
                    ..
                    i386
                    ..
                    powerpc
                    ..
                    sparc64
                    ..
                ..
                cat9
                ..
            ..
            ja              uname=root
                cat1
                ..
                cat2
                ..
                cat3
                ..
                cat4
                ..
                cat5
                ..
                cat6
                ..
                cat7
                ..
                cat8
                ..
                cat9
                ..
/set uname=root
                man1
                ..
                man2
                ..
                man3
                ..
                man4
                ..
                man5
                ..
                man6
                ..
                man7
                ..
                man8
                ..
                man9
                ..
            ..
            man1
            ..
            man2
            ..
            man3
            ..
            man4
                amd64
                ..
                arm
                ..
                i386
                ..
                powerpc
                ..
                sparc64
                ..
            ..
            man5
            ..
            man6
            ..
            man7
            ..
            man8
                amd64
                ..
                i386
                ..
                powerpc
                ..
                sparc64
                ..
            ..
            man9
            ..
        ..
        mdocml
        ..
        misc
            fonts
            ..
        ..
        mk
        ..
        nls
            C
            ..
            af_ZA.ISO8859-1
            ..
            af_ZA.ISO8859-15
            ..
            af_ZA.UTF-8
            ..
            am_ET.UTF-8
            ..
            be_BY.CP1131
            ..
            be_BY.CP1251
            ..
            be_BY.ISO8859-5
            ..
            be_BY.UTF-8
            ..
            bg_BG.CP1251
            ..
            bg_BG.UTF-8
            ..
            ca_ES.ISO8859-1
            ..
            ca_ES.ISO8859-15
            ..
            ca_ES.UTF-8
            ..
            cs_CZ.ISO8859-2
            ..
            cs_CZ.UTF-8
            ..
            da_DK.ISO8859-1
            ..
            da_DK.ISO8859-15
            ..
            da_DK.UTF-8
            ..
            de_AT.ISO8859-1
            ..
            de_AT.ISO8859-15
            ..
            de_AT.UTF-8
            ..
            de_CH.ISO8859-1
            ..
            de_CH.ISO8859-15
            ..
            de_CH.UTF-8
            ..
            de_DE.ISO8859-1
            ..
            de_DE.ISO8859-15
            ..
            de_DE.UTF-8
            ..
            el_GR.ISO8859-7
            ..
            el_GR.UTF-8
            ..
            en_AU.ISO8859-1
            ..
            en_AU.ISO8859-15
            ..
            en_AU.US-ASCII
            ..
            en_AU.UTF-8
            ..
            en_CA.ISO8859-1
            ..
            en_CA.ISO8859-15
            ..
            en_CA.US-ASCII
            ..
            en_CA.UTF-8
            ..
            en_GB.ISO8859-1
            ..
            en_GB.ISO8859-15
            ..
            en_GB.US-ASCII
            ..
            en_GB.UTF-8
            ..
            en_IE.UTF-8
            ..
            en_NZ.ISO8859-1
            ..
            en_NZ.ISO8859-15
            ..
            en_NZ.US-ASCII
            ..
            en_NZ.UTF-8
            ..
            en_US.ISO8859-1
            ..
            en_US.ISO8859-15
            ..
            en_US.UTF-8
            ..
            es_ES.ISO8859-1
            ..
            es_ES.ISO8859-15
            ..
            es_ES.UTF-8
            ..
            et_EE.ISO8859-15
            ..
            et_EE.UTF-8
            ..
            fi_FI.ISO8859-1
            ..
            fi_FI.ISO8859-15
            ..
            fi_FI.UTF-8
            ..
            fr_BE.ISO8859-1
            ..
            fr_BE.ISO8859-15
            ..
            fr_BE.UTF-8
            ..
            fr_CA.ISO8859-1
            ..
            fr_CA.ISO8859-15
            ..
            fr_CA.UTF-8
            ..
            fr_CH.ISO8859-1
            ..
            fr_CH.ISO8859-15
            ..
            fr_CH.UTF-8
            ..
            fr_FR.ISO8859-1
            ..
            fr_FR.ISO8859-15
            ..
            fr_FR.UTF-8
            ..
            gl_ES.ISO8859-1
            ..
            he_IL.UTF-8
            ..
            hi_IN.ISCII-DEV
            ..
            hr_HR.ISO8859-2
            ..
            hr_HR.UTF-8
            ..
            hu_HU.ISO8859-2
            ..
            hu_HU.UTF-8
            ..
            hy_AM.ARMSCII-8
            ..
            hy_AM.UTF-8
            ..
            is_IS.ISO8859-1
            ..
            is_IS.ISO8859-15
            ..
            is_IS.UTF-8
            ..
            it_CH.ISO8859-1
            ..
            it_CH.ISO8859-15
            ..
            it_CH.UTF-8
            ..
            it_IT.ISO8859-1
            ..
            it_IT.ISO8859-15
            ..
            it_IT.UTF-8
            ..
            ja_JP.SJIS
            ..
            ja_JP.UTF-8
            ..
            ja_JP.eucJP
            ..
            kk_KZ.PT154
            ..
            kk_KZ.UTF-8
            ..
            ko_KR.CP949
            ..
            ko_KR.UTF-8
            ..
            ko_KR.eucKR
            ..
            la_LN.ISO8859-1
            ..
            la_LN.ISO8859-13
            ..
            la_LN.ISO8859-15
            ..
            la_LN.ISO8859-2
            ..
            la_LN.ISO8859-4
            ..
            la_LN.US-ASCII
            ..
            lt_LT.ISO8859-13
            ..
            lt_LT.ISO8859-4
            ..
            lt_LT.UTF-8
            ..
            lv_LV.ISO8859-13
            ..
            lv_LV.UTF-8
            ..
            mn_MN.UTF-8
            ..
            nl_BE.ISO8859-1
            ..
            nl_BE.ISO8859-15
            ..
            nl_BE.UTF-8
            ..
            nl_NL.ISO8859-1
            ..
            nl_NL.ISO8859-15
            ..
            nl_NL.UTF-8
            ..
            no_NO.ISO8859-1
            ..
            no_NO.ISO8859-15
            ..
            no_NO.UTF-8
            ..
            pl_PL.ISO8859-2
            ..
            pl_PL.UTF-8
            ..
            pt_BR.ISO8859-1
            ..
            pt_BR.UTF-8
            ..
            pt_PT.ISO8859-1
            ..
            pt_PT.ISO8859-15
            ..
            pt_PT.UTF-8
            ..
            ro_RO.ISO8859-2
            ..
            ro_RO.UTF-8
            ..
            ru_RU.CP1251
            ..
            ru_RU.CP866
            ..
            ru_RU.ISO8859-5
            ..
            ru_RU.KOI8-R
            ..
            ru_RU.UTF-8
            ..
            sk_SK.ISO8859-2
            ..
            sk_SK.UTF-8
            ..
            sl_SI.ISO8859-2
            ..
            sl_SI.UTF-8
            ..
            sr_YU.ISO8859-2
            ..
            sr_YU.ISO8859-5
            ..
            sr_YU.UTF-8
            ..
            sv_SE.ISO8859-1
            ..
            sv_SE.ISO8859-15
            ..
            sv_SE.UTF-8
            ..
            tr_TR.ISO8859-9
            ..
            tr_TR.UTF-8
            ..
            uk_UA.ISO8859-5
            ..
            uk_UA.KOI8-U
            ..
            uk_UA.UTF-8
            ..
            zh_CN.GB18030
            ..
            zh_CN.GB2312
            ..
            zh_CN.GBK
            ..
            zh_CN.UTF-8
            ..
            zh_CN.eucCN
            ..
            zh_HK.Big5HKSCS
            ..
            zh_HK.UTF-8
            ..
            zh_TW.Big5
            ..
            zh_TW.UTF-8
            ..
        ..
        openssl
            man
/set uname=man
                cat1
                ..
                cat3
                ..
                en.ISO8859-1    uname=root
                    cat1
                    ..
                    cat3
                    ..
                ..
/set uname=root
                man1
                ..
                man3
                ..
            ..
        ..
        pc-sysinstall
            backend
            ..
            backend-partmanager
            ..
            backend-query
            ..
            conf
                license
                ..
            ..
            doc
            ..
        ..
        security
        ..
        sendmail
        ..
        skel
        ..
        snmp
            defs
            ..
            mibs
            ..
        ..
        syscons
            fonts
            ..
            keymaps
            ..
            scrnmaps
            ..
        ..
        tabset
        ..
        vi
            catalog
            ..
        ..
        zoneinfo
            Africa
            ..
            America
                Argentina
                ..
                Indiana
                ..
                Kentucky
                ..
                North_Dakota
                ..
            ..
            Antarctica
            ..
            Arctic
            ..
            Asia
            ..
            Atlantic
            ..
            Australia
            ..
            Etc
            ..
            Europe
            ..
            Indian
            ..
            Pacific
            ..
            SystemV
            ..
        ..
    ..
    src             nochange
    ..
    tests
    ..
..<|MERGE_RESOLUTION|>--- conflicted
+++ resolved
@@ -22,16 +22,6 @@
         ..
         engines
         ..
-<<<<<<< HEAD
-	i18n
-	..
-    ..
-    lib32
-	dtrace
-	..
-	i18n
-	..
-=======
         i18n
         ..
         private
@@ -44,7 +34,6 @@
         ..
         private
         ..
->>>>>>> e2af9768
     ..
     libdata
         gcc
@@ -57,10 +46,6 @@
         ..
     ..
     libexec
-<<<<<<< HEAD
-	bsdinstall
-	..
-=======
         bsdconfig
             020.docsinstall
                 include
@@ -119,7 +104,6 @@
         ..
         bsdinstall
         ..
->>>>>>> e2af9768
         lpr
             ru
             ..
@@ -301,7 +285,7 @@
         dtrace
             toolkit
             ..
-        ..  
+        ..
         examples
             BSD_daemon
             ..
@@ -309,11 +293,7 @@
             ..
             IPv6
             ..
-<<<<<<< HEAD
-            atf
-=======
             bhyve
->>>>>>> e2af9768
             ..
             bootforth
             ..
@@ -424,79 +404,79 @@
             fortune
             ..
         ..
+        i18n
+            csmapper
+                APPLE
+                ..
+                AST
+                ..
+                BIG5
+                ..
+                CNS
+                ..
+                CP
+                ..
+                EBCDIC
+                ..
+                GB
+                ..
+                GEORGIAN
+                ..
+                ISO-8859
+                ..
+                ISO646
+                ..
+                JIS
+                ..
+                KAZAKH
+                ..
+                KOI
+                ..
+                KS
+                ..
+                MISC
+                ..
+                TCVN
+                ..
+            ..
+            esdb
+                APPLE
+                ..
+                AST
+                ..
+                BIG5
+                ..
+                CP
+                ..
+                DEC
+                ..
+                EBCDIC
+                ..
+                EUC
+                ..
+                GB
+                ..
+                GEORGIAN
+                ..
+                ISO-2022
+                ..
+                ISO-8859
+                ..
+                ISO646
+                ..
+                KAZAKH
+                ..
+                KOI
+                ..
+                MISC
+                ..
+                TCVN
+                ..
+                UTF
+                ..
+            ..
+        ..
         info
-	..
-	i18n
-	    csmapper
-		APPLE
-		..
-		AST
-		..
-		BIG5
-		..
-		CNS
-		..
-		CP
-		..
-		EBCDIC
-		..
-		GB
-		..
-		GEORGIAN
-		..
-		ISO-8859
-		..
-		ISO646
-		..
-		JIS
-		..
-		KAZAKH
-		..
-		KOI
-		..
-		KS
-		..
-		MISC
-		..
-		TCVN
-		..
-	    ..
-	    esdb
-		APPLE
-		..
-		AST
-		..
-		BIG5
-		..
-		CP
-		..
-		DEC
-		..
-		EBCDIC
-		..
-		EUC
-		..
-		GB
-		..
-		GEORGIAN
-		..
-		ISO-2022
-		..
-		ISO-8859
-		..
-		ISO646
-		..
-		KAZAKH
-		..
-		KOI
-		..
-		MISC
-		..
-		TCVN
-		..
-		UTF
-		..
-	    ..
         ..
         keys
             pkg
@@ -531,25 +511,25 @@
             ..
             ca_AD.ISO8859-1
             ..
+            ca_AD.ISO8859-15
+            ..
+            ca_AD.UTF-8
+            ..
             ca_ES.ISO8859-1
             ..
+            ca_ES.ISO8859-15
+            ..
+            ca_ES.UTF-8
+            ..
             ca_FR.ISO8859-1
             ..
+            ca_FR.ISO8859-15
+            ..
+            ca_FR.UTF-8
+            ..
             ca_IT.ISO8859-1
             ..
-            ca_AD.ISO8859-15
-            ..
-            ca_ES.ISO8859-15
-            ..
-            ca_FR.ISO8859-15
-            ..
             ca_IT.ISO8859-15
-            ..
-            ca_AD.UTF-8
-            ..
-            ca_ES.UTF-8
-            ..
-            ca_FR.UTF-8
             ..
             ca_IT.UTF-8
             ..
