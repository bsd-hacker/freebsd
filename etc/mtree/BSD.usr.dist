# $FreeBSD$
#
# Please see the file src/etc/mtree/README before making changes to this file.
#

/set type=dir uname=root gname=wheel mode=0755
.
    bin
    ..
    include
        private
            bsdstat
            ..
            ucl
            ..
        ..
    ..
    lib
        aout
        ..
        clang
            3.6.1
                include
                ..
                lib
                    freebsd
                    ..
                ..
            ..
        ..
        compat
            aout
            ..
        ..
        dtrace
        ..
        engines
        ..
        i18n
        ..
        libxo
            encoder
            ..
        ..
    ..
    lib32
        dtrace
        ..
        i18n
        ..
    ..
    libdata
        gcc
        ..
        ldscripts
        ..
        lint
        ..
        pkgconfig
        ..
    ..
    libexec
        bsdconfig
            020.docsinstall
                include
                ..
            ..
            030.packages
                include
                ..
            ..
            040.password
                include
                ..
            ..
            050.diskmgmt
                include
                ..
            ..
            070.usermgmt
                include
                ..
            ..
            080.console
                include
                ..
            ..
            090.timezone
                include
                ..
            ..
            110.mouse
                include
                ..
            ..
            120.networking
                include
                ..
            ..
            130.security
                include
                ..
            ..
            140.startup
                include
                ..
            ..
            150.ttys
                include
                ..
            ..
            dot
                include
                ..
            ..
            include
            ..
            includes
                include
                ..
            ..
        ..
        bsdinstall
        ..
        hyperv
        ..
        lpr
            ru
            ..
        ..
        sendmail
        ..
        sm.bin
        ..
    ..
    local
    ..
    obj             nochange
    ..
    sbin
    ..
    share
        atf
        ..
        bsdconfig
            media
            ..
            networking
            ..
            packages
            ..
            password
            ..
            startup
            ..
            timezone
            ..
            usermgmt
            ..
        ..
        calendar
            de_AT.ISO_8859-15
            ..
            de_DE.ISO8859-1
            ..
            fr_FR.ISO8859-1
            ..
            hr_HR.ISO8859-2
            ..
            hu_HU.ISO8859-2
            ..
            pt_BR.ISO8859-1
            ..
            pt_BR.UTF-8
            ..
            ru_RU.KOI8-R
            ..
            ru_RU.UTF-8
            ..
            uk_UA.KOI8-U
            ..
        ..
        dict
        ..
        doc
            IPv6
            ..
            atf
            ..
            atm
            ..
            legal
                intel_ipw
                ..
                intel_iwi
                ..
                intel_wpi
                ..
            ..
            llvm
                clang
                ..
            ..
            ncurses
            ..
            ntp
                drivers
                    icons
                    ..
                    scripts
                    ..
                ..
                hints
                ..
                icons
                ..
                pic
                ..
                scripts
                ..
            ..
            papers
            ..
            pjdfstest
            ..
            psd
                01.cacm
                ..
                02.implement
                ..
                03.iosys
                ..
                04.uprog
                ..
                05.sysman
                ..
                06.Clang
                ..
                12.make
                ..
                13.rcs
                ..
                15.yacc
                ..
                16.lex
                ..
                17.m4
                ..
                18.gprof
                ..
                20.ipctut
                ..
                21.ipc
                ..
                22.rpcgen
                ..
                23.rpc
                ..
                24.xdr
                ..
                25.xdrrfc
                ..
                26.rpcrfc
                ..
                27.nfsrfc
                ..
            ..
            smm
                01.setup
                ..
                02.config
                ..
                03.fsck
                ..
                04.quotas
                ..
                05.fastfs
                ..
                06.nfs
                ..
                07.lpd
                ..
                08.sendmailop
                ..
                11.timedop
                ..
                12.timed
                ..
                18.net
                ..
            ..
            usd
                04.csh
                ..
                05.dc
                ..
                06.bc
                ..
                07.mail
                ..
                18.msdiffs
                ..
                19.memacros
                ..
                20.meref
                ..
                21.troff
                ..
                22.trofftut
                ..
            ..
        ..
        dtrace
            toolkit
            ..
        ..
        examples
            BSD_daemon
            ..
            FreeBSD_version
            ..
            IPv6
            ..
            bhyve
            ..
            bootforth
            ..
            bsdconfig
            ..
            csh
            ..
            diskless
            ..
            dma
            ..
            drivers
            ..
            etc
                defaults
                ..
            ..
            find_interface
            ..
            hast
            ..
            hostapd
            ..
            ibcs2
            ..
            indent
            ..
            ipfilter
            ..
            ipfw
            ..
            jails
            ..
            kld
                cdev
                    module
                    ..
                    test
                    ..
                ..
                dyn_sysctl
                ..
                firmware
                    fwconsumer
                    ..
                    fwimage
                    ..
                ..
                khelp
                ..
                syscall
                    module
                    ..
                    test
                    ..
                ..
            ..
            libusb20
            ..
            libvgl
            ..
            mdoc
            ..
            netgraph
            ..
            pc-sysinstall
            ..
            perfmon
            ..
            pf
            ..
            ppi
            ..
            ppp
            ..
            printing
            ..
            scsi_target
            ..
            ses
                getencstat
                ..
                sesd
                ..
                setencstat
                ..
                setobjstat
                ..
                srcs
                ..
            ..
            smbfs
                print
                ..
            ..
            sunrpc
                dir
                ..
                msg
                ..
                sort
                ..
            ..
            tcsh
            ..
            uefisign
            ..
        ..
        games
            fortune
            ..
        ..
        i18n
            csmapper
                APPLE
                ..
                AST
                ..
                BIG5
                ..
                CNS
                ..
                CP
                ..
                EBCDIC
                ..
                GB
                ..
                GEORGIAN
                ..
                ISO-8859
                ..
                ISO646
                ..
                JIS
                ..
                KAZAKH
                ..
                KOI
                ..
                KS
                ..
                MISC
                ..
                TCVN
                ..
            ..
            esdb
                APPLE
                ..
                AST
                ..
                BIG5
                ..
                CP
                ..
                DEC
                ..
                EBCDIC
                ..
                EUC
                ..
                GB
                ..
                GEORGIAN
                ..
                ISO-2022
                ..
                ISO-8859
                ..
                ISO646
                ..
                KAZAKH
                ..
                KOI
                ..
                MISC
                ..
                TCVN
                ..
                UTF
                ..
            ..
        ..
        info
        ..
        keys
            pkg
                revoked
                ..
                trusted
                ..
            ..
        ..
        locale
            af_ZA.ISO8859-1
            ..
            af_ZA.ISO8859-15
            ..
            af_ZA.UTF-8
            ..
            am_ET.UTF-8
            ..
            be_BY.CP1131
            ..
            be_BY.CP1251
            ..
            be_BY.ISO8859-5
            ..
            be_BY.UTF-8
            ..
            bg_BG.CP1251
            ..
            bg_BG.UTF-8
            ..
            ca_AD.ISO8859-1
            ..
            ca_AD.ISO8859-15
            ..
            ca_AD.UTF-8
            ..
            ca_ES.ISO8859-1
            ..
            ca_ES.ISO8859-15
            ..
            ca_ES.UTF-8
            ..
            ca_FR.ISO8859-1
            ..
            ca_FR.ISO8859-15
            ..
            ca_FR.UTF-8
            ..
            ca_IT.ISO8859-1
            ..
            ca_IT.ISO8859-15
            ..
            ca_IT.UTF-8
            ..
            cs_CZ.ISO8859-2
            ..
            cs_CZ.UTF-8
            ..
            da_DK.ISO8859-1
            ..
            da_DK.ISO8859-15
            ..
            da_DK.UTF-8
            ..
            de_AT.ISO8859-1
            ..
            de_AT.ISO8859-15
            ..
            de_AT.UTF-8
            ..
            de_CH.ISO8859-1
            ..
            de_CH.ISO8859-15
            ..
            de_CH.UTF-8
            ..
            de_DE.ISO8859-1
            ..
            de_DE.ISO8859-15
            ..
            de_DE.UTF-8
            ..
            el_GR.ISO8859-7
            ..
            el_GR.UTF-8
            ..
            en_AU.ISO8859-1
            ..
            en_AU.ISO8859-15
            ..
            en_AU.US-ASCII
            ..
            en_AU.UTF-8
            ..
            en_CA.ISO8859-1
            ..
            en_CA.ISO8859-15
            ..
            en_CA.US-ASCII
            ..
            en_CA.UTF-8
            ..
            en_GB.ISO8859-1
            ..
            en_GB.ISO8859-15
            ..
            en_GB.US-ASCII
            ..
            en_GB.UTF-8
            ..
            en_HK.ISO8859-1
            ..
            en_HK.UTF-8
            ..
            en_IE.UTF-8
            ..
            en_NZ.ISO8859-1
            ..
            en_NZ.ISO8859-15
            ..
            en_NZ.US-ASCII
            ..
            en_NZ.UTF-8
            ..
            en_PH.ISO8859-1
            ..
            en_PH.UTF-8
            ..
            en_SG.ISO8859-1
            ..
            en_SG.UTF-8
            ..
            en_US.ISO8859-1
            ..
            en_US.ISO8859-15
            ..
            en_US.US-ASCII
            ..
            en_US.UTF-8
            ..
            en_ZA.ISO8859-1
            ..
            en_ZA.ISO8859-15
            ..
            en_ZA.US-ASCII
            ..
            en_ZA.UTF-8
            ..
            es_AR.ISO8859-1
            ..
            es_AR.UTF-8
            ..
            es_CR.ISO8859-1
            ..
            es_CR.UTF-8
            ..
            es_ES.ISO8859-1
            ..
            es_ES.ISO8859-15
            ..
            es_ES.UTF-8
            ..
            es_MX.ISO8859-1
            ..
            es_MX.UTF-8
            ..
            et_EE.ISO8859-15
            ..
            et_EE.UTF-8
            ..
            eu_ES.ISO8859-1
            ..
            eu_ES.ISO8859-15
            ..
            eu_ES.UTF-8
            ..
            fi_FI.ISO8859-1
            ..
            fi_FI.ISO8859-15
            ..
            fi_FI.UTF-8
            ..
            fr_BE.ISO8859-1
            ..
            fr_BE.ISO8859-15
            ..
            fr_BE.UTF-8
            ..
            fr_CA.ISO8859-1
            ..
            fr_CA.ISO8859-15
            ..
            fr_CA.UTF-8
            ..
            fr_CH.ISO8859-1
            ..
            fr_CH.ISO8859-15
            ..
            fr_CH.UTF-8
            ..
            fr_FR.ISO8859-1
            ..
            fr_FR.ISO8859-15
            ..
            fr_FR.UTF-8
            ..
            he_IL.UTF-8
            ..
            hi_IN.ISCII-DEV
            ..
            hi_IN.UTF-8
            ..
            hr_HR.ISO8859-2
            ..
            hr_HR.UTF-8
            ..
            hu_HU.ISO8859-2
            ..
            hu_HU.UTF-8
            ..
            hy_AM.ARMSCII-8
            ..
            hy_AM.UTF-8
            ..
            is_IS.ISO8859-1
            ..
            is_IS.ISO8859-15
            ..
            is_IS.UTF-8
            ..
            it_CH.ISO8859-1
            ..
            it_CH.ISO8859-15
            ..
            it_CH.UTF-8
            ..
            it_IT.ISO8859-1
            ..
            it_IT.ISO8859-15
            ..
            it_IT.UTF-8
            ..
            ja_JP.SJIS
            ..
            ja_JP.UTF-8
            ..
            ja_JP.eucJP
            ..
            kk_Cyrl_KZ.UTF-8
<<<<<<< HEAD
=======
            ..
            kk_KZ.PT154
            ..
            kk_KZ.UTF-8
>>>>>>> 80b01acf
            ..
            ko_KR.CP949
            ..
            ko_KR.UTF-8
            ..
            ko_KR.eucKR
            ..
            lt_LT.ISO8859-13
            ..
            lt_LT.ISO8859-4
            ..
            lt_LT.UTF-8
            ..
            lv_LV.ISO8859-13
            ..
            lv_LV.UTF-8
            ..
            mn_Cyrl_MN.UTF-8
            ..
            nb_NO.ISO8859-1
            ..
            nb_NO.ISO8859-15
            ..
            nb_NO.UTF-8
            ..
            nl_BE.ISO8859-1
            ..
            nl_BE.ISO8859-15
            ..
            nl_BE.UTF-8
            ..
            nl_NL.ISO8859-1
            ..
            nl_NL.ISO8859-15
            ..
            nl_NL.UTF-8
            ..
            nn_NO.ISO8859-1
            ..
            nn_NO.ISO8859-15
            ..
            nn_NO.UTF-8
            ..
            pl_PL.ISO8859-2
            ..
            pl_PL.UTF-8
            ..
            pt_BR.ISO8859-1
            ..
            pt_BR.ISO8859-15
            ..
            pt_BR.UTF-8
            ..
            pt_PT.ISO8859-1
            ..
            pt_PT.ISO8859-15
            ..
            pt_PT.UTF-8
            ..
            ro_RO.ISO8859-2
            ..
            ro_RO.UTF-8
            ..
            ru_RU.CP1251
            ..
            ru_RU.CP866
            ..
            ru_RU.ISO8859-5
            ..
            ru_RU.KOI8-R
            ..
            ru_RU.UTF-8
            ..
            se_FI.UTF-8
            ..
            se_NO.UTF-8
            ..
            sk_SK.ISO8859-2
            ..
            sk_SK.UTF-8
            ..
            sl_SI.ISO8859-2
            ..
            sl_SI.UTF-8
            ..
            sr_Cyrl_RS.ISO8859-5
            ..
            sr_Cyrl_RS.UTF-8
            ..
            sr_Latn_RS.ISO8859-2
            ..
            sr_Latn_RS.UTF-8
            ..
            sv_FI.ISO8859-1
            ..
            sv_FI.ISO8859-15
            ..
            sv_FI.UTF-8
            ..
            sv_SE.ISO8859-1
            ..
            sv_SE.ISO8859-15
            ..
            sv_SE.UTF-8
            ..
            tr_TR.ISO8859-9
            ..
            tr_TR.UTF-8
            ..
            uk_UA.CP1251
            ..
            uk_UA.ISO8859-5
            ..
            uk_UA.KOI8-U
            ..
            uk_UA.UTF-8
            ..
            zh_CN.GB18030
            ..
            zh_CN.GB2312
            ..
            zh_CN.GBK
            ..
            zh_CN.UTF-8
            ..
            zh_CN.eucCN
            ..
            zh_Hans_CN.GB18030
            ..
            zh_Hans_CN.GB2312
            ..
            zh_Hans_CN.GBK
            ..
            zh_Hans_CN.UTF-8
            ..
            zh_Hans_CN.eucCN
            ..
            zh_Hant_HK.Big5HKSCS
            ..
            zh_Hant_HK.UTF-8
            ..
            zh_Hant_TW.Big5
            ..
            zh_Hant_TW.UTF-8
            ..
        ..
        man
/set uname=man
            cat1
            ..
            cat2
            ..
            cat3
            ..
            cat4
                amd64
                ..
                arm
                ..
                i386
                ..
                powerpc
                ..
                sparc64
                ..
            ..
            cat5
            ..
            cat6
            ..
            cat7
            ..
            cat8
                amd64
                ..
                i386
                ..
                powerpc
                ..
                sparc64
                ..
            ..
            cat9
            ..
            en.ISO8859-1    uname=root
                cat1
                ..
                cat2
                ..
                cat3
                ..
                cat4
                    amd64
                    ..
                    arm
                    ..
                    i386
                    ..
                    powerpc
                    ..
                    sparc64
                    ..
                ..
                cat5
                ..
                cat6
                ..
                cat7
                ..
                cat8
                    amd64
                    ..
                    i386
                    ..
                    powerpc
                    ..
                    sparc64
                    ..
                ..
                cat9
                ..
            ..
            en.UTF-8        uname=root
                cat1
                ..
                cat2
                ..
                cat3
                ..
                cat4
                    amd64
                    ..
                    arm
                    ..
                    i386
                    ..
                    powerpc
                    ..
                    sparc64
                    ..
                ..
                cat5
                ..
                cat6
                ..
                cat7
                ..
                cat8
                    amd64
                    ..
                    i386
                    ..
                    powerpc
                    ..
                    sparc64
                    ..
                ..
                cat9
                ..
            ..
            ja              uname=root
                cat1
                ..
                cat2
                ..
                cat3
                ..
                cat4
                ..
                cat5
                ..
                cat6
                ..
                cat7
                ..
                cat8
                ..
                cat9
                ..
/set uname=root
                man1
                ..
                man2
                ..
                man3
                ..
                man4
                ..
                man5
                ..
                man6
                ..
                man7
                ..
                man8
                ..
                man9
                ..
            ..
            man1
            ..
            man2
            ..
            man3
            ..
            man4
                amd64
                ..
                arm
                ..
                i386
                ..
                powerpc
                ..
                sparc64
                ..
            ..
            man5
            ..
            man6
            ..
            man7
            ..
            man8
                amd64
                ..
                i386
                ..
                powerpc
                ..
                sparc64
                ..
            ..
            man9
            ..
        ..
        mdocml
        ..
        misc
            fonts
            ..
        ..
        mk
        ..
        nls
            C
            ..
            af_ZA.ISO8859-1
            ..
            af_ZA.ISO8859-15
            ..
            af_ZA.UTF-8
            ..
            am_ET.UTF-8
            ..
            be_BY.CP1131
            ..
            be_BY.CP1251
            ..
            be_BY.ISO8859-5
            ..
            be_BY.UTF-8
            ..
            bg_BG.CP1251
            ..
            bg_BG.UTF-8
            ..
            ca_ES.ISO8859-1
            ..
            ca_ES.ISO8859-15
            ..
            ca_ES.UTF-8
            ..
            cs_CZ.ISO8859-2
            ..
            cs_CZ.UTF-8
            ..
            da_DK.ISO8859-1
            ..
            da_DK.ISO8859-15
            ..
            da_DK.UTF-8
            ..
            de_AT.ISO8859-1
            ..
            de_AT.ISO8859-15
            ..
            de_AT.UTF-8
            ..
            de_CH.ISO8859-1
            ..
            de_CH.ISO8859-15
            ..
            de_CH.UTF-8
            ..
            de_DE.ISO8859-1
            ..
            de_DE.ISO8859-15
            ..
            de_DE.UTF-8
            ..
            el_GR.ISO8859-7
            ..
            el_GR.UTF-8
            ..
            en_AU.ISO8859-1
            ..
            en_AU.ISO8859-15
            ..
            en_AU.US-ASCII
            ..
            en_AU.UTF-8
            ..
            en_CA.ISO8859-1
            ..
            en_CA.ISO8859-15
            ..
            en_CA.US-ASCII
            ..
            en_CA.UTF-8
            ..
            en_GB.ISO8859-1
            ..
            en_GB.ISO8859-15
            ..
            en_GB.US-ASCII
            ..
            en_GB.UTF-8
            ..
            en_IE.UTF-8
            ..
            en_NZ.ISO8859-1
            ..
            en_NZ.ISO8859-15
            ..
            en_NZ.US-ASCII
            ..
            en_NZ.UTF-8
            ..
            en_US.ISO8859-1
            ..
            en_US.ISO8859-15
            ..
            en_US.UTF-8
            ..
            es_ES.ISO8859-1
            ..
            es_ES.ISO8859-15
            ..
            es_ES.UTF-8
            ..
            et_EE.ISO8859-15
            ..
            et_EE.UTF-8
            ..
            fi_FI.ISO8859-1
            ..
            fi_FI.ISO8859-15
            ..
            fi_FI.UTF-8
            ..
            fr_BE.ISO8859-1
            ..
            fr_BE.ISO8859-15
            ..
            fr_BE.UTF-8
            ..
            fr_CA.ISO8859-1
            ..
            fr_CA.ISO8859-15
            ..
            fr_CA.UTF-8
            ..
            fr_CH.ISO8859-1
            ..
            fr_CH.ISO8859-15
            ..
            fr_CH.UTF-8
            ..
            fr_FR.ISO8859-1
            ..
            fr_FR.ISO8859-15
            ..
            fr_FR.UTF-8
            ..
            gl_ES.ISO8859-1
            ..
            he_IL.UTF-8
            ..
            hi_IN.ISCII-DEV
            ..
            hr_HR.ISO8859-2
            ..
            hr_HR.UTF-8
            ..
            hu_HU.ISO8859-2
            ..
            hu_HU.UTF-8
            ..
            hy_AM.ARMSCII-8
            ..
            hy_AM.UTF-8
            ..
            is_IS.ISO8859-1
            ..
            is_IS.ISO8859-15
            ..
            is_IS.UTF-8
            ..
            it_CH.ISO8859-1
            ..
            it_CH.ISO8859-15
            ..
            it_CH.UTF-8
            ..
            it_IT.ISO8859-1
            ..
            it_IT.ISO8859-15
            ..
            it_IT.UTF-8
            ..
            ja_JP.SJIS
            ..
            ja_JP.UTF-8
            ..
            ja_JP.eucJP
            ..
            kk_KZ.PT154
            ..
            kk_KZ.UTF-8
            ..
            ko_KR.CP949
            ..
            ko_KR.UTF-8
            ..
            ko_KR.eucKR
            ..
            la_LN.ISO8859-1
            ..
            la_LN.ISO8859-13
            ..
            la_LN.ISO8859-15
            ..
            la_LN.ISO8859-2
            ..
            la_LN.ISO8859-4
            ..
            la_LN.US-ASCII
            ..
            lt_LT.ISO8859-13
            ..
            lt_LT.ISO8859-4
            ..
            lt_LT.UTF-8
            ..
            lv_LV.ISO8859-13
            ..
            lv_LV.UTF-8
            ..
            mn_MN.UTF-8
            ..
            nl_BE.ISO8859-1
            ..
            nl_BE.ISO8859-15
            ..
            nl_BE.UTF-8
            ..
            nl_NL.ISO8859-1
            ..
            nl_NL.ISO8859-15
            ..
            nl_NL.UTF-8
            ..
            no_NO.ISO8859-1
            ..
            no_NO.ISO8859-15
            ..
            no_NO.UTF-8
            ..
            pl_PL.ISO8859-2
            ..
            pl_PL.UTF-8
            ..
            pt_BR.ISO8859-1
            ..
            pt_BR.UTF-8
            ..
            pt_PT.ISO8859-1
            ..
            pt_PT.ISO8859-15
            ..
            pt_PT.UTF-8
            ..
            ro_RO.ISO8859-2
            ..
            ro_RO.UTF-8
            ..
            ru_RU.CP1251
            ..
            ru_RU.CP866
            ..
            ru_RU.ISO8859-5
            ..
            ru_RU.KOI8-R
            ..
            ru_RU.UTF-8
            ..
            sk_SK.ISO8859-2
            ..
            sk_SK.UTF-8
            ..
            sl_SI.ISO8859-2
            ..
            sl_SI.UTF-8
            ..
            sr_YU.ISO8859-2
            ..
            sr_YU.ISO8859-5
            ..
            sr_YU.UTF-8
            ..
            sv_SE.ISO8859-1
            ..
            sv_SE.ISO8859-15
            ..
            sv_SE.UTF-8
            ..
            tr_TR.ISO8859-9
            ..
            tr_TR.UTF-8
            ..
            uk_UA.ISO8859-5
            ..
            uk_UA.KOI8-U
            ..
            uk_UA.UTF-8
            ..
            zh_CN.GB18030
            ..
            zh_CN.GB2312
            ..
            zh_CN.GBK
            ..
            zh_CN.UTF-8
            ..
            zh_CN.eucCN
            ..
            zh_HK.Big5HKSCS
            ..
            zh_HK.UTF-8
            ..
            zh_TW.Big5
            ..
            zh_TW.UTF-8
            ..
        ..
        openssl
            man
/set uname=man
                cat1
                ..
                cat3
                ..
                en.ISO8859-1    uname=root
                    cat1
                    ..
                    cat3
                    ..
                ..
/set uname=root
                man1
                ..
                man3
                ..
            ..
        ..
        pc-sysinstall
            backend
            ..
            backend-partmanager
            ..
            backend-query
            ..
            conf
                license
                ..
            ..
            doc
            ..
        ..
        security
        ..
        sendmail
        ..
        skel
        ..
        snmp
            defs
            ..
            mibs
            ..
        ..
        syscons
            fonts
            ..
            keymaps
            ..
            scrnmaps
            ..
        ..
        tabset
        ..
        vi
            catalog
            ..
        ..
        vt
            fonts
            ..
            keymaps
            ..
        ..
        zoneinfo
            Africa
            ..
            America
                Argentina
                ..
                Indiana
                ..
                Kentucky
                ..
                North_Dakota
                ..
            ..
            Antarctica
            ..
            Arctic
            ..
            Asia
            ..
            Atlantic
            ..
            Australia
            ..
            Etc
            ..
            Europe
            ..
            Indian
            ..
            Pacific
            ..
            SystemV
            ..
        ..
    ..
    src             nochange
    ..
..<|MERGE_RESOLUTION|>--- conflicted
+++ resolved
@@ -756,13 +756,6 @@
             ja_JP.eucJP
             ..
             kk_Cyrl_KZ.UTF-8
-<<<<<<< HEAD
-=======
-            ..
-            kk_KZ.PT154
-            ..
-            kk_KZ.UTF-8
->>>>>>> 80b01acf
             ..
             ko_KR.CP949
             ..
