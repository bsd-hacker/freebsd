--- conflicted
+++ resolved
@@ -122,16 +122,11 @@
 	if ((rman_get_flags(res) & RF_SHAREABLE) == 0)
 		flags |= INTR_EXCL;
 
-<<<<<<< HEAD
-	arm_setup_irqhandler(device_get_nameunit(child), 
-	    filt, intr, arg, rman_get_start(res), flags, cookiep);
-=======
 	for (irq = rman_get_start(res); irq <= rman_get_end(res); irq++) {
 		arm_setup_irqhandler(device_get_nameunit(child),
 		    filt, intr, arg, irq, flags, cookiep);
 		arm_unmask_irq(irq);
 	}
->>>>>>> 85823a3b
 	return (0);
 }
 
