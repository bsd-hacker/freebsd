--- conflicted
+++ resolved
@@ -4,11 +4,7 @@
 
 cpu		CPU_CORTEXA
 machine		arm armv6
-<<<<<<< HEAD
-makeoptions	CONF_CFLAGS="-march=armv7a -Wa,-march=armv7a"
-=======
 makeoptions	CONF_CFLAGS="-march=armv7a"
->>>>>>> 45a2a347
 
 options		PHYSADDR=0x20000000
 
