# $FreeBSD$

files	"../at91/files.at91"
cpu		CPU_ARM9
machine 	arm
makeoptions	CONF_CFLAGS=-mcpu=arm9
<<<<<<< HEAD
options 	PHYSADDR=0x20000000
=======
options 	PHYSADDR=0x20000000
options		NO_EVENTTIMERS

# For now, just do the AT91RM9200
device		at91rm9200
>>>>>>> 85823a3b
<|MERGE_RESOLUTION|>--- conflicted
+++ resolved
@@ -1,15 +1,11 @@
 # $FreeBSD$
 
-files	"../at91/files.at91"
+files		"../at91/files.at91"
 cpu		CPU_ARM9
 machine 	arm
 makeoptions	CONF_CFLAGS=-mcpu=arm9
-<<<<<<< HEAD
-options 	PHYSADDR=0x20000000
-=======
 options 	PHYSADDR=0x20000000
 options		NO_EVENTTIMERS
 
 # For now, just do the AT91RM9200
-device		at91rm9200
->>>>>>> 85823a3b
+device		at91rm9200