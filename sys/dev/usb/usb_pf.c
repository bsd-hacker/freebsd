/* $FreeBSD$ */
/*-
 * Copyright (c) 1990, 1991, 1993
 *	The Regents of the University of California.  All rights reserved.
 *
 * This code is derived from the Stanford/CMU enet packet filter,
 * (net/enet.c) distributed as part of 4.3BSD, and code contributed
 * to Berkeley by Steven McCanne and Van Jacobson both of Lawrence
 * Berkeley Laboratory.
 *
 * Redistribution and use in source and binary forms, with or without
 * modification, are permitted provided that the following conditions
 * are met:
 * 1. Redistributions of source code must retain the above copyright
 *    notice, this list of conditions and the following disclaimer.
 * 2. Redistributions in binary form must reproduce the above copyright
 *    notice, this list of conditions and the following disclaimer in the
 *    documentation and/or other materials provided with the distribution.
 * 4. Neither the name of the University nor the names of its contributors
 *    may be used to endorse or promote products derived from this software
 *    without specific prior written permission.
 *
 * THIS SOFTWARE IS PROVIDED BY THE REGENTS AND CONTRIBUTORS ``AS IS'' AND
 * ANY EXPRESS OR IMPLIED WARRANTIES, INCLUDING, BUT NOT LIMITED TO, THE
 * IMPLIED WARRANTIES OF MERCHANTABILITY AND FITNESS FOR A PARTICULAR PURPOSE
 * ARE DISCLAIMED.  IN NO EVENT SHALL THE REGENTS OR CONTRIBUTORS BE LIABLE
 * FOR ANY DIRECT, INDIRECT, INCIDENTAL, SPECIAL, EXEMPLARY, OR CONSEQUENTIAL
 * DAMAGES (INCLUDING, BUT NOT LIMITED TO, PROCUREMENT OF SUBSTITUTE GOODS
 * OR SERVICES; LOSS OF USE, DATA, OR PROFITS; OR BUSINESS INTERRUPTION)
 * HOWEVER CAUSED AND ON ANY THEORY OF LIABILITY, WHETHER IN CONTRACT, STRICT
 * LIABILITY, OR TORT (INCLUDING NEGLIGENCE OR OTHERWISE) ARISING IN ANY WAY
 * OUT OF THE USE OF THIS SOFTWARE, EVEN IF ADVISED OF THE POSSIBILITY OF
 * SUCH DAMAGE.
 */

#ifdef USB_GLOBAL_INCLUDE_FILE
#include USB_GLOBAL_INCLUDE_FILE
#else
#include <sys/param.h>
#include <sys/kernel.h>
#include <sys/bus.h>
#include <sys/fcntl.h>
#include <sys/malloc.h>
#include <sys/proc.h>
#include <sys/socket.h>
#include <sys/sockio.h>
#include <net/if.h>
#include <net/if_clone.h>
#include <net/bpf.h>
#include <sys/sysctl.h>

#include <dev/usb/usb.h>
#include <dev/usb/usbdi.h>
#include <dev/usb/usb_busdma.h>
#include <dev/usb/usb_controller.h>
#include <dev/usb/usb_core.h>
#include <dev/usb/usb_process.h>
#include <dev/usb/usb_device.h>
#include <dev/usb/usb_bus.h>
#include <dev/usb/usb_pf.h>
#include <dev/usb/usb_transfer.h>
#endif			/* USB_GLOBAL_INCLUDE_FILE */

static void usbpf_init(void *);
static void usbpf_uninit(void *);
static int usbpf_clone_match(struct if_clone *, const char *);
static int usbpf_clone_create(struct if_clone *, char *, size_t, caddr_t);
static int usbpf_clone_destroy(struct if_clone *, if_t);
static struct usb_bus *usbpf_ifname2ubus(const char *);
static uint32_t usbpf_aggregate_xferflags(struct usb_xfer_flags *);
static uint32_t usbpf_aggregate_status(struct usb_xfer_flags_int *);
static int usbpf_xfer_frame_is_read(struct usb_xfer *, uint32_t);
static uint32_t usbpf_xfer_precompute_size(struct usb_xfer *, int);

static const char usbusname[] = "usbus";
static struct ifdriver usbpf_ifdrv = {
	.ifdrv_name = usbusname,
	.ifdrv_type = IFT_USB,
	/*
	 * XXX According to the specification of DLT_USB, it indicates
	 * packets beginning with USB setup header. But not sure all
	 * packets would be.
	 */
	.ifdrv_dlt = DLT_USB,
	.ifdrv_dlt_hdrlen = USBPF_HDR_LEN,
};

SYSINIT(usbpf_init, SI_SUB_PSEUDO, SI_ORDER_MIDDLE, usbpf_init, NULL);
SYSUNINIT(usbpf_uninit, SI_SUB_PSEUDO, SI_ORDER_MIDDLE, usbpf_uninit, NULL);

static void
usbpf_init(void *arg)
{

	usbpf_ifdrv.ifdrv_clone = if_clone_advanced(usbusname, 0,
	    usbpf_clone_match, usbpf_clone_create, usbpf_clone_destroy);
}

static void
usbpf_uninit(void *arg)
{
	int devlcnt;
	device_t *devlp;
	devclass_t dc;
	struct usb_bus *ubus;
	int error;
	int i;
	
	if_clone_detach(usbpf_ifdrv.ifdrv_clone);

	dc = devclass_find(usbusname);
	if (dc == NULL)
		return;
	error = devclass_get_devices(dc, &devlp, &devlcnt);
	if (error)
		return;
	for (i = 0; i < devlcnt; i++) {
		ubus = device_get_softc(devlp[i]);
		if (ubus != NULL && ubus->ifp != NULL)
			usbpf_clone_destroy(usbpf_ifdrv.ifdrv_clone,
			    ubus->ifp);
	}
	free(devlp, M_TEMP);
}

static struct usb_bus *
usbpf_ifname2ubus(const char *ifname)
{
	device_t dev;
	devclass_t dc;
	int unit;
	int error;

	if (strncmp(ifname, usbusname, sizeof(usbusname) - 1) != 0)
		return (NULL);
	error = ifc_name2unit(ifname, &unit);
	if (error || unit < 0)
		return (NULL);
	dc = devclass_find(usbusname);
	if (dc == NULL)
		return (NULL);
	dev = devclass_get_device(dc, unit);
	if (dev == NULL)
		return (NULL);

	return (device_get_softc(dev));
}

static int
usbpf_clone_match(struct if_clone *ifc, const char *name)
{
	struct usb_bus *ubus;

	ubus = usbpf_ifname2ubus(name);
	if (ubus == NULL)
		return (0);
	if (ubus->ifp != NULL)
		return (0);

	return (1);
}

static int
usbpf_clone_create(struct if_clone *ifc, char *name, size_t len, caddr_t params)
{
	struct if_attach_args ifat = {
		.ifat_version = IF_ATTACH_VERSION,
		.ifat_drv = &usbpf_ifdrv,
		.ifat_flags = IFF_UP,
	};
	struct usb_bus *ubus;
	int error;

	error = ifc_name2unit(name, &ifat.ifat_dunit);
	if (error)
		return (error);
 	if (ifat.ifat_dunit < 0)
		return (EINVAL);

	ubus = usbpf_ifname2ubus(name);
	if (ubus == NULL)
		return (1);
	if (ubus->ifp != NULL)
		return (1);

	ifat.ifat_softc = ubus;
	ubus->ifp = if_attach(&ifat);
	if (ubus->ifp == NULL) {
		device_printf(ubus->parent, "usbpf: Could not allocate "
		    "instance\n");
		return (ifat.ifat_error);
	}
	return (0);
}

static int
usbpf_clone_destroy(struct if_clone *ifc, if_t ifp)
{
	struct usb_bus *ubus;

<<<<<<< HEAD
	ubus = if_getsoftc(ifp, IF_DRIVER_SOFTC);
	ubus->ifp = NULL;
=======
	/*
	 * Lock USB before clearing the "ifp" pointer, to avoid
	 * clearing the pointer in the middle of a TAP operation:
	 */
	USB_BUS_LOCK(ubus);
	ubus->ifp = NULL;
	USB_BUS_UNLOCK(ubus);
	bpfdetach(ifp);
>>>>>>> 4015a832
	if_detach(ifp);

	return (0);
}

void
usbpf_attach(struct usb_bus *ubus)
{

	if (bootverbose)
		device_printf(ubus->parent, "usbpf: Attached\n");
}

void
usbpf_detach(struct usb_bus *ubus)
{

	if (ubus->ifp != NULL)
		usbpf_clone_destroy(usbpf_ifdrv.ifdrv_clone, ubus->ifp);
	if (bootverbose)
		device_printf(ubus->parent, "usbpf: Detached\n");
}

static uint32_t
usbpf_aggregate_xferflags(struct usb_xfer_flags *flags)
{
	uint32_t val = 0;

	if (flags->force_short_xfer == 1)
		val |= USBPF_FLAG_FORCE_SHORT_XFER;
	if (flags->short_xfer_ok == 1)
		val |= USBPF_FLAG_SHORT_XFER_OK;
	if (flags->short_frames_ok == 1)
		val |= USBPF_FLAG_SHORT_FRAMES_OK;
	if (flags->pipe_bof == 1)
		val |= USBPF_FLAG_PIPE_BOF;
	if (flags->proxy_buffer == 1)
		val |= USBPF_FLAG_PROXY_BUFFER;
	if (flags->ext_buffer == 1)
		val |= USBPF_FLAG_EXT_BUFFER;
	if (flags->manual_status == 1)
		val |= USBPF_FLAG_MANUAL_STATUS;
	if (flags->no_pipe_ok == 1)
		val |= USBPF_FLAG_NO_PIPE_OK;
	if (flags->stall_pipe == 1)
		val |= USBPF_FLAG_STALL_PIPE;
	return (val);
}

static uint32_t
usbpf_aggregate_status(struct usb_xfer_flags_int *flags)
{
	uint32_t val = 0;

	if (flags->open == 1)
		val |= USBPF_STATUS_OPEN;
	if (flags->transferring == 1)
		val |= USBPF_STATUS_TRANSFERRING;
	if (flags->did_dma_delay == 1)
		val |= USBPF_STATUS_DID_DMA_DELAY;
	if (flags->did_close == 1)
		val |= USBPF_STATUS_DID_CLOSE;
	if (flags->draining == 1)
		val |= USBPF_STATUS_DRAINING;
	if (flags->started == 1)
		val |= USBPF_STATUS_STARTED;
	if (flags->bandwidth_reclaimed == 1)
		val |= USBPF_STATUS_BW_RECLAIMED;
	if (flags->control_xfr == 1)
		val |= USBPF_STATUS_CONTROL_XFR;
	if (flags->control_hdr == 1)
		val |= USBPF_STATUS_CONTROL_HDR;
	if (flags->control_act == 1)
		val |= USBPF_STATUS_CONTROL_ACT;
	if (flags->control_stall == 1)
		val |= USBPF_STATUS_CONTROL_STALL;
	if (flags->short_frames_ok == 1)
		val |= USBPF_STATUS_SHORT_FRAMES_OK;
	if (flags->short_xfer_ok == 1)
		val |= USBPF_STATUS_SHORT_XFER_OK;
#if USB_HAVE_BUSDMA
	if (flags->bdma_enable == 1)
		val |= USBPF_STATUS_BDMA_ENABLE;
	if (flags->bdma_no_post_sync == 1)
		val |= USBPF_STATUS_BDMA_NO_POST_SYNC;
	if (flags->bdma_setup == 1)
		val |= USBPF_STATUS_BDMA_SETUP;
#endif
	if (flags->isochronous_xfr == 1)
		val |= USBPF_STATUS_ISOCHRONOUS_XFR;
	if (flags->curr_dma_set == 1)
		val |= USBPF_STATUS_CURR_DMA_SET;
	if (flags->can_cancel_immed == 1)
		val |= USBPF_STATUS_CAN_CANCEL_IMMED;
	if (flags->doing_callback == 1)
		val |= USBPF_STATUS_DOING_CALLBACK;

	return (val);
}

static int
usbpf_xfer_frame_is_read(struct usb_xfer *xfer, uint32_t frame)
{
	int isread;

	if ((frame == 0) && (xfer->flags_int.control_xfr != 0) &&
	    (xfer->flags_int.control_hdr != 0)) {
		/* special case */
		if (xfer->flags_int.usb_mode == USB_MODE_DEVICE) {
			/* The device controller writes to memory */
			isread = 1;
		} else {
			/* The host controller reads from memory */
			isread = 0;
		}
	} else {
		isread = USB_GET_DATA_ISREAD(xfer);
	}
	return (isread);
}

static uint32_t
usbpf_xfer_precompute_size(struct usb_xfer *xfer, int type)
{
	uint32_t totlen;
	uint32_t x;
	uint32_t nframes;

	if (type == USBPF_XFERTAP_SUBMIT)
		nframes = xfer->nframes;
	else
		nframes = xfer->aframes;

	totlen = USBPF_HDR_LEN + (USBPF_FRAME_HDR_LEN * nframes);

	/* precompute all trace lengths */
	for (x = 0; x != nframes; x++) {
		if (usbpf_xfer_frame_is_read(xfer, x)) {
			if (type != USBPF_XFERTAP_SUBMIT) {
				totlen += USBPF_FRAME_ALIGN(
				    xfer->frlengths[x]);
			}
		} else {
			if (type == USBPF_XFERTAP_SUBMIT) {
				totlen += USBPF_FRAME_ALIGN(
				    xfer->frlengths[x]);
			}
		}
	}
	return (totlen);
}

void
usbpf_xfertap(struct usb_xfer *xfer, int type)
{
	struct usb_bus *bus;
	struct usbpf_pkthdr *up;
	struct usbpf_framehdr *uf;
	struct bpf_if *bpf;
	usb_frlength_t offset;
	uint32_t totlen;
	uint32_t frame;
	uint32_t temp;
	uint32_t nframes;
	uint32_t x;
	uint8_t *buf;
	uint8_t *ptr;

	bus = xfer->xroot->bus;

	/* sanity checks */
	if (bus->ifp == NULL)
		return;

	bpf = if_getsoftc(bus->ifp, IF_BPF);
	if (!bpf_peers_present(bpf))
		return;

	totlen = usbpf_xfer_precompute_size(xfer, type);

	if (type == USBPF_XFERTAP_SUBMIT)
		nframes = xfer->nframes;
	else
		nframes = xfer->aframes;

	/*
	 * XXX TODO XXX
	 *
	 * When BPF supports it we could pass a fragmented array of
	 * buffers avoiding the data copy operation here.
	 */
	buf = ptr = malloc(totlen, M_TEMP, M_NOWAIT);
	if (buf == NULL) {
		device_printf(bus->parent, "usbpf: Out of memory\n");
		return;
	}

	up = (struct usbpf_pkthdr *)ptr;
	ptr += USBPF_HDR_LEN;

	/* fill out header */
	temp = device_get_unit(bus->bdev);
	up->up_totlen = htole32(totlen);
	up->up_busunit = htole32(temp);
	up->up_address = xfer->xroot->udev->device_index;
	if (xfer->flags_int.usb_mode == USB_MODE_DEVICE)
		up->up_mode = USBPF_MODE_DEVICE;
	else
		up->up_mode = USBPF_MODE_HOST;
	up->up_type = type;
	up->up_xfertype = xfer->endpoint->edesc->bmAttributes & UE_XFERTYPE;
	temp = usbpf_aggregate_xferflags(&xfer->flags);
	up->up_flags = htole32(temp);
	temp = usbpf_aggregate_status(&xfer->flags_int);
	up->up_status = htole32(temp);
	temp = xfer->error;
	up->up_error = htole32(temp);
	temp = xfer->interval;
	up->up_interval = htole32(temp);
	up->up_frames = htole32(nframes);
	temp = xfer->max_packet_size;
	up->up_packet_size = htole32(temp);
	temp = xfer->max_packet_count;
	up->up_packet_count = htole32(temp);
	temp = xfer->endpointno;
	up->up_endpoint = htole32(temp);
	up->up_speed = xfer->xroot->udev->speed;

	/* clear reserved area */
	memset(up->up_reserved, 0, sizeof(up->up_reserved));

	/* init offset and frame */
	offset = 0;
	frame = 0;

	/* iterate all the USB frames and copy data, if any */
	for (x = 0; x != nframes; x++) {
		uint32_t length;
		int isread;

		/* get length */
		length = xfer->frlengths[x];

		/* get frame header pointer */
		uf = (struct usbpf_framehdr *)ptr;
		ptr += USBPF_FRAME_HDR_LEN;

		/* fill out packet header */
		uf->length = htole32(length);
		uf->flags = 0;

		/* get information about data read/write */
		isread = usbpf_xfer_frame_is_read(xfer, x);

		/* check if we need to copy any data */
		if (isread) {
			if (type == USBPF_XFERTAP_SUBMIT)
				length = 0;
			else {
				uf->flags |= htole32(
				    USBPF_FRAMEFLAG_DATA_FOLLOWS);
			}
		} else {
			if (type != USBPF_XFERTAP_SUBMIT)
				length = 0;
			else {
				uf->flags |= htole32(
				    USBPF_FRAMEFLAG_DATA_FOLLOWS);
			}
		}

		/* check if data is read direction */
		if (isread)
			uf->flags |= htole32(USBPF_FRAMEFLAG_READ);

		/* copy USB data, if any */
		if (length != 0) {
			/* copy data */
			usbd_copy_out(&xfer->frbuffers[frame],
			    offset, ptr, length);

			/* align length */
			temp = USBPF_FRAME_ALIGN(length);

			/* zero pad */
			if (temp != length)
				memset(ptr + length, 0, temp - length);

			ptr += temp;
		}

		if (xfer->flags_int.isochronous_xfr) {
			offset += usbd_xfer_old_frame_length(xfer, x);
		} else {
			frame ++;
		}
	}

	bpf_tap(bpf, buf, totlen);

	free(buf, M_TEMP);
}<|MERGE_RESOLUTION|>--- conflicted
+++ resolved
@@ -198,10 +198,7 @@
 {
 	struct usb_bus *ubus;
 
-<<<<<<< HEAD
 	ubus = if_getsoftc(ifp, IF_DRIVER_SOFTC);
-	ubus->ifp = NULL;
-=======
 	/*
 	 * Lock USB before clearing the "ifp" pointer, to avoid
 	 * clearing the pointer in the middle of a TAP operation:
@@ -209,8 +206,6 @@
 	USB_BUS_LOCK(ubus);
 	ubus->ifp = NULL;
 	USB_BUS_UNLOCK(ubus);
-	bpfdetach(ifp);
->>>>>>> 4015a832
 	if_detach(ifp);
 
 	return (0);
