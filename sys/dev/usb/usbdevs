$FreeBSD$
/* $NetBSD: usbdevs,v 1.392 2004/12/29 08:38:44 imp Exp $ */

/*-
 * Copyright (c) 1998-2004 The NetBSD Foundation, Inc.
 * All rights reserved.
 *
 * This code is derived from software contributed to The NetBSD Foundation
 * by Lennart Augustsson (lennart@augustsson.net) at
 * Carlstedt Research & Technology.
 *
 * Redistribution and use in source and binary forms, with or without
 * modification, are permitted provided that the following conditions
 * are met:
 * 1. Redistributions of source code must retain the above copyright
 *    notice, this list of conditions and the following disclaimer.
 * 2. Redistributions in binary form must reproduce the above copyright
 *    notice, this list of conditions and the following disclaimer in the
 *    documentation and/or other materials provided with the distribution.
 *
 * THIS SOFTWARE IS PROVIDED BY THE NETBSD FOUNDATION, INC. AND CONTRIBUTORS
 * ``AS IS'' AND ANY EXPRESS OR IMPLIED WARRANTIES, INCLUDING, BUT NOT LIMITED
 * TO, THE IMPLIED WARRANTIES OF MERCHANTABILITY AND FITNESS FOR A PARTICULAR
 * PURPOSE ARE DISCLAIMED.  IN NO EVENT SHALL THE FOUNDATION OR CONTRIBUTORS
 * BE LIABLE FOR ANY DIRECT, INDIRECT, INCIDENTAL, SPECIAL, EXEMPLARY, OR
 * CONSEQUENTIAL DAMAGES (INCLUDING, BUT NOT LIMITED TO, PROCUREMENT OF
 * SUBSTITUTE GOODS OR SERVICES; LOSS OF USE, DATA, OR PROFITS; OR BUSINESS
 * INTERRUPTION) HOWEVER CAUSED AND ON ANY THEORY OF LIABILITY, WHETHER IN
 * CONTRACT, STRICT LIABILITY, OR TORT (INCLUDING NEGLIGENCE OR OTHERWISE)
 * ARISING IN ANY WAY OUT OF THE USE OF THIS SOFTWARE, EVEN IF ADVISED OF THE
 * POSSIBILITY OF SUCH DAMAGE.
 */

/*
 * List of known USB vendors
 *
 * USB.org publishes a VID list of USB-IF member companies at
 * http://www.usb.org/developers/tools
 * Note that it does not show companies that have obtained a Vendor ID
 * without becoming full members.
 *
 * Please note that these IDs do not do anything. Adding an ID here and
 * regenerating the usbdevs.h and usbdevs_data.h only makes a symbolic name
 * available to the source code and does not change any functionality, nor
 * does it make your device available to a specific driver.
 * It will however make the descriptive string available if a device does not
 * provide the string itself.
 *
 * After adding a vendor ID VNDR and a product ID PRDCT you will have the
 * following extra defines:
 * #define USB_VENDOR_VNDR              0x????
 * #define USB_PRODUCT_VNDR_PRDCT       0x????
 *
 * You may have to add these defines to the respective probe routines to
 * make the device recognised by the appropriate device driver.
 */

vendor UNKNOWN1		0x0053	Unknown vendor
vendor UNKNOWN2		0x0105	Unknown vendor
vendor EGALAX2		0x0123	eGalax, Inc.
vendor CHIPSBANK	0x0204	Chipsbank Microelectronics Co.
vendor HUMAX		0x02ad	HUMAX
vendor LTS		0x0386	LTS
vendor BWCT		0x03da	Bernd Walter Computer Technology
vendor AOX		0x03e8	AOX
vendor THESYS		0x03e9	Thesys
vendor DATABROADCAST	0x03ea	Data Broadcasting
vendor ATMEL		0x03eb	Atmel
vendor IWATSU		0x03ec	Iwatsu America
vendor MITSUMI		0x03ee	Mitsumi
vendor HP		0x03f0	Hewlett Packard
vendor GENOA		0x03f1	Genoa
vendor OAK		0x03f2	Oak
vendor ADAPTEC		0x03f3	Adaptec
vendor DIEBOLD		0x03f4	Diebold
vendor SIEMENSELECTRO	0x03f5	Siemens Electromechanical
vendor EPSONIMAGING	0x03f8	Epson Imaging
vendor KEYTRONIC	0x03f9	KeyTronic
vendor OPTI		0x03fb	OPTi
vendor ELITEGROUP	0x03fc	Elitegroup
vendor XILINX		0x03fd	Xilinx
vendor FARALLON		0x03fe	Farallon Communications
vendor NATIONAL		0x0400	National Semiconductor
vendor NATIONALREG	0x0401	National Registry
vendor ACERLABS		0x0402	Acer Labs
vendor FTDI		0x0403	Future Technology Devices
vendor NCR		0x0404	NCR
vendor SYNOPSYS2	0x0405	Synopsys
vendor FUJITSUICL	0x0406	Fujitsu-ICL
vendor FUJITSU2		0x0407	Fujitsu Personal Systems
vendor QUANTA		0x0408	Quanta
vendor NEC		0x0409	NEC
vendor KODAK		0x040a	Eastman Kodak
vendor WELTREND		0x040b	Weltrend
vendor VIA		0x040d	VIA
vendor MCCI		0x040e	MCCI
vendor MELCO		0x0411	Melco
vendor LEADTEK		0x0413	Leadtek
vendor WINBOND		0x0416	Winbond
vendor PHOENIX		0x041a	Phoenix
vendor CREATIVE		0x041e	Creative Labs
vendor NOKIA		0x0421	Nokia
vendor ADI		0x0422	ADI Systems
vendor CATC		0x0423	Computer Access Technology
vendor SMC2		0x0424	Standard Microsystems
vendor MOTOROLA_HK	0x0425	Motorola HK
vendor GRAVIS		0x0428	Advanced Gravis Computer
vendor CIRRUSLOGIC	0x0429	Cirrus Logic
vendor INNOVATIVE	0x042c	Innovative Semiconductors
vendor MOLEX		0x042f	Molex
vendor SUN		0x0430	Sun Microsystems
vendor UNISYS		0x0432	Unisys
vendor TAUGA		0x0436	Taugagreining HF
vendor AMD		0x0438	Advanced Micro Devices
vendor LEXMARK		0x043d	Lexmark International
vendor LG		0x043e	LG Electronics
vendor NANAO		0x0440	NANAO
vendor GATEWAY		0x0443	Gateway 2000
vendor NMB		0x0446	NMB
vendor ALPS		0x044e	Alps Electric
vendor THRUST		0x044f	Thrustmaster
vendor TI		0x0451	Texas Instruments
vendor ANALOGDEVICES	0x0456	Analog Devices
vendor SIS		0x0457	Silicon Integrated Systems Corp.
vendor KYE		0x0458	KYE Systems
vendor DIAMOND2		0x045a	Diamond (Supra)
vendor RENESAS		0x045b	Renesas
vendor MICROSOFT	0x045e	Microsoft
vendor PRIMAX		0x0461	Primax Electronics
vendor MGE		0x0463	MGE UPS Systems
vendor AMP		0x0464	AMP
vendor CHERRY		0x046a	Cherry Mikroschalter
vendor MEGATRENDS	0x046b	American Megatrends
vendor LOGITECH		0x046d	Logitech
vendor BTC		0x046e	Behavior Tech. Computer
vendor PHILIPS		0x0471	Philips
vendor SUN2		0x0472	Sun Microsystems (offical)
vendor SANYO		0x0474	Sanyo Electric
vendor SEAGATE		0x0477	Seagate
vendor CONNECTIX	0x0478	Connectix
vendor SEMTECH		0x047a	Semtech
vendor KENSINGTON	0x047d	Kensington
vendor LUCENT		0x047e	Lucent
vendor PLANTRONICS	0x047f	Plantronics
vendor KYOCERA		0x0482	Kyocera Wireless Corp.
vendor STMICRO		0x0483	STMicroelectronics
vendor FOXCONN		0x0489	Foxconn
vendor MEIZU		0x0492	Meizu Electronics
vendor YAMAHA		0x0499	YAMAHA
vendor COMPAQ		0x049f	Compaq
vendor HITACHI		0x04a4	Hitachi
vendor ACERP		0x04a5	Acer Peripherals
vendor DAVICOM		0x04a6	Davicom
vendor VISIONEER	0x04a7	Visioneer
vendor CANON		0x04a9	Canon
vendor NIKON		0x04b0	Nikon
vendor PAN		0x04b1	Pan International
vendor IBM		0x04b3	IBM
vendor CYPRESS		0x04b4	Cypress Semiconductor
vendor ROHM		0x04b5	ROHM
vendor COMPAL		0x04b7	Compal
vendor EPSON		0x04b8	Seiko Epson
vendor RAINBOW		0x04b9	Rainbow Technologies
vendor IODATA		0x04bb	I-O Data
vendor TDK		0x04bf	TDK
vendor 3COMUSR		0x04c1	U.S. Robotics
vendor METHODE		0x04c2	Methode Electronics Far East
vendor MAXISWITCH	0x04c3	Maxi Switch
vendor LOCKHEEDMER	0x04c4	Lockheed Martin Energy Research
vendor FUJITSU		0x04c5	Fujitsu
vendor TOSHIBAAM	0x04c6	Toshiba America
vendor MICROMACRO	0x04c7	Micro Macro Technologies
vendor KONICA		0x04c8	Konica
vendor LITEON		0x04ca	Lite-On Technology
vendor FUJIPHOTO	0x04cb	Fuji Photo Film
vendor PHILIPSSEMI	0x04cc	Philips Semiconductors
vendor TATUNG		0x04cd	Tatung Co. Of America
vendor SCANLOGIC	0x04ce	ScanLogic
vendor MYSON		0x04cf	Myson Technology
vendor DIGI2		0x04d0	Digi
vendor ITTCANON		0x04d1	ITT Canon
vendor ALTEC		0x04d2	Altec Lansing
vendor LSI		0x04d4	LSI
vendor MENTORGRAPHICS	0x04d6	Mentor Graphics
vendor ITUNERNET	0x04d8	I-Tuner Networks
vendor HOLTEK		0x04d9	Holtek Semiconductor, Inc.
vendor PANASONIC	0x04da	Panasonic (Matsushita)
vendor HUANHSIN		0x04dc	Huan Hsin
vendor SHARP		0x04dd	Sharp
vendor IIYAMA		0x04e1	Iiyama
vendor SHUTTLE		0x04e6	Shuttle Technology
vendor ELO		0x04e7	Elo TouchSystems
vendor SAMSUNG		0x04e8	Samsung Electronics
vendor NORTHSTAR	0x04eb	Northstar
vendor TOKYOELECTRON	0x04ec	Tokyo Electron
vendor ANNABOOKS	0x04ed	Annabooks
vendor JVC		0x04f1	JVC
vendor CHICONY		0x04f2	Chicony Electronics
vendor ELAN		0x04f3	Elan
vendor NEWNEX		0x04f7	Newnex
vendor BROTHER		0x04f9	Brother Industries
vendor DALLAS		0x04fa	Dallas Semiconductor
vendor AIPTEK2		0x04fc	AIPTEK International
vendor PFU		0x04fe	PFU
vendor FUJIKURA		0x0501	Fujikura/DDK
vendor ACER		0x0502	Acer
vendor 3COM		0x0506	3Com
vendor HOSIDEN		0x0507	Hosiden Corporation
vendor AZTECH		0x0509	Aztech Systems
vendor BELKIN		0x050d	Belkin Components
vendor KAWATSU		0x050f	Kawatsu Semiconductor
vendor FCI		0x0514	FCI
vendor LONGWELL		0x0516	Longwell
vendor COMPOSITE	0x0518	Composite
vendor STAR		0x0519	Star Micronics
vendor APC		0x051d	American Power Conversion
vendor SCIATLANTA	0x051e	Scientific Atlanta
vendor TSM		0x0520	TSM
vendor CONNECTEK	0x0522	Advanced Connectek USA
vendor NETCHIP		0x0525	NetChip Technology
vendor ALTRA		0x0527	ALTRA
vendor ATI		0x0528	ATI Technologies
vendor AKS		0x0529	Aladdin Knowledge Systems
vendor TEKOM		0x052b	Tekom
vendor CANONDEV		0x052c	Canon
vendor WACOMTECH	0x0531	Wacom
vendor INVENTEC		0x0537	Inventec
vendor SHYHSHIUN	0x0539	Shyh Shiun Terminals
vendor PREHWERKE	0x053a	Preh Werke Gmbh & Co. KG
vendor SYNOPSYS		0x053f	Synopsys
vendor UNIACCESS	0x0540	Universal Access
vendor VIEWSONIC	0x0543	ViewSonic
vendor XIRLINK		0x0545	Xirlink
vendor ANCHOR		0x0547	Anchor Chips
vendor SONY		0x054c	Sony
vendor FUJIXEROX	0x0550	Fuji Xerox
vendor VISION		0x0553	VLSI Vision
vendor ASAHIKASEI	0x0556	Asahi Kasei Microsystems
vendor ATEN		0x0557	ATEN International
vendor SAMSUNG2		0x055d	Samsung Electronics
vendor MUSTEK		0x055f	Mustek Systems
vendor TELEX		0x0562	Telex Communications
vendor CHINON		0x0564	Chinon
vendor PERACOM		0x0565	Peracom Networks
vendor ALCOR2		0x0566	Alcor Micro
vendor XYRATEX		0x0567	Xyratex
vendor WACOM		0x056a	WACOM
vendor ETEK		0x056c	e-TEK Labs
vendor EIZO		0x056d	EIZO
vendor ELECOM		0x056e	Elecom
vendor CONEXANT		0x0572	Conexant
vendor HAUPPAUGE	0x0573	Hauppauge Computer Works
vendor BAFO		0x0576	BAFO/Quality Computer Accessories
vendor YEDATA		0x057b	Y-E Data
vendor AVM		0x057c	AVM
vendor QUICKSHOT	0x057f	Quickshot
vendor ROLAND		0x0582	Roland
vendor ROCKFIRE		0x0583	Rockfire
vendor RATOC		0x0584	RATOC Systems
vendor ZYXEL		0x0586	ZyXEL Communication
vendor INFINEON		0x058b	Infineon
vendor MICREL		0x058d	Micrel
vendor ALCOR		0x058f	Alcor Micro
vendor OMRON		0x0590	OMRON
vendor ZORAN		0x0595	Zoran Microelectronics
vendor NIIGATA		0x0598	Niigata
vendor IOMEGA		0x059b	Iomega
vendor ATREND		0x059c	A-Trend Technology
vendor AID		0x059d	Advanced Input Devices
vendor LACIE		0x059f	LaCie
vendor FUJIFILM		0x05a2	Fuji Film
vendor ARC		0x05a3	ARC
vendor ORTEK		0x05a4	Ortek
vendor CISCOLINKSYS3	0x05a6	Cisco-Linksys
vendor BOSE		0x05a7	Bose
vendor OMNIVISION	0x05a9	OmniVision
vendor INSYSTEM		0x05ab	In-System Design
vendor APPLE		0x05ac	Apple Computer
vendor YCCABLE		0x05ad	Y.C. Cable
vendor DIGITALPERSONA	0x05ba	DigitalPersona
vendor 3G		0x05bc	3G Green Green Globe
vendor RAFI		0x05bd	RAFI
vendor TYCO		0x05be	Tyco
vendor KAWASAKI		0x05c1	Kawasaki
vendor DIGI		0x05c5	Digi International
vendor QUALCOMM2	0x05c6	Qualcomm
vendor QTRONIX		0x05c7	Qtronix
vendor FOXLINK		0x05c8	Foxlink
vendor RICOH		0x05ca	Ricoh
vendor ELSA		0x05cc	ELSA
vendor SCIWORX		0x05ce	sci-worx
vendor BRAINBOXES	0x05d1	Brainboxes Limited
vendor ULTIMA		0x05d8	Ultima
vendor AXIOHM		0x05d9	Axiohm Transaction Solutions
vendor MICROTEK		0x05da	Microtek
vendor SUNTAC		0x05db	SUN Corporation
vendor LEXAR		0x05dc	Lexar Media
vendor ADDTRON		0x05dd	Addtron
vendor SYMBOL		0x05e0	Symbol Technologies
vendor SYNTEK		0x05e1	Syntek
vendor GENESYS		0x05e3	Genesys Logic
vendor FUJI		0x05e5	Fuji Electric
vendor KEITHLEY		0x05e6	Keithley Instruments
vendor EIZONANAO	0x05e7	EIZO Nanao
vendor KLSI		0x05e9	Kawasaki LSI
vendor FFC		0x05eb	FFC
vendor ANKO		0x05ef	Anko Electronic
vendor PIENGINEERING	0x05f3	P.I. Engineering
vendor AOC		0x05f6	AOC International
vendor CHIC		0x05fe	Chic Technology
vendor BARCO		0x0600	Barco Display Systems
vendor BRIDGE		0x0607	Bridge Information
vendor SOLIDYEAR	0x060b	Solid Year
vendor BIORAD		0x0614	Bio-Rad Laboratories
vendor MACALLY		0x0618	Macally
vendor ACTLABS		0x061c	Act Labs
vendor ALARIS		0x0620	Alaris
vendor APEX		0x0624	Apex
vendor CREATIVE3	0x062a	Creative Labs
vendor MICRON		0x0634	Micron Technology
vendor VIVITAR		0x0636	Vivitar
vendor GUNZE		0x0637	Gunze Electronics USA
vendor AVISION		0x0638	Avision
vendor TEAC		0x0644	TEAC
vendor ACTON		0x0647	Acton Research Corp.
vendor SGI		0x065e	Silicon Graphics
vendor SANWASUPPLY	0x0663	Sanwa Supply
vendor MEGATEC		0x0665	Megatec
vendor LINKSYS		0x066b	Linksys
vendor ACERSA		0x066e	Acer Semiconductor America
vendor SIGMATEL		0x066f	Sigmatel
vendor DRAYTEK		0x0675	DrayTek
vendor AIWA		0x0677	Aiwa
vendor ACARD		0x0678	ACARD Technology
vendor PROLIFIC		0x067b	Prolific Technology
vendor SIEMENS		0x067c	Siemens
vendor AVANCELOGIC	0x0680	Avance Logic
vendor SIEMENS2		0x0681	Siemens
vendor MINOLTA		0x0686	Minolta
vendor CHPRODUCTS	0x068e	CH Products
vendor HAGIWARA		0x0693	Hagiwara Sys-Com
vendor CTX		0x0698	Chuntex
vendor ASKEY		0x069a	Askey Computer
vendor SAITEK		0x06a3	Saitek
vendor ALCATELT		0x06b9	Alcatel Telecom
vendor AGFA		0x06bd	AGFA-Gevaert
vendor ASIAMD		0x06be	Asia Microelectronic Development
vendor BIZLINK		0x06c4	Bizlink International
vendor KEYSPAN		0x06cd	Keyspan / InnoSys Inc.
vendor CONTEC		0x06ce	Contec products
vendor AASHIMA		0x06d6	Aashima Technology
vendor LIEBERT		0x06da	Liebert
vendor MULTITECH	0x06e0	MultiTech
vendor ADS		0x06e1	ADS Technologies
vendor ALCATELM		0x06e4	Alcatel Microelectronics
vendor SIRIUS		0x06ea	Sirius Technologies
vendor GUILLEMOT	0x06f8	Guillemot
vendor BOSTON		0x06fd	Boston Acoustics
vendor SMC		0x0707	Standard Microsystems
vendor PUTERCOM		0x0708	Putercom
vendor MCT		0x0711	MCT
vendor IMATION		0x0718	Imation
vendor TECLAST		0x071b	Teclast
vendor SONYERICSSON	0x0731	Sony Ericsson
vendor EICON		0x0734	Eicon Networks
vendor SYNTECH		0x0745	Syntech Information
vendor DIGITALSTREAM	0x074e	Digital Stream
vendor AUREAL		0x0755	Aureal Semiconductor
vendor MAUDIO		0x0763	M-Audio
vendor CYBERPOWER	0x0764	Cyber Power Systems, Inc.
vendor SURECOM		0x0769	Surecom Technology
vendor HIDGLOBAL	0x076b	HID Global
vendor LINKSYS2		0x077b	Linksys
vendor GRIFFIN		0x077d	Griffin Technology
vendor SANDISK		0x0781	SanDisk
vendor JENOPTIK		0x0784	Jenoptik
vendor LOGITEC		0x0789	Logitec
vendor NOKIA2		0x078b	Nokia
vendor BRIMAX		0x078e	Brimax
vendor AXIS		0x0792	Axis Communications
vendor ABL		0x0794	ABL Electronics
vendor SAGEM		0x079b	Sagem
vendor SUNCOMM		0x079c	Sun Communications, Inc.
vendor ALFADATA		0x079d	Alfadata Computer
vendor NATIONALTECH	0x07a2	National Technical Systems
vendor ONNTO		0x07a3	Onnto
vendor BE		0x07a4	Be
vendor ADMTEK		0x07a6	ADMtek
vendor COREGA		0x07aa	Corega
vendor FREECOM		0x07ab	Freecom
vendor MICROTECH	0x07af	Microtech
vendor GENERALINSTMNTS	0x07b2	General Instruments (Motorola)
vendor OLYMPUS		0x07b4	Olympus
vendor ABOCOM		0x07b8	AboCom Systems
vendor KEISOKUGIKEN	0x07c1	Keisokugiken
vendor ONSPEC		0x07c4	OnSpec
vendor APG		0x07c5	APG Cash Drawer
vendor BUG		0x07c8	B.U.G.
vendor ALLIEDTELESYN	0x07c9	Allied Telesyn International
vendor AVERMEDIA	0x07ca	AVerMedia Technologies
vendor SIIG		0x07cc	SIIG
vendor CASIO		0x07cf	CASIO
vendor DLINK2		0x07d1	D-Link
vendor APTIO		0x07d2	Aptio Products
vendor ARASAN		0x07da	Arasan Chip Systems
vendor ALLIEDCABLE	0x07e6	Allied Cable
vendor STSN		0x07ef	STSN
vendor CENTURY		0x07f7	Century Corp
vendor NEWLINK		0x07ff	NEWlink
vendor MAGTEK		0x0801	Mag-Tek
vendor ZOOM		0x0803	Zoom Telephonics
vendor PCS		0x0810	Personal Communication Systems
vendor ALPHASMART	0x081e	AlphaSmart, Inc.
vendor BROADLOGIC	0x0827	BroadLogic
vendor HANDSPRING	0x082d	Handspring
vendor PALM		0x0830	Palm Computing
vendor SOURCENEXT	0x0833	SOURCENEXT
vendor ACTIONSTAR	0x0835	Action Star Enterprise
vendor SAMSUNG_TECHWIN	0x0839	Samsung Techwin
vendor ACCTON		0x083a	Accton Technology
vendor DIAMOND		0x0841	Diamond
vendor NETGEAR		0x0846	BayNETGEAR
vendor TOPRE		0x0853	Topre Corporation
vendor ACTIVEWIRE	0x0854	ActiveWire
vendor BBELECTRONICS	0x0856	B&B Electronics
vendor PORTGEAR		0x085a	PortGear
vendor NETGEAR2		0x0864	Netgear
vendor SYSTEMTALKS	0x086e	System Talks
vendor METRICOM		0x0870	Metricom
vendor ADESSOKBTEK	0x087c	ADESSO/Kbtek America
vendor JATON		0x087d	Jaton
vendor APT		0x0880	APT Technologies
vendor BOCARESEARCH	0x0885	Boca Research
vendor ANDREA		0x08a8	Andrea Electronics
vendor BURRBROWN	0x08bb	Burr-Brown Japan
vendor 2WIRE		0x08c8	2Wire
vendor AIPTEK		0x08ca	AIPTEK International
vendor SMARTBRIDGES	0x08d1	SmartBridges
vendor FUJITSUSIEMENS	0x08d4	Fujitsu-Siemens
vendor BILLIONTON	0x08dd	Billionton Systems
vendor GEMALTO		0x08e6	Gemalto SA
vendor EXTENDED		0x08e9	Extended Systems
vendor MSYSTEMS		0x08ec	M-Systems
vendor DIGIANSWER	0x08fd	Digianswer
vendor AUTHENTEC	0x08ff	AuthenTec
vendor AUDIOTECHNICA	0x0909	Audio-Technica
vendor TRUMPION		0x090a	Trumpion Microelectronics
vendor FEIYA		0x090c	Feiya
vendor ALATION		0x0910	Alation Systems
vendor GLOBESPAN	0x0915	Globespan
vendor CONCORDCAMERA	0x0919	Concord Camera
vendor GARMIN		0x091e	Garmin International
vendor GOHUBS		0x0921	GoHubs
vendor XEROX		0x0924	Xerox
vendor BIOMETRIC	0x0929	American Biometric Company
vendor TOSHIBA		0x0930	Toshiba
vendor PLEXTOR		0x093b	Plextor
vendor INTREPIDCS	0x093c	Intrepid
vendor YANO		0x094f	Yano
vendor KINGSTON		0x0951	Kingston Technology
vendor BLUEWATER	0x0956	BlueWater Systems
vendor AGILENT		0x0957	Agilent Technologies
vendor GUDE		0x0959	Gude ADS
vendor PORTSMITH	0x095a	Portsmith
vendor ACERW		0x0967	Acer
vendor ADIRONDACK	0x0976	Adirondack Wire & Cable
vendor BECKHOFF		0x0978	Beckhoff
vendor MINDSATWORK	0x097a	Minds At Work
vendor POINTCHIPS	0x09a6	PointChips
vendor INTERSIL		0x09aa	Intersil
vendor ALTIUS		0x09b3	Altius Solutions
vendor ARRIS		0x09c1	Arris Interactive
vendor ACTIVCARD	0x09c3	ACTIVCARD
vendor ACTISYS		0x09c4	ACTiSYS
vendor NOVATEL2		0x09d7	Novatel Wireless
vendor AFOURTECH	0x09da	A-FOUR TECH
vendor AIMEX		0x09dc	AIMEX
vendor ADDONICS		0x09df	Addonics Technologies
vendor AKAI		0x09e8	AKAI professional M.I.
vendor ARESCOM		0x09f5	ARESCOM
vendor BAY		0x09f9	Bay Associates
vendor ALTERA		0x09fb	Altera
vendor CSR		0x0a12	Cambridge Silicon Radio
vendor TREK		0x0a16	Trek Technology
vendor ASAHIOPTICAL	0x0a17	Asahi Optical
vendor BOCASYSTEMS	0x0a43	Boca Systems
vendor SHANTOU		0x0a46	ShanTou
vendor MEDIAGEAR	0x0a48	MediaGear
vendor BROADCOM		0x0a5c	Broadcom
vendor GREENHOUSE	0x0a6b	GREENHOUSE
vendor MEDELI		0x0a67	Medeli
vendor GEOCAST		0x0a79	Geocast Network Systems
<<<<<<< HEAD
vendor IDQUANTIQUE	0x0aba	id Quantique
=======
vendor EGO		0x0a92	EGO systems
vendor IDQUANTIQUE	0x0aba	ID Quantique
vendor IDTECH		0x0acd	ID TECH
>>>>>>> 85823a3b
vendor ZYDAS		0x0ace	Zydas Technology Corporation
vendor NEODIO		0x0aec	Neodio
vendor OPTION		0x0af0	Option N.V.
vendor ASUS		0x0b05	ASUSTeK Computer
vendor TODOS		0x0b0c	Todos Data System
vendor SIIG2		0x0b39	SIIG
vendor TEKRAM		0x0b3b	Tekram Technology
vendor HAL		0x0b41	HAL Corporation
vendor EMS		0x0b43	EMS Production
vendor NEC2		0x0b62	NEC
vendor ADLINK		0x0b63	ADLINK Technoligy, Inc.
vendor ATI2		0x0b6f	ATI
vendor ZEEVO		0x0b7a	Zeevo, Inc.
vendor KURUSUGAWA	0x0b7e	Kurusugawa Electronics, Inc.
vendor SMART		0x0b8c	Smart Technologies
vendor ASIX		0x0b95	ASIX Electronics
vendor O2MICRO		0x0b97	O2 Micro, Inc.
vendor USR		0x0baf	U.S. Robotics
vendor AMBIT		0x0bb2	Ambit Microsystems
vendor HTC		0x0bb4	HTC
vendor REALTEK		0x0bda	Realtek
vendor MEI		0x0bed	MEI
vendor ADDONICS2	0x0bf6	Addonics Technology
vendor FSC		0x0bf8	Fujitsu Siemens Computers
vendor AGATE		0x0c08	Agate Technologies
vendor DMI		0x0c0b	DMI
vendor ICOM		0x0c26	Icom Inc.
vendor GNOTOMETRICS	0x0c33	GN Otometrics
vendor CHICONY2		0x0c45	Chicony
vendor REINERSCT	0x0c4b	Reiner-SCT
vendor SEALEVEL		0x0c52	Sealevel System
vendor JETI		0x0c6c	Jeti
vendor LUWEN		0x0c76	Luwen
vendor ELEKTOR		0x0c7d	ELEKTOR Electronics
vendor KYOCERA2		0x0c88	Kyocera Wireless Corp.
vendor ZCOM		0x0cde	Z-Com
vendor ATHEROS2		0x0cf3	Atheros Communications
vendor POSIFLEX		0x0d3a	POSIFLEX
vendor TANGTOP		0x0d3d	Tangtop
vendor KOBIL		0x0d46	KOBIL
vendor SMC3		0x0d5c	Standard Microsystems
vendor ADDON		0x0d7d	Add-on Technology
vendor ACDC		0x0d7e	American Computer & Digital Components
vendor CMEDIA		0x0d8c	CMEDIA
vendor CONCEPTRONIC	0x0d8e	Conceptronic
vendor SKANHEX		0x0d96	Skanhex Technology, Inc.
vendor MSI		0x0db0	Micro Star International
vendor ELCON		0x0db7	ELCON Systemtechnik
vendor UNKNOWN4		0x0dcd	Unknown vendor
vendor NETAC		0x0dd8	Netac
vendor SITECOMEU	0x0df6	Sitecom Europe
vendor MOBILEACTION	0x0df7	Mobile Action
vendor AMIGO		0x0e0b	Amigo Technology
vendor SPEEDDRAGON	0x0e55	Speed Dragon Multimedia
vendor HAWKING		0x0e66	Hawking
vendor FOSSIL		0x0e67	Fossil, Inc
vendor GMATE		0x0e7e	G.Mate, Inc
vendor MEDIATEK		0x0e8d	MediaTek, Inc.
vendor OTI		0x0ea0	Ours Technology
vendor YISO		0x0eab	Yiso Wireless Co.
vendor PILOTECH		0x0eaf	Pilotech
vendor NOVATECH		0x0eb0	NovaTech
vendor ITEGNO		0x0eba	iTegno
vendor WINMAXGROUP	0x0ed1	WinMaxGroup
vendor TOD		0x0ede	TOD
vendor EGALAX		0x0eef	eGalax, Inc.
vendor AIRPRIME		0x0f3d	AirPrime, Inc.
vendor MICROTUNE	0x0f4d	Microtune
vendor VTECH		0x0f88	VTech
vendor FALCOM		0x0f94	Falcom Wireless Communications GmbH
vendor RIM		0x0fca	Research In Motion
vendor DYNASTREAM	0x0fcf	Dynastream Innovations
vendor LARSENBRUSGAARD	0x0fd8	Larsen and Brusgaard
vendor KONTRON		0x0fe6	Kontron AG
vendor QUALCOMM		0x1004	Qualcomm
vendor APACER		0x1005	Apacer
vendor MOTOROLA4	0x100d	Motorola
vendor AIRPLUS		0x1011  Airplus
vendor DESKNOTE		0x1019	Desknote
<<<<<<< HEAD
=======
vendor NEC3		0x1033	NEC
vendor TTI		0x103e	Thurlby Thandar Instruments
>>>>>>> 85823a3b
vendor GIGABYTE		0x1044	GIGABYTE
vendor WESTERN		0x1058	Western Digital
vendor MOTOROLA		0x1063	Motorola
vendor CCYU		0x1065	CCYU Technology
vendor CURITEL		0x106c	Curitel Communications Inc
vendor SILABS2		0x10a6	SILABS2
vendor USI		0x10ab	USI
vendor PLX		0x10b5	PLX
vendor ASANTE		0x10bd	Asante
vendor SILABS		0x10c4	Silicon Labs
vendor SILABS3		0x10c5	Silicon Labs
vendor SILABS4		0x10ce	Silicon Labs
vendor ACTIONS		0x10d6  Actions
vendor ANALOG		0x1110	Analog Devices
vendor TENX		0x1130	Ten X Technology, Inc.
vendor ISSC		0x1131	Integrated System Solution Corp.
vendor JRC		0x1145	Japan Radio Company
vendor SPHAIRON		0x114b	Sphairon Access Systems GmbH
vendor DELORME		0x1163	DeLorme
vendor SERVERWORKS	0x1166	ServerWorks
vendor DLINK3		0x1186	Dlink
vendor ACERCM		0x1189	Acer Communications & Multimedia
vendor SIERRA		0x1199	Sierra Wireless
vendor SANWA		0x11ad	Sanwa Electric Instrument Co., Ltd.
vendor TOPFIELD		0x11db	Topfield Co., Ltd
vendor SIEMENS3		0x11f5	Siemens
vendor NETINDEX		0x11f6	NetIndex
vendor ALCATEL		0x11f7	Alcatel
vendor INTERBIOMETRICS	0x1209	Interbiometrics
vendor UNKNOWN3		0x1233	Unknown vendor
vendor TSUNAMI		0x1241	Tsunami
vendor PHEENET		0x124a	Pheenet
vendor TARGUS		0x1267	Targus
vendor TWINMOS		0x126f	TwinMOS
vendor TENDA		0x1286	Tenda
vendor TESTO		0x128d	Testo products
vendor CREATIVE2	0x1292	Creative Labs
vendor BELKIN2		0x1293	Belkin Components
vendor CYBERTAN		0x129b	CyberTAN Technology
vendor HUAWEI		0x12d1	Huawei Technologies
vendor ARANEUS		0x12d8	Araneus Information Systems
vendor TAPWAVE		0x12ef	Tapwave
vendor AINCOMM		0x12fd	Aincomm
vendor MOBILITY		0x1342	Mobility
vendor DICKSMITH	0x1371	Dick Smith Electronics
vendor NETGEAR3		0x1385	Netgear
vendor BALTECH		0x13ad	Baltech
vendor CISCOLINKSYS	0x13b1	Cisco-Linksys
vendor SHARK		0x13d2	Shark
vendor AZUREWAVE	0x13d3	AsureWave
vendor INITIO		0x13fd	Initio Corporation
vendor EMTEC		0x13fe	Emtec
vendor NOVATEL		0x1410	Novatel Wireless
vendor MERLIN		0x1416	Merlin
vendor WISTRONNEWEB	0x1435	Wistron NeWeb
vendor RADIOSHACK	0x1453	Radio Shack
vendor FIC		0x1457	FIC / OpenMoko
vendor HUAWEI3COM	0x1472	Huawei-3Com
vendor ABOCOM2		0x1482	AboCom Systems
vendor SILICOM		0x1485	Silicom
vendor RALINK		0x148f	Ralink Technology
vendor IMAGINATION	0x149a	Imagination Technologies
vendor CONCEPTRONIC2	0x14b2	Conceptronic
vendor SUPERTOP		0x14cd	Super Top
vendor PLANEX3		0x14ea	Planex Communications
vendor SILICONPORTALS	0x1527	Silicon Portals
vendor UBIQUAM		0x1529	UBIQUAM Co., Ltd.
vendor JMICRON		0x152d	JMicron
vendor UBLOX		0x1546	U-blox
vendor PNY		0x154b	PNY
vendor OWEN		0x1555	Owen
vendor OQO		0x1557	OQO
vendor UMEDIA		0x157e	U-MEDIA Communications
vendor FIBERLINE	0x1582	Fiberline
vendor SPARKLAN		0x15a9	SparkLAN
vendor OLIMEX		0x15ba	Olimex
vendor SOUNDGRAPH 	0x15c2	Soundgraph, Inc.
vendor AMIT2		0x15c5	AMIT
vendor SOHOWARE		0x15e8	SOHOware
vendor UMAX		0x1606	UMAX Data Systems
vendor INSIDEOUT	0x1608	Inside Out Networks
vendor AMOI		0x1614	Amoi Electronics
vendor GOODWAY		0x1631	Good Way Technology
vendor ENTREGA		0x1645	Entrega
vendor ACTIONTEC	0x1668	Actiontec Electronics
vendor CLIPSAL		0x166a	Clipsal
vendor CISCOLINKSYS2	0x167b  Cisco-Linksys
vendor ATHEROS		0x168c	Atheros Communications
vendor GIGASET		0x1690	Gigaset
vendor GLOBALSUN	0x16ab	Global Sun Technology
vendor ANYDATA		0x16d5	AnyDATA Corporation
vendor JABLOTRON	0x16d6	Jablotron
vendor CMOTECH		0x16d8	C-motech
vendor WIENERPLEINBAUS	0x16dc	WIENER Plein & Baus GmbH.
vendor AXESSTEL		0x1726  Axesstel Co., Ltd.
vendor LINKSYS4		0x1737	Linksys
vendor SENAO		0x1740	Senao
vendor ASUS2		0x1761	ASUS
vendor SWEEX2		0x177f	Sweex
vendor METAGEEK		0x1781	MetaGeek
vendor KAMSTRUP		0x17a8	Kamstrup A/S
vendor WAVESENSE	0x17f4	WaveSense
vendor VAISALA		0x1843	Vaisala
vendor AMIT		0x18c5	AMIT
vendor GOOGLE		0x18d1	Google
vendor QCOM		0x18e8	Qcom
vendor ELV		0x18ef	ELV
vendor LINKSYS3		0x1915	Linksys
vendor QUALCOMMINC	0x19d2	Qualcomm, Incorporated
vendor BAYER		0x1a79	Bayer
vendor WCH2		0x1a86	QinHeng Electronics
vendor STELERA		0x1a8d	Stelera Wireless
vendor CORSAIR		0x1b1c	Corsair
vendor MATRIXORBITAL	0x1b3d	Matrix Orbital
vendor OVISLINK		0x1b75	OvisLink
vendor TML		0x1b91	The Mobility Lab
vendor TCTMOBILE	0x1bbb  TCT Mobile
vendor ALTI2		0x1bc9	Alti-2 products
vendor SUNPLUS		0x1bcf	Sunplus Innovation Technology Inc.
vendor WAGO		0x1be3  WAGO Kontakttechnik GmbH.
vendor TELIT		0x1bc7  Telit
vendor IONICS		0x1c0c	Ionics PlugComputer
vendor LONGCHEER	0x1c9e	Longcheer Holdings, Ltd.
vendor MPMAN		0x1cae	MpMan
vendor DRESDENELEKTRONIK 0x1cf1 dresden elektronik
vendor NEOTEL		0x1d09	Neotel
vendor PEGATRON		0x1d4d	Pegatron
vendor QISDA		0x1da5  Qisda
vendor METAGEEK2	0x1dd5	MetaGeek
vendor ALINK		0x1e0e  Alink
vendor AIRTIES		0x1eda	AirTies
vendor FESTO		0x1e29	Festo
vendor VERTEX		0x1fe7  Vertex Wireless Co., Ltd.
vendor DLINK		0x2001	D-Link
vendor PLANEX2		0x2019	Planex Communications
vendor HAUPPAUGE2	0x2040	Hauppauge Computer Works
vendor TLAYTECH		0x20b9	Tlay Tech
vendor ENCORE		0x203d	Encore
vendor QIHARDWARE	0x20b7	QI-hardware
vendor PARA		0x20b8	PARA Industrial
vendor SIMTEC		0x20df	Simtec Electronics
<<<<<<< HEAD
=======
vendor RTSYSTEMS	0x2100	RTSYSTEMS
vendor VIALABS		0x2109	VIA Labs
>>>>>>> 85823a3b
vendor ERICSSON		0x2282	Ericsson
vendor MOTOROLA2	0x22b8	Motorola
vendor TRIPPLITE	0x2478	Tripp-Lite
vendor HIROSE		0x2631	Hirose Electric
vendor NHJ		0x2770	NHJ
vendor PLANEX		0x2c02	Planex Communications
vendor VIDZMEDIA	0x3275	VidzMedia Pte Ltd
vendor LINKINSTRUMENTS	0x3195	Link Instruments Inc.
vendor AEI		0x3334	AEI
vendor HANK		0x3353	Hank Connection
vendor PQI		0x3538	PQI
vendor DAISY		0x3579	Daisy Technology
vendor NI		0x3923	National Instruments
vendor MICRONET		0x3980	Micronet Communications
vendor IODATA2		0x40bb	I-O Data
vendor IRIVER		0x4102	iRiver
vendor DELL		0x413c	Dell
vendor WCH		0x4348	QinHeng Electronics
vendor ACEECA		0x4766	Aceeca
vendor PAPOUCH		0x5050	Papouch products
vendor AVERATEC		0x50c2	Averatec
vendor SWEEX		0x5173	Sweex
vendor PROLIFIC2	0x5372	Prolific Technologies
vendor ONSPEC2		0x55aa	OnSpec Electronic Inc.
vendor ZINWELL		0x5a57	Zinwell
vendor SITECOM		0x6189	Sitecom
vendor ARKMICRO		0x6547	Arkmicro Technologies Inc.
vendor 3COM2		0x6891	3Com
vendor EDIMAX		0x7392	Edimax
vendor INTEL		0x8086	Intel
vendor INTEL2		0x8087	Intel
vendor ALLWIN		0x8516	ALLWIN Tech
vendor SITECOM2		0x9016	Sitecom
vendor MOSCHIP		0x9710	MosChip Semiconductor
vendor MARVELL		0x9e88	Marvell Technology Group Ltd.
vendor 3COM3		0xa727	3Com
vendor EVOLUTION	0xdeee	Evolution Robotics products
vendor DATAAPEX		0xdaae	DataApex
vendor HP2		0xf003	Hewlett Packard
vendor USRP		0xfffe	GNU Radio USRP

/*
 * List of known products.  Grouped by vendor.
 */

/* 3Com products */
product 3COM HOMECONN		0x009d	HomeConnect Camera
product 3COM 3CREB96		0x00a0	Bluetooth USB Adapter
product 3COM 3C19250		0x03e8	3C19250 Ethernet Adapter
product 3COM 3CRSHEW696		0x0a01	3CRSHEW696 Wireless Adapter
product 3COM 3C460		0x11f8	HomeConnect 3C460
product 3COM USR56K		0x3021	U.S.Robotics 56000 Voice FaxModem Pro
product 3COM 3C460B		0x4601	HomeConnect 3C460B
product 3COM2 3CRUSB10075	0xa727	3CRUSB10075
product 3COM3 AR5523_1		0x6893	AR5523
product 3COM3 AR5523_2		0x6895	AR5523
product 3COM3 AR5523_3		0x6897	AR5523

product 3COMUSR OFFICECONN	0x0082	3Com OfficeConnect Analog Modem
product 3COMUSR USRISDN		0x008f	3Com U.S. Robotics Pro ISDN TA
product 3COMUSR HOMECONN	0x009d	3Com HomeConnect Camera
product 3COMUSR USR56K		0x3021	U.S. Robotics 56000 Voice FaxModem Pro

/* AboCom products */
product ABOCOM XX1		0x110c	XX1
product ABOCOM XX2		0x200c	XX2
product ABOCOM RT2770		0x2770	RT2770
product ABOCOM RT2870		0x2870	RT2870
product ABOCOM RT3070		0x3070	RT3070
product ABOCOM RT3071		0x3071	RT3071
product ABOCOM RT3072		0x3072	RT3072
product ABOCOM2 RT2870_1	0x3c09	RT2870
product ABOCOM URE450		0x4000	URE450 Ethernet Adapter
product ABOCOM UFE1000		0x4002	UFE1000 Fast Ethernet Adapter
product ABOCOM DSB650TX_PNA	0x4003	1/10/100 Ethernet Adapter
product ABOCOM XX4		0x4004	XX4
product ABOCOM XX5		0x4007	XX5
product ABOCOM XX6		0x400b	XX6
product ABOCOM XX7		0x400c	XX7
product ABOCOM RTL8151		0x401a	RTL8151
product ABOCOM XX8		0x4102	XX8
product ABOCOM XX9		0x4104	XX9
product ABOCOM UF200		0x420a	UF200 Ethernet
product ABOCOM WL54		0x6001	WL54
product ABOCOM XX10		0xabc1	XX10
product ABOCOM BWU613		0xb000	BWU613
product ABOCOM HWU54DM		0xb21b	HWU54DM
product ABOCOM RT2573_2		0xb21c	RT2573
product ABOCOM RT2573_3		0xb21d	RT2573
product ABOCOM RT2573_4		0xb21e	RT2573
product ABOCOM WUG2700		0xb21f	WUG2700

/* Acton Research Corp. */
product ACTON SPECTRAPRO	0x0100	FTDI compatible adapter

/* Accton products */
product ACCTON USB320_EC	0x1046	USB320-EC Ethernet Adapter
product ACCTON 2664W		0x3501	2664W
product ACCTON 111		0x3503	T-Sinus 111 Wireless Adapter
product ACCTON SMCWUSBG_NF	0x4505	SMCWUSB-G (no firmware)
product ACCTON SMCWUSBG		0x4506	SMCWUSB-G
product ACCTON SMCWUSBTG2_NF	0x4507	SMCWUSBT-G2 (no firmware)
product ACCTON SMCWUSBTG2	0x4508	SMCWUSBT-G2
product ACCTON PRISM_GT		0x4521	PrismGT USB 2.0 WLAN
product ACCTON SS1001		0x5046	SpeedStream Ethernet Adapter
product ACCTON RT2870_2		0x6618	RT2870
product ACCTON RT3070		0x7511	RT3070
product ACCTON RT2770		0x7512	RT2770
product ACCTON RT2870_3		0x7522	RT2870
product ACCTON RT2870_5		0x8522	RT2870
product ACCTON RT3070_4		0xa512	RT3070
product ACCTON RT2870_4		0xa618	RT2870
product	ACCTON RT3070_1		0xa701	RT3070
product	ACCTON RT3070_2		0xa702	RT3070
product ACCTON RT2870_1		0xb522	RT2870
product	ACCTON RT3070_3		0xc522	RT3070
product	ACCTON RT3070_5		0xd522	RT3070
product ACCTON ZD1211B		0xe501	ZD1211B

/* Aceeca products */
product ACEECA MEZ1000		0x0001	MEZ1000 RDA

/* Acer Communications & Multimedia (oemd by Surecom) */
product ACERCM EP1427X2		0x0893	EP-1427X-2 Ethernet Adapter

/* Acer Labs products */
product ACERLABS M5632		0x5632	USB 2.0 Data Link

/* Acer Peripherals, Inc. products */
product ACERP ACERSCAN_C310U	0x12a6	Acerscan C310U
product ACERP ACERSCAN_320U	0x2022	Acerscan 320U
product ACERP ACERSCAN_640U	0x2040	Acerscan 640U
product ACERP ACERSCAN_620U	0x2060	Acerscan 620U
product ACERP ACERSCAN_4300U	0x20b0	Benq 3300U/4300U
product ACERP ACERSCAN_640BT	0x20be	Acerscan 640BT
product ACERP ACERSCAN_1240U	0x20c0	Acerscan 1240U
product ACERP S81		0x4027	BenQ S81 phone
product ACERP H10		0x4068	AWL400 Wireless Adapter
product ACERP ATAPI		0x6003	ATA/ATAPI Adapter
product ACERP AWL300		0x9000	AWL300 Wireless Adapter
product ACERP AWL400		0x9001	AWL400 Wireless Adapter

/* Acer Warp products */
product ACERW WARPLINK		0x0204	Warplink

/* Actions products */
product ACTIONS MP4		0x1101  Actions MP4 Player

/* Actiontec, Inc. products */
product ACTIONTEC PRISM_25	0x0408	Prism2.5 Wireless Adapter
product ACTIONTEC PRISM_25A	0x0421	Prism2.5 Wireless Adapter A
product ACTIONTEC FREELAN	0x6106	ROPEX FreeLan 802.11b
product ACTIONTEC UAT1		0x7605	UAT1 Wireless Ethernet Adapter

/* ACTiSYS products */
product ACTISYS IR2000U		0x0011	ACT-IR2000U FIR

/* ActiveWire, Inc. products */
product ACTIVEWIRE IOBOARD	0x0100	I/O Board
product ACTIVEWIRE IOBOARD_FW1	0x0101	I/O Board, rev. 1 firmware

/* Adaptec products */
product ADAPTEC AWN8020		0x0020	AWN-8020 WLAN

/* Addtron products */
product ADDTRON AWU120		0xff31	AWU-120

/* ADLINK Texhnology products */
product ADLINK ND6530		0x6530	ND-6530 USB-Serial

/* ADMtek products */
product ADMTEK PEGASUSII_4	0x07c2	AN986A Ethernet
product ADMTEK PEGASUS		0x0986	AN986 Ethernet
product ADMTEK PEGASUSII	0x8511	AN8511 Ethernet
product ADMTEK PEGASUSII_2	0x8513	AN8513 Ethernet
product ADMTEK PEGASUSII_3	0x8515	AN8515 Ethernet

/* ADDON products */
/* PNY OEMs these */
product ADDON ATTACHE		0x1300	USB 2.0 Flash Drive
product ADDON ATTACHE		0x1300	USB 2.0 Flash Drive
product ADDON A256MB		0x1400	Attache 256MB USB 2.0 Flash Drive
product ADDON DISKPRO512	0x1420	USB 2.0 Flash Drive (DANE-ELEC zMate 512MB USB flash drive)

/* Addonics products */
product ADDONICS2 CABLE_205	0xa001	Cable 205

/* ADS products */
product ADS UBS10BT		0x0008	UBS-10BT Ethernet
product ADS UBS10BTX		0x0009	UBS-10BT Ethernet

/* AEI products */
product AEI FASTETHERNET	0x1701	Fast Ethernet

/* Agate Technologies products */
product AGATE QDRIVE		0x0378	Q-Drive

/* AGFA products */
product AGFA SNAPSCAN1212U	0x0001	SnapScan 1212U
product AGFA SNAPSCAN1236U	0x0002	SnapScan 1236U
product AGFA SNAPSCANTOUCH	0x0100	SnapScan Touch
product AGFA SNAPSCAN1212U2	0x2061	SnapScan 1212U
product AGFA SNAPSCANE40	0x208d	SnapScan e40
product AGFA SNAPSCANE50	0x208f	SnapScan e50
product AGFA SNAPSCANE20	0x2091	SnapScan e20
product AGFA SNAPSCANE25	0x2095	SnapScan e25
product AGFA SNAPSCANE26	0x2097	SnapScan e26
product AGFA SNAPSCANE52	0x20fd	SnapScan e52

/* Ain Communication Technology products */
product AINCOMM AWU2000B	0x1001	AWU2000B Wireless Adapter

/* AIPTEK products */
product AIPTEK POCKETCAM3M	0x2011	PocketCAM 3Mega
product AIPTEK2 PENCAM_MEGA_1_3 0x504a	PenCam Mega 1.3
product AIPTEK2 SUNPLUS_TECH	0x0c15	Sunplus Technology Inc.

/* AirPlis products */
product AIRPLUS MCD650		0x3198	MCD650 modem

/* AirPrime products */
product AIRPRIME PC5220		0x0112	CDMA Wireless PC Card
product AIRPRIME USB308		0x68A3	USB308 HSPA+ USB Modem

/* AirTies products */
product AIRTIES RT3070		0x2310	RT3070

/* AKS products */
product AKS USBHASP		0x0001	USB-HASP 0.06

/* Alcatel products */
product ALCATEL OT535		0x02df	One Touch 535/735

/* Alcor Micro, Inc. products */
product ALCOR2 KBD_HUB		0x2802	Kbd Hub

product ALCOR DUMMY		0x0000	Dummy product
product ALCOR SDCR_6335		0x6335	SD/MMC Card Reader
product ALCOR SDCR_6362		0x6362	SD/MMC Card Reader
product ALCOR SDCR_6366		0x6366	SD/MMC Card Reader
product ALCOR TRANSCEND		0x6387	Transcend JetFlash Drive
product ALCOR MA_KBD_HUB	0x9213	MacAlly Kbd Hub
product ALCOR AU9814		0x9215	AU9814 Hub
product ALCOR UMCR_9361		0x9361	USB Multimedia Card Reader
product ALCOR SM_KBD		0x9410	MicroConnectors/StrongMan Keyboard
product ALCOR NEC_KBD_HUB	0x9472	NEC Kbd Hub
product ALCOR AU9720 		0x9720	USB2 - RS-232
product ALCOR AU6390	0x6390	AU6390 USB-IDE converter

/* Alink products */
product ALINK DWM652U5		0xce16	DWM-652
product ALINK 3G		0x9000	3G modem
product ALINK 3GU		0x9200	3G modem

/* Altec Lansing products */
product ALTEC ADA70		0x0070	ADA70 Speakers
product ALTEC ASC495		0xff05	ASC495 Speakers

/* Alti-2 products */
product ALTI2 N3		0x6001	FTDI compatible adapter

/* Allied Telesyn International products */
product ALLIEDTELESYN ATUSB100	0xb100	AT-USB100

/* ALLWIN Tech products */
product ALLWIN RT2070		0x2070	RT2070
product ALLWIN RT2770		0x2770	RT2770
product ALLWIN RT2870		0x2870	RT2870
product ALLWIN RT3070		0x3070	RT3070
product ALLWIN RT3071		0x3071	RT3071
product ALLWIN RT3072		0x3072	RT3072
product ALLWIN RT3572		0x3572	RT3572

/* AlphaSmart, Inc. products */
product ALPHASMART DANA_KB	0xdbac	AlphaSmart Dana Keyboard
product ALPHASMART DANA_SYNC	0xdf00	AlphaSmart Dana HotSync

/* Amoi products */
product AMOI H01		0x0800	H01 3G modem
product AMOI H01A		0x7002	H01A 3G modem
product AMOI H02		0x0802	H02 3G modem

/* American Power Conversion products */
product APC UPS			0x0002	Uninterruptible Power Supply

/* Ambit Microsystems products */
product AMBIT WLAN		0x0302	WLAN
product AMBIT NTL_250		0x6098	NTL 250 cable modem

/* Apacer products */
product APACER HT202		0xb113	USB 2.0 Flash Drive

/* American Power Conversion products */
product APC UPS			0x0002	Uninterruptible Power Supply

/* Amigo Technology products */
product AMIGO RT2870_1		0x9031	RT2870
product AMIGO RT2870_2		0x9041	RT2870

/* AMIT products */
product AMIT CGWLUSB2GO		0x0002	CG-WLUSB2GO
product AMIT CGWLUSB2GNR	0x0008	CG-WLUSB2GNR
product AMIT RT2870_1		0x0012	RT2870

/* AMIT(2) products */
product AMIT2 RT2870		0x0008	RT2870

/* Analog Devices products */
product ANALOGDEVICES GNICE	0xf000	FTDI compatible adapter
product ANALOGDEVICES GNICEPLUS	0xf001	FTDI compatible adapter

/* Anchor products */
product ANCHOR SERIAL		0x2008	Serial
product ANCHOR EZUSB		0x2131	EZUSB
product ANCHOR EZLINK		0x2720	EZLINK

/* AnyData products */
product ANYDATA ADU_620UW	0x6202	CDMA 2000 EV-DO USB Modem
product ANYDATA ADU_E100X	0x6501	CDMA 2000 1xRTT/EV-DO USB Modem
product ANYDATA ADU_500A	0x6502	CDMA 2000 EV-DO USB Modem

/* AOX, Inc. products */
product AOX USB101		0x0008	Ethernet

/* American Power Conversion products */
product APC UPS			0x0002	Uninterruptible Power Supply

/* Apple Computer products */
product APPLE IMAC_KBD		0x0201	USB iMac Keyboard
product APPLE KBD		0x0202	USB Keyboard M2452
product APPLE EXT_KBD		0x020c	Apple Extended USB Keyboard
product APPLE KBD_TP_ANSI	0x0223	Apple Internal Keyboard/Trackpad (Wellspring/ANSI)
product APPLE KBD_TP_ISO	0x0224	Apple Internal Keyboard/Trackpad (Wellspring/ISO)
product APPLE KBD_TP_JIS	0x0225	Apple Internal Keyboard/Trackpad (Wellspring/JIS)
product APPLE KBD_TP_ANSI2	0x0230	Apple Internal Keyboard/Trackpad (Wellspring2/ANSI)
product APPLE KBD_TP_ISO2	0x0231	Apple Internal Keyboard/Trackpad (Wellspring2/ISO)
product APPLE KBD_TP_JIS2	0x0232	Apple Internal Keyboard/Trackpad (Wellspring2/JIS)
product APPLE MOUSE		0x0301	Mouse M4848
product APPLE OPTMOUSE		0x0302	Optical mouse
product APPLE MIGHTYMOUSE	0x0304	Mighty Mouse
product APPLE KBD_HUB		0x1001	Hub in Apple USB Keyboard
product APPLE EXT_KBD_HUB	0x1003	Hub in Apple Extended USB Keyboard
product APPLE SPEAKERS		0x1101	Speakers
product APPLE IPOD		0x1201	iPod
product APPLE IPOD2G		0x1202	iPod 2G
product APPLE IPOD3G		0x1203	iPod 3G
product APPLE IPOD_04		0x1204	iPod '04'
product APPLE IPODMINI		0x1205	iPod Mini
product APPLE IPOD_06		0x1206	iPod '06'
product APPLE IPOD_07		0x1207	iPod '07'
product APPLE IPOD_08		0x1208	iPod '08'
product APPLE IPODVIDEO		0x1209	iPod Video
product APPLE IPODNANO		0x120a	iPod Nano
product APPLE IPHONE		0x1290	iPhone
product APPLE IPOD_TOUCH	0x1291	iPod Touch
product APPLE IPHONE_3G		0x1292	iPhone 3G
product APPLE IPHONE_3GS	0x1294	iPhone 3GS
product APPLE IPHONE_4		0x1297	iPhone 4
product APPLE IPHONE_5		0x12a8  iPhone 5
product APPLE IPAD		0x129a	iPad
product APPLE ETHERNET		0x1402	Ethernet A1277

/* Arkmicro Technologies */
product ARKMICRO ARK3116	0x0232	ARK3116 Serial

/* Asahi Optical products */
product ASAHIOPTICAL OPTIO230	0x0004	Digital camera
product ASAHIOPTICAL OPTIO330	0x0006	Digital camera

/* Asante products */
product ASANTE EA		0x1427	Ethernet

/* ASIX Electronics products */
product ASIX AX88172		0x1720	10/100 Ethernet
product ASIX AX88178		0x1780	AX88178
product ASIX AX88772		0x7720	AX88772
product ASIX AX88772A		0x772a	AX88772A USB 2.0 10/100 Ethernet
product ASIX AX88772B		0x772b	AX88772B USB 2.0 10/100 Ethernet
product ASIX AX88772B_1		0x7e2b	AX88772B USB 2.0 10/100 Ethernet

/* ASUS products */
product ASUS2 USBN11		0x0b05	USB-N11
product ASUS WL167G		0x1707	WL-167g Wireless Adapter
product ASUS WL159G		0x170c	WL-159g
product ASUS A9T_WIFI		0x171b	A9T wireless
product ASUS P5B_WIFI		0x171d	P5B wireless
product ASUS RT2573_1		0x1723	RT2573
product ASUS RT2573_2		0x1724	RT2573
product ASUS LCM		0x1726	LCM display
product ASUS RT2870_1		0x1731	RT2870
product ASUS RT2870_2		0x1732	RT2870
product ASUS RT2870_3		0x1742	RT2870
product ASUS RT2870_4		0x1760	RT2870
product ASUS RT2870_5		0x1761	RT2870
product	ASUS USBN13		0x1784	USB-N13
product	ASUS RT3070_1		0x1790	RT3070
product ASUS A730W		0x4202	ASUS MyPal A730W
product ASUS P535		0x420f	ASUS P535 PDA
product	ASUS GMSC		0x422f	ASUS Generic Mass Storage
product ASUS RT2570		0x1706	RT2500USB Wireless Adapter
product ASUS USB_N53		0x179d	ASUS Black Diamond Dual Band USB-N53

/* ATen products */
product ATEN UC1284		0x2001	Parallel printer
product ATEN UC10T		0x2002	10Mbps Ethernet
product ATEN UC110T		0x2007	UC-110T Ethernet
product ATEN UC232A		0x2008	Serial
product ATEN UC210T		0x2009	UC-210T Ethernet
product ATEN DSB650C		0x4000	DSB-650C

/* Atheros Communications products */
product ATHEROS AR5523		0x0001	AR5523
product ATHEROS AR5523_NF	0x0002	AR5523 (no firmware)
product ATHEROS2 AR5523_1	0x0001	AR5523
product ATHEROS2 AR5523_1_NF	0x0002	AR5523 (no firmware)
product ATHEROS2 AR5523_2	0x0003	AR5523
product ATHEROS2 AR5523_2_NF	0x0004	AR5523 (no firmware)
product ATHEROS2 AR5523_3	0x0005	AR5523
product ATHEROS2 AR5523_3_NF	0x0006	AR5523 (no firmware)

/* Atmel Comp. products */
product ATMEL STK541		0x2109	Zigbee Controller
product ATMEL UHB124		0x3301	UHB124 hub
product ATMEL DWL120		0x7603	DWL-120 Wireless Adapter
product ATMEL BW002		0x7605	BW002 Wireless Adapter
product ATMEL WL1130USB		0x7613	WL-1130 USB
product ATMEL AT76C505A		0x7614	AT76c505a Wireless Adapter

/* AuthenTec products */
product AUTHENTEC AES1610	0x1600	AES1610 Fingerprint Sensor

/* Avision products */
product AVISION 1200U		0x0268	1200U scanner

/* Axesstel products */
product AXESSTEL DATAMODEM	0x1000  Data Modem

/* AsureWave products */
product AZUREWAVE RT2870_1	0x3247	RT2870
product AZUREWAVE RT2870_2	0x3262	RT2870
product AZUREWAVE RT3070_1	0x3273	RT3070
product	AZUREWAVE RT3070_2	0x3284	RT3070
product	AZUREWAVE RT3070_3	0x3305	RT3070

/* Baltech products */
product BALTECH CARDREADER	0x9999	Card reader

/* Bayer products */
product BAYER CONTOUR_CABLE	0x6001	FTDI compatible adapter

/* B&B Electronics products */
product BBELECTRONICS USOTL4	0xAC01	RS-422/485
product BBELECTRONICS 232USB9M		0xac27	FTDI compatible adapter
product BBELECTRONICS 485USB9F_2W	0xac25	FTDI compatible adapter
product BBELECTRONICS 485USB9F_4W	0xac26	FTDI compatible adapter
product BBELECTRONICS 485USBTB_2W	0xac33	FTDI compatible adapter
product BBELECTRONICS 485USBTB_4W	0xac34	FTDI compatible adapter
product BBELECTRONICS TTL3USB9M		0xac50	FTDI compatible adapter
product BBELECTRONICS TTL5USB9M		0xac49	FTDI compatible adapter
product BBELECTRONICS USO9ML2		0xac03	FTDI compatible adapter
product BBELECTRONICS USO9ML2DR		0xac17	FTDI compatible adapter
product BBELECTRONICS USO9ML2DR_2	0xac16	FTDI compatible adapter
product BBELECTRONICS USOPTL4		0xac11	FTDI compatible adapter
product BBELECTRONICS USOPTL4DR		0xac19	FTDI compatible adapter
product BBELECTRONICS USOPTL4DR2	0xac18	FTDI compatible adapter
product BBELECTRONICS USPTL4		0xac12	FTDI compatible adapter
product BBELECTRONICS USTL4		0xac02	FTDI compatible adapter
product BBELECTRONICS ZZ_PROG1_USB	0xba02	FTDI compatible adapter

/* Belkin products */
/*product BELKIN F5U111		0x????	F5U111 Ethernet*/
product BELKIN F5D6050		0x0050	F5D6050 802.11b Wireless Adapter
product BELKIN FBT001V		0x0081	FBT001v2 Bluetooth
product BELKIN FBT003V		0x0084	FBT003v2 Bluetooth
product BELKIN F5U103		0x0103	F5U103 Serial
product BELKIN F5U109		0x0109	F5U109 Serial
product BELKIN USB2SCSI		0x0115	USB to SCSI
product BELKIN F8T012		0x0121	F8T012xx1 Bluetooth USB Adapter
product BELKIN USB2LAN		0x0121	USB to LAN
product BELKIN F5U208		0x0208	F5U208 VideoBus II
product BELKIN F5U237		0x0237	F5U237 USB 2.0 7-Port Hub
product BELKIN F5U257		0x0257	F5U257 Serial
product BELKIN F5U409		0x0409	F5U409 Serial
product BELKIN F6C550AVR	0x0551	F6C550-AVR UPS
product BELKIN F5U120		0x1203	F5U120-PC Hub
product BELKIN ZD1211B		0x4050	ZD1211B
product BELKIN F5D5055		0x5055	F5D5055
product BELKIN F5D7050		0x7050	F5D7050 Wireless Adapter
product BELKIN F5D7051		0x7051	F5D7051 54g USB Network Adapter
product BELKIN F5D7050A		0x705a	F5D7050A Wireless Adapter
/* Also sold as 'Ativa 802.11g wireless card' */
product BELKIN F5D7050_V4000	0x705c	F5D7050 v4000 Wireless Adapter
product BELKIN F5D7050E		0x705e	F5D7050E Wireless Adapter
product BELKIN RT2870_1		0x8053	RT2870
product BELKIN RT2870_2		0x805c	RT2870
product BELKIN F5D8053V3	0x815c	F5D8053 v3
product BELKIN F5D8055		0x825a	F5D8055
product BELKIN F5D8055V2	0x825b	F5D8055 v2
product BELKIN F5D9050V3	0x905b	F5D9050 ver 3 Wireless Adapter
product BELKIN2 F5U002		0x0002	F5U002 Parallel printer
product BELKIN F6D4050V1	0x935a	F6D4050 v1

/* Billionton products */
product BILLIONTON USB100	0x0986	USB100N 10/100 FastEthernet
product BILLIONTON USBLP100	0x0987	USB100LP
product BILLIONTON USBEL100	0x0988	USB100EL
product BILLIONTON USBE100	0x8511	USBE100
product BILLIONTON USB2AR	0x90ff	USB2AR Ethernet

/* Broadcom products */
product BROADCOM BCM2033	0x2033	BCM2033 Bluetooth USB dongle

/* Brother Industries products */
product BROTHER HL1050		0x0002	HL-1050 laser printer
product BROTHER MFC8600_9650	0x0100	MFC8600/9650 multifunction device

/* Behavior Technology Computer products */
product BTC BTC6100		0x5550	6100C Keyboard
product BTC BTC7932		0x6782	Keyboard with mouse port

/* Canon, Inc. products */
product CANON N656U		0x2206	CanoScan N656U
product CANON N1220U		0x2207	CanoScan N1220U
product CANON D660U		0x2208	CanoScan D660U
product CANON N676U		0x220d	CanoScan N676U
product CANON N1240U		0x220e	CanoScan N1240U
product CANON LIDE25		0x2220	CanoScan LIDE 25
product CANON S10		0x3041	PowerShot S10
product CANON S100		0x3045	PowerShot S100
product CANON S200		0x3065	PowerShot S200
product CANON REBELXT		0x30ef	Digital Rebel XT

/* CATC products */
product CATC NETMATE		0x000a	Netmate Ethernet
product CATC NETMATE2		0x000c	Netmate2 Ethernet
product CATC CHIEF		0x000d	USB Chief Bus & Protocol Analyzer
product CATC ANDROMEDA		0x1237	Andromeda hub

/* CASIO products */
product CASIO QV_DIGICAM	0x1001	QV DigiCam
product CASIO EXS880		0x1105	Exilim EX-S880
product CASIO BE300		0x2002	BE-300 PDA
product CASIO NAMELAND		0x4001	CASIO Nameland EZ-USB

/* CCYU products */
product CCYU ED1064		0x2136	EasyDisk ED1064

/* Century products */
product CENTURY EX35QUAT	0x011e	Century USB Disk Enclosure
product CENTURY EX35SW4_SB4	0x011f	Century USB Disk Enclosure

/* Cherry products */
product CHERRY MY3000KBD	0x0001	My3000 keyboard
product CHERRY MY3000HUB	0x0003	My3000 hub
product CHERRY CYBOARD		0x0004	CyBoard Keyboard

/* Chic Technology products */
product CHIC MOUSE1		0x0001	mouse
product CHIC CYPRESS		0x0003	Cypress USB Mouse

/* Chicony products */
product CHICONY KB8933		0x0001	KB-8933 keyboard
product CHICONY KU0325		0x0116	KU-0325 keyboard
product CHICONY CNF7129		0xb071	Notebook Web Camera
product CHICONY2 TWINKLECAM	0x600d	TwinkleCam USB camera

/* CH Products */
product CHPRODUCTS PROTHROTTLE	0x00f1	Pro Throttle
product CHPRODUCTS PROPEDALS	0x00f2	Pro Pedals
product CHPRODUCTS FIGHTERSTICK 0x00f3	Fighterstick
product CHPRODUCTS FLIGHTYOKE	0x00ff	Flight Sim Yoke

/* Cisco-Linksys products */
product CISCOLINKSYS WUSB54AG	0x000c	WUSB54AG Wireless Adapter
product CISCOLINKSYS WUSB54G	0x000d	WUSB54G Wireless Adapter
product CISCOLINKSYS WUSB54GP	0x0011	WUSB54GP Wireless Adapter
product CISCOLINKSYS USB200MV2	0x0018	USB200M v2
product CISCOLINKSYS HU200TS	0x001a	HU200TS Wireless Adapter
product CISCOLINKSYS WUSB54GC	0x0020	WUSB54GC
product CISCOLINKSYS WUSB54GR	0x0023	WUSB54GR
product CISCOLINKSYS WUSBF54G	0x0024	WUSBF54G
product CISCOLINKSYS AE1000	0x002f	AE1000
product CISCOLINKSYS2 RT3070	0x4001	RT3070
product CISCOLINKSYS3 RT3070	0x0101	RT3070

/* Clipsal products */
product CLIPSAL 560884		0x0101	560884 C-Bus Audio Matrix Switch
product CLIPSAL 5500PACA	0x0201	5500PACA C-Bus Pascal Automation Controller
product CLIPSAL 5800PC		0x0301	5800PC C-Bus Wireless Interface
product CLIPSAL 5500PCU		0x0303	5500PCU C-Bus Interface
product CLIPSAL 5000CT2		0x0304	5000CT2 C-Bus Touch Screen
product CLIPSAL C5000CT2	0x0305	C5000CT2 C-Bus Touch Screen
product CLIPSAL L51xx		0x0401	L51xx C-Bus Dimmer

/* CMOTECH products */
product CMOTECH CNU510		0x5141	CDMA Technologies USB modem
product CMOTECH CNU550		0x5543	CDMA 2000 1xRTT/1xEVDO USB modem
product CMOTECH CGU628		0x6006	CGU-628
product CMOTECH CDMA_MODEM1	0x6280	CDMA Technologies USB modem
product CMOTECH DISK		0xf000	disk mode

/* Compaq products */
product COMPAQ IPAQPOCKETPC	0x0003	iPAQ PocketPC
product COMPAQ PJB100		0x504a	Personal Jukebox PJB100
product COMPAQ IPAQLINUX	0x505a	iPAQ Linux

/* Composite Corp products looks the same as "TANGTOP" */
product COMPOSITE USBPS2	0x0001	USB to PS2 Adaptor

/* Conceptronic products */
product CONCEPTRONIC PRISM_GT	0x3762	PrismGT USB 2.0 WLAN
product CONCEPTRONIC C11U	0x7100	C11U
product CONCEPTRONIC WL210	0x7110	WL-210
product CONCEPTRONIC AR5523_1	0x7801	AR5523
product CONCEPTRONIC AR5523_1_NF	0x7802	AR5523 (no firmware)
product CONCEPTRONIC AR5523_2	0x7811	AR5523
product CONCEPTRONIC AR5523_2_NF	0x7812	AR5523 (no firmware)
product CONCEPTRONIC2 C54RU	0x3c02	C54RU WLAN
product CONCEPTRONIC2 C54RU2	0x3c22	C54RU
product CONCEPTRONIC2 RT3070_1	0x3c08	RT3070
product CONCEPTRONIC2 RT3070_2	0x3c11	RT3070
product CONCEPTRONIC2 VIGORN61	0x3c25	VIGORN61
product CONCEPTRONIC2 RT2870_1	0x3c06	RT2870
product CONCEPTRONIC2 RT2870_2	0x3c07	RT2870
product CONCEPTRONIC2 RT2870_7	0x3c09	RT2870
product CONCEPTRONIC2 RT2870_8	0x3c12	RT2870
product CONCEPTRONIC2 RT2870_3	0x3c23	RT2870
product CONCEPTRONIC2 RT2870_4	0x3c25	RT2870
product CONCEPTRONIC2 RT2870_5	0x3c27	RT2870
product CONCEPTRONIC2 RT2870_6	0x3c28	RT2870

/* Connectix products */
product CONNECTIX QUICKCAM	0x0001	QuickCam

/* Conect products */
product CONTEC COM1USBH		0x8311	FTDI compatible adapter

/* Corega products */
product COREGA ETHER_USB_T	0x0001	Ether USB-T
product COREGA FETHER_USB_TX	0x0004	FEther USB-TX
product COREGA WLAN_USB_USB_11	0x000c	WirelessLAN USB-11
product COREGA FETHER_USB_TXS	0x000d	FEther USB-TXS
product COREGA WLANUSB		0x0012	Wireless LAN Stick-11
product COREGA FETHER_USB2_TX	0x0017	FEther USB2-TX
product COREGA WLUSB_11_KEY	0x001a	ULUSB-11 Key
product COREGA CGUSBRS232R	0x002a	CG-USBRS232R
product COREGA CGWLUSB2GL	0x002d	CG-WLUSB2GL
product COREGA CGWLUSB2GPX	0x002e	CG-WLUSB2GPX
product COREGA RT2870_1		0x002f	RT2870
product COREGA RT2870_2		0x003c	RT2870
product COREGA RT2870_3		0x003f	RT2870
product COREGA RT3070		0x0041	RT3070
product COREGA CGWLUSB300GNM	0x0042	CG-WLUSB300GNM

product COREGA WLUSB_11_STICK	0x7613	WLAN USB Stick 11
product COREGA FETHER_USB_TXC	0x9601	FEther USB-TXC

/* Corsair products */
product CORSAIR K60		0x0a60	Corsair Vengeance K60 keyboard

/* Creative products */
product CREATIVE NOMAD_II	0x1002	Nomad II MP3 player
product CREATIVE NOMAD_IIMG	0x4004	Nomad II MG
product CREATIVE NOMAD		0x4106	Nomad
product CREATIVE2 VOIP_BLASTER	0x0258	Voip Blaster
product CREATIVE3 OPTICAL_MOUSE	0x0001	Notebook Optical Mouse

/* Cambridge Silicon Radio Ltd. products */
product CSR BT_DONGLE		0x0001	Bluetooth USB dongle
product CSR CSRDFU		0xffff	USB Bluetooth Device in DFU State

/* Chipsbank Microelectronics Co., Ltd */
product CHIPSBANK USBMEMSTICK	0x6025	CBM2080 Flash drive controller
product CHIPSBANK USBMEMSTICK1	0x6026	CBM1180 Flash drive controller

/* CTX products */
product CTX EX1300		0x9999	Ex1300 hub

/* Curitel products */
product CURITEL HX550C		0x1101	CDMA 2000 1xRTT USB modem (HX-550C)
product CURITEL HX57XB		0x2101	CDMA 2000 1xRTT USB modem (HX-570/575B/PR-600)
product CURITEL PC5740		0x3701	Broadband Wireless modem
product CURITEL UM150		0x3711	EVDO modem
product CURITEL UM175		0x3714	EVDO modem

/* CyberPower products */
product CYBERPOWER 1500CAVRLCD	0x0501	1500CAVRLCD

/* CyberTAN Technology products */
product CYBERTAN TG54USB	0x1666	TG54USB
product CYBERTAN RT2870		0x1828	RT2870

/* Cypress Semiconductor products */
product CYPRESS MOUSE		0x0001	mouse
product CYPRESS THERMO		0x0002	thermometer
product CYPRESS WISPY1A		0x0bad	MetaGeek Wi-Spy
product CYPRESS KBDHUB		0x0101	Keyboard/Hub
product CYPRESS FMRADIO		0x1002	FM Radio
product CYPRESS IKARILASER	0x121f	Ikari Laser SteelSeries ApS

product CYPRESS USBRS232	0x5500	USB-RS232 Interface
product CYPRESS SLIM_HUB	0x6560	Slim Hub
product CYPRESS XX6830XX	0x6830	PATA Storage Device
product CYPRESS SILVERSHIELD	0xfd13	Gembird Silver Shield PM

/* Daisy Technology products */
product DAISY DMC		0x6901	USB MultiMedia Reader

/* Dallas Semiconductor products */
product DALLAS J6502		0x4201	J-6502 speakers

/* DataApex products */
product DATAAPEX MULTICOM	0xead6	MultiCom

/* Dell products */
product DELL PORT		0x0058	Port Replicator
product DELL AIO926		0x5115	Photo AIO Printer 926
product DELL BC02		0x8000	BC02 Bluetooth USB Adapter
product DELL PRISM_GT_1		0x8102	PrismGT USB 2.0 WLAN
product DELL TM350		0x8103	TrueMobile 350 Bluetooth USB Adapter
product DELL PRISM_GT_2		0x8104	PrismGT USB 2.0 WLAN
product DELL U5700		0x8114	Dell 5700 3G
product DELL U5500		0x8115	Dell 5500 3G
product DELL U5505		0x8116	Dell 5505 3G
product DELL U5700_2		0x8117	Dell 5700 3G
product DELL U5510		0x8118	Dell 5510 3G
product DELL U5700_3		0x8128	Dell 5700 3G
product DELL U5700_4		0x8129	Dell 5700 3G
product DELL U5720		0x8133	Dell 5720 3G
product DELL U5720_2		0x8134	Dell 5720 3G
product DELL U740		0x8135	Dell U740 CDMA
product DELL U5520		0x8136	Dell 5520 3G
product DELL U5520_2		0x8137	Dell 5520 3G
product DELL U5520_3		0x8138	Dell 5520 3G
product DELL U5730		0x8180	Dell 5730 3G
product DELL U5730_2		0x8181	Dell 5730 3G
product DELL U5730_3		0x8182	Dell 5730 3G
product DELL DW700		0x9500	Dell DW700 GPS

/* Delorme Paublishing products */
product DELORME EARTHMATE	0x0100	Earthmate GPS

/* Desknote products */
product DESKNOTE UCR_61S2B	0x0c55	UCR-61S2B

/* Diamond products */
product DIAMOND RIO500USB	0x0001	Rio 500 USB

/* Dick Smith Electronics (really C-Net) products */
product DICKSMITH RT2573	0x9022	RT2573
product DICKSMITH CWD854F	0x9032	C-Net CWD-854 rev F

/* Digi International products */
product DIGI ACCELEPORT2	0x0002	AccelePort USB 2
product DIGI ACCELEPORT4	0x0004	AccelePort USB 4
product DIGI ACCELEPORT8	0x0008	AccelePort USB 8

/* Digianswer A/S products */
product DIGIANSWER ZIGBEE802154	0x000a	ZigBee/802.15.4 MAC

/* D-Link products */
/*product DLINK DSBS25		0x0100	DSB-S25 serial*/
product DLINK DUBE100		0x1a00	10/100 Ethernet
product DLINK DSB650TX4		0x200c	10/100 Ethernet
product DLINK DWL120E		0x3200	DWL-120 rev E
product DLINK DWL122		0x3700	DWL-122
product DLINK DWLG120		0x3701	DWL-G120
product DLINK DWL120F		0x3702	DWL-120 rev F
product DLINK DWLAG132		0x3a00	DWL-AG132
product DLINK DWLAG132_NF	0x3a01	DWL-AG132 (no firmware)
product DLINK DWLG132		0x3a02	DWL-G132
product DLINK DWLG132_NF	0x3a03	DWL-G132 (no firmware)
product DLINK DWLAG122		0x3a04	DWL-AG122
product DLINK DWLAG122_NF	0x3a05	DWL-AG122 (no firmware)
product DLINK DWLG122		0x3c00	DWL-G122 b1 Wireless Adapter
product DLINK DUBE100B1		0x3c05	DUB-E100 rev B1
product DLINK RT2870		0x3c09	RT2870
product DLINK RT3072		0x3c0a	RT3072
product DLINK DSB650C		0x4000	10Mbps Ethernet
product DLINK DSB650TX1		0x4001	10/100 Ethernet
product DLINK DSB650TX		0x4002	10/100 Ethernet
product DLINK DSB650TX_PNA	0x4003	1/10/100 Ethernet
product DLINK DSB650TX3		0x400b	10/100 Ethernet
product DLINK DSB650TX2		0x4102	10/100 Ethernet
product DLINK DSB650		0xabc1	10/100 Ethernet
product DLINK DUBH7		0xf103	DUB-H7 USB 2.0 7-Port Hub
product DLINK2 DWA120		0x3a0c	DWA-120
product DLINK2 DWA120_NF	0x3a0d	DWA-120 (no firmware)
product DLINK2 DWLG122C1	0x3c03	DWL-G122 c1
product DLINK2 WUA1340		0x3c04	WUA-1340
product DLINK2 DWA111		0x3c06	DWA-111
product DLINK2 RT2870_1		0x3c09	RT2870
product DLINK2 DWA110		0x3c07	DWA-110
product DLINK2 RT3072		0x3c0a	RT3072
product DLINK2 RT3072_1		0x3c0b	RT3072
product DLINK2 RT3070_1		0x3c0d	RT3070
product DLINK2 RT3070_2		0x3c0e	RT3070
product DLINK2 RT3070_3		0x3c0f	RT3070
product DLINK2 RT2870_2		0x3c11	RT2870
product DLINK2 DWA130		0x3c13	DWA-130
product DLINK2 RT3070_4		0x3c15	RT3070
product DLINK2 RT3070_5		0x3c16	RT3070
product DLINK3 DWM652		0x3e04	DWM-652

/* DMI products */
product DMI CFSM_RW		0xa109	CF/SM Reader/Writer
product DMI DISK		0x2bcf	Generic Disk

/* DrayTek products */
product DRAYTEK VIGOR550	0x0550	Vigor550

/* dresden elektronik products */
product DRESDENELEKTRONIK SENSORTERMINALBOARD  0x0001 SensorTerminalBoard
product DRESDENELEKTRONIK WIRELESSHANDHELDTERMINAL  0x0004 Wireless Handheld Terminal

/* Dynastream Innovations */
product DYNASTREAM ANTDEVBOARD	0x1003	ANT dev board
product DYNASTREAM ANT2USB	0x1004	ANT2USB
product DYNASTREAM ANTDEVBOARD2	0x1006	ANT dev board

/* Edimax products */
product EDIMAX EW7318USG	0x7318	USB Wireless dongle
product EDIMAX RT2870_1		0x7711	RT2870
product EDIMAX EW7717		0x7717	EW-7717
product EDIMAX EW7718		0x7718	EW-7718

/* eGalax Products */
product EGALAX TPANEL		0x0001	Touch Panel
product EGALAX TPANEL2		0x0002	Touch Panel
product EGALAX2 TPANEL		0x0001	Touch Panel

/* Eicon Networks */
product EICON DIVA852		0x4905	Diva 852 ISDN TA

/* EIZO products */
product EIZO HUB		0x0000	hub
product EIZO MONITOR		0x0001	monitor

/* ELCON Systemtechnik products */
product ELCON PLAN		0x0002	Goldpfeil P-LAN

/* Elecom products */
product ELECOM MOUSE29UO	0x0002	mouse 29UO
product ELECOM LDUSBTX0		0x200c	LD-USB/TX
product ELECOM LDUSBTX1		0x4002	LD-USB/TX
product ELECOM LDUSBLTX		0x4005	LD-USBL/TX
product ELECOM LDUSBTX2		0x400b	LD-USB/TX
product ELECOM LDUSB20		0x4010	LD-USB20
product ELECOM UCSGT		0x5003	UC-SGT
product ELECOM UCSGT0		0x5004	UC-SGT
product ELECOM LDUSBTX3		0xabc1	LD-USB/TX

/* Elektor products */
product ELEKTOR FT323R		0x0005	FTDI compatible adapter

/* Elsa products */
product ELSA MODEM1		0x2265	ELSA Modem Board
product ELSA USB2ETHERNET	0x3000	Microlink USB2Ethernet

/* ELV products */
product ELV USBI2C		0xe00f	USB-I2C interface

/* EMS products */
product EMS DUAL_SHOOTER	0x0003	PSX gun controller converter

/* Emtec products */
product EMTEC RUF2PS 		0x2240 Flash Drive

/* Encore products */
product ENCORE RT3070_1		0x1480	RT3070
product ENCORE RT3070_2		0x14a1	RT3070
product ENCORE RT3070_3		0x14a9	RT3070

/* Entrega products */
product ENTREGA 1S		0x0001	1S serial
product ENTREGA 2S		0x0002	2S serial
product ENTREGA 1S25		0x0003	1S25 serial
product ENTREGA 4S		0x0004	4S serial
product ENTREGA E45		0x0005	E45 Ethernet
product ENTREGA CENTRONICS	0x0006	Parallel Port
product ENTREGA XX1		0x0008	Ethernet
product ENTREGA 1S9		0x0093	1S9 serial
product ENTREGA EZUSB		0x8000	EZ-USB
/*product ENTREGA SERIAL	0x8001	DB25 Serial*/
product ENTREGA 2U4S		0x8004	2U4S serial/usb hub
product ENTREGA XX2		0x8005	Ethernet
/*product ENTREGA SERIAL_DB9	0x8093	DB9 Serial*/

/* Epson products */
product EPSON PRINTER1		0x0001	USB Printer
product EPSON PRINTER2		0x0002	ISD USB Smart Cable for Mac
product EPSON PRINTER3		0x0003	ISD USB Smart Cable
product EPSON PRINTER5		0x0005	USB Printer
product EPSON 636		0x0101	Perfection 636U / 636Photo scanner
product EPSON 610		0x0103	Perfection 610 scanner
product EPSON 1200		0x0104	Perfection 1200U / 1200Photo scanner
product EPSON 1600		0x0107	Expression 1600 scanner
product EPSON 1640		0x010a	Perfection 1640SU scanner
product EPSON 1240		0x010b	Perfection 1240U / 1240Photo scanner
product EPSON 640U		0x010c	Perfection 640U scanner
product EPSON 1250		0x010f	Perfection 1250U / 1250Photo scanner
product EPSON 1650		0x0110	Perfection 1650 scanner
product EPSON GT9700F		0x0112	GT-9700F scanner
product EPSON GT9300UF		0x011b	GT-9300UF scanner
product EPSON 3200		0x011c	Perfection 3200 scanner
product EPSON 1260		0x011d	Perfection 1260 scanner
product EPSON 1660		0x011e	Perfection 1660 scanner
product EPSON 1670		0x011f	Perfection 1670 scanner
product EPSON 1270		0x0120	Perfection 1270 scanner
product EPSON 2480		0x0121	Perfection 2480 scanner
product EPSON 3590		0x0122	Perfection 3590 scanner
product EPSON 4990		0x012a	Perfection 4990 Photo scanner
product EPSON CRESSI_EDY	0x0521	Cressi Edy diving computer
product EPSON N2ITION3		0x0522	Zeagle N2iTion3 diving computer
product EPSON STYLUS_875DC	0x0601	Stylus Photo 875DC Card Reader
product EPSON STYLUS_895	0x0602	Stylus Photo 895 Card Reader
product EPSON CX5400		0x0808	CX5400 scanner
product EPSON 3500		0x080e	CX-3500/3600/3650 MFP
product EPSON RX425		0x080f	Stylus Photo RX425 scanner
product EPSON DX3800		0x0818	CX3700/CX3800/DX38x0 MFP scanner
product EPSON 4800		0x0819	CX4700/CX4800/DX48x0 MFP scanner
product EPSON 4200		0x0820	CX4100/CX4200/DX4200 MFP scanner
product EPSON 5000		0x082b  CX4900/CX5000/DX50x0 MFP scanner
product EPSON 6000		0x082e  CX5900/CX6000/DX60x0 MFP scanner
product EPSON DX4000		0x082f  DX4000 MFP scanner
product EPSON DX7400		0x0838	CX7300/CX7400/DX7400 MFP scanner
product EPSON DX8400		0x0839	CX8300/CX8400/DX8400 MFP scanner
product EPSON SX100		0x0841	SX100/NX100 MFP scanner
product EPSON NX300		0x0848	NX300 MFP scanner
product EPSON SX200		0x0849	SX200/SX205 MFP scanner
product EPSON SX400		0x084a	SX400/NX400/TX400 MFP scanner

/* e-TEK Labs products */
product ETEK 1COM		0x8007	Serial

/* Evolution products */
product EVOLUTION ER1		0x0300	FTDI compatible adapter
product EVOLUTION HYBRID	0x0302	FTDI compatible adapter
product EVOLUTION RCM4		0x0303	FTDI compatible adapter

/* Extended Systems products */
product EXTENDED XTNDACCESS	0x0100	XTNDAccess IrDA

/* Falcom products */
product FALCOM TWIST		0x0001	USB GSM/GPRS Modem
product FALCOM SAMBA		0x0005	FTDI compatible adapter

/* FEIYA products */
product FEIYA DUMMY		0x0000	Dummy product
product FEIYA 5IN1		0x1132	5-in-1 Card Reader
product FEIYA ELANGO		0x6200	MicroSDHC Card Reader
product FEIYA AC110		0x6300	AC-110 Card Reader

/* Festo */
product FESTO CPX_USB		0x0102	CPX-USB
product FESTO CMSP		0x0501	CMSP

/* Fiberline */
product FIBERLINE WL430U	0x6003	WL-430U

/* FIC / OpenMoko */
product FIC NEO1973_DEBUG	0x5118	FTDI compatible adapter

/* Fossil, Inc products */
product FOSSIL WRISTPDA		0x0002	Wrist PDA

/* Foxconn products */
product FOXCONN TCOM_TC_300	0xe000	T-Com TC 300
product FOXCONN PIRELLI_DP_L10	0xe003	Pirelli DP-L10

/* Freecom products */
product FREECOM DVD		0xfc01	DVD drive
product FREECOM HDD		0xfc05	Classic SL Hard Drive

/* Fujitsu Siemens Computers products */
product FSC E5400		0x1009	PrismGT USB 2.0 WLAN

/* Future Technology Devices products */
product FTDI SERIAL_8U100AX	0x8372	8U100AX Serial
product FTDI SERIAL_8U232AM	0x6001	8U232AM Serial
product FTDI SERIAL_8U232AM4	0x6004	8U232AM Serial
product FTDI SERIAL_232RL	0x6006	FT232RL Serial
product FTDI SERIAL_2232C	0x6010	FT2232C Dual port Serial
product FTDI 232H		0x6014	FTDI compatible adapter
product FTDI SERIAL_2232D	0x9e90	FT2232D Dual port Serial
product FTDI BEAGLEBONE		0xA6D0  BeagleBone
product FTDI SERIAL_4232H	0x6011	FT4232H Quad port Serial
product FTDI SERIAL_BEAGLEBONE	0xa6d0	BeagleBone FTDI Serial
/* Gude Analog- und Digitalsysteme products also uses FTDI's id: */
product FTDI TACTRIX_OPENPORT_13M 0xcc48 OpenPort 1.3 Mitsubishi
product FTDI TACTRIX_OPENPORT_13S 0xcc49 OpenPort 1.3 Subaru
product FTDI TACTRIX_OPENPORT_13U 0xcc4a OpenPort 1.3 Universal
product FTDI GAMMASCOUT		0xd678	Gamma-Scout
product FTDI KBS		0xe6c8	Pyramid KBS USB LCD
product FTDI EISCOU		0xe888	Expert ISDN Control USB
product FTDI UOPTBR		0xe889	USB-RS232 OptoBridge
product FTDI EMCU2D		0xe88a	Expert mouseCLOCK USB II
product FTDI PCMSFU		0xe88b	Precision Clock MSF USB
product FTDI EMCU2H		0xe88c	Expert mouseCLOCK USB II HBG
product FTDI MAXSTREAM		0xee18	Maxstream PKG-U
product FTDI USB_UIRT		0xf850	USB-UIRT
product FTDI USBSERIAL		0xfa00	Matrix Orbital USB Serial
product FTDI MX2_3		0xfa01	Matrix Orbital MX2 or MX3
product FTDI MX4_5		0xfa02	Matrix Orbital MX4 or MX5
product FTDI LK202		0xfa03	Matrix Orbital VK/LK202 Family
product FTDI LK204		0xfa04	Matrix Orbital VK/LK204 Family
product FTDI CFA_632		0xfc08	Crystalfontz CFA-632 USB LCD
product FTDI CFA_634		0xfc09	Crystalfontz CFA-634 USB LCD
product FTDI CFA_633		0xfc0b	Crystalfontz CFA-633 USB LCD
product FTDI CFA_631		0xfc0c	Crystalfontz CFA-631 USB LCD
product FTDI CFA_635		0xfc0d	Crystalfontz CFA-635 USB LCD
product FTDI SEMC_DSS20		0xfc82	SEMC DSS-20 SyncStation
/* Commerzielle und Technische Informationssysteme GmbH products */
product FTDI CTI_USB_NANO_485	0xf60b	CTI USB-Nano 485
product FTDI CTI_USB_MINI_485	0xf608	CTI USB-Mini 485
/* Other products */
product FTDI 232RL		0xfbfa	FTDI compatible adapter
product FTDI 4N_GALAXY_DE_1	0xf3c0	FTDI compatible adapter
product FTDI 4N_GALAXY_DE_2	0xf3c1	FTDI compatible adapter
product FTDI 4N_GALAXY_DE_3	0xf3c2	FTDI compatible adapter
product FTDI 8U232AM_ALT	0x6006	FTDI compatible adapter
product FTDI ACCESSO		0xfad0	FTDI compatible adapter
product FTDI ACG_HFDUAL		0xdd20	FTDI compatible adapter
product FTDI ACTIVE_ROBOTS	0xe548	FTDI compatible adapter
product FTDI ACTZWAVE		0xf2d0	FTDI compatible adapter
product FTDI AMC232		0xff00	FTDI compatible adapter
product FTDI ARTEMIS		0xdf28	FTDI compatible adapter
product FTDI ASK_RDR400		0xc991	FTDI compatible adapter
product FTDI ATIK_ATK16		0xdf30	FTDI compatible adapter
product FTDI ATIK_ATK16C	0xdf32	FTDI compatible adapter
product FTDI ATIK_ATK16HR	0xdf31	FTDI compatible adapter
product FTDI ATIK_ATK16HRC	0xdf33	FTDI compatible adapter
product FTDI ATIK_ATK16IC	0xdf35	FTDI compatible adapter
product FTDI BCS_SE923		0xfb99	FTDI compatible adapter
product FTDI CANDAPTER		0x9f80	FTDI compatible adapter
product FTDI CANUSB		0xffa8	FTDI compatible adapter
product FTDI CCSICDU20_0	0xf9d0	FTDI compatible adapter
product FTDI CCSICDU40_1	0xf9d1	FTDI compatible adapter
product FTDI CCSICDU64_4	0xf9d4	FTDI compatible adapter
product FTDI CCSLOAD_N_GO_3	0xf9d3	FTDI compatible adapter
product FTDI CCSMACHX_2		0xf9d2	FTDI compatible adapter
product FTDI CCSPRIME8_5	0xf9d5	FTDI compatible adapter
product FTDI CHAMSYS_24_MASTER_WING	0xdaf8	FTDI compatible adapter
product FTDI CHAMSYS_MAXI_WING	0xdafd	FTDI compatible adapter
product FTDI CHAMSYS_MEDIA_WING	0xdafe	FTDI compatible adapter
product FTDI CHAMSYS_MIDI_TIMECODE	0xdafb	FTDI compatible adapter
product FTDI CHAMSYS_MINI_WING	0xdafc	FTDI compatible adapter
product FTDI CHAMSYS_PC_WING	0xdaf9	FTDI compatible adapter
product FTDI CHAMSYS_USB_DMX	0xdafa	FTDI compatible adapter
product FTDI CHAMSYS_WING	0xdaff	FTDI compatible adapter
product FTDI COM4SM		0xd578	FTDI compatible adapter
product FTDI CONVERTER_0	0xd388	FTDI compatible adapter
product FTDI CONVERTER_1	0xd389	FTDI compatible adapter
product FTDI CONVERTER_2	0xd38a	FTDI compatible adapter
product FTDI CONVERTER_3	0xd38b	FTDI compatible adapter
product FTDI CONVERTER_4	0xd38c	FTDI compatible adapter
product FTDI CONVERTER_5	0xd38d	FTDI compatible adapter
product FTDI CONVERTER_6	0xd38e	FTDI compatible adapter
product FTDI CONVERTER_7	0xd38f	FTDI compatible adapter
product FTDI DMX4ALL		0xc850	FTDI compatible adapter
product FTDI DOMINTELL_DGQG	0xef50	FTDI compatible adapter
product FTDI DOMINTELL_DUSB	0xef51	FTDI compatible adapter
product FTDI DOTEC		0x9868	FTDI compatible adapter
product FTDI ECLO_COM_1WIRE	0xea90	FTDI compatible adapter
product FTDI ECO_PRO_CDS	0xe520	FTDI compatible adapter
product FTDI ELSTER_UNICOM	0xe700	FTDI compatible adapter
product FTDI ELV_ALC8500	0xf06e	FTDI compatible adapter
product FTDI ELV_CLI7000	0xfb59	FTDI compatible adapter
product FTDI ELV_CSI8		0xe0f0	FTDI compatible adapter
product FTDI ELV_EC3000		0xe006	FTDI compatible adapter
product FTDI ELV_EM1000DL	0xe0f1	FTDI compatible adapter
product FTDI ELV_EM1010PC	0xe0ef	FTDI compatible adapter
product FTDI ELV_FEM		0xe00a	FTDI compatible adapter
product FTDI ELV_FHZ1000PC	0xf06f	FTDI compatible adapter
product FTDI ELV_FHZ1300PC	0xe0e8	FTDI compatible adapter
product FTDI ELV_FM3RX		0xe0ed	FTDI compatible adapter
product FTDI ELV_FS20SIG	0xe0f4	FTDI compatible adapter
product FTDI ELV_HS485		0xe0ea	FTDI compatible adapter
product FTDI ELV_KL100		0xe002	FTDI compatible adapter
product FTDI ELV_MSM1		0xe001	FTDI compatible adapter
product FTDI ELV_PCD200		0xf06c	FTDI compatible adapter
product FTDI ELV_PCK100		0xe0f2	FTDI compatible adapter
product FTDI ELV_PPS7330	0xfb5c	FTDI compatible adapter
product FTDI ELV_RFP500		0xe0f3	FTDI compatible adapter
product FTDI ELV_T1100		0xf06b	FTDI compatible adapter
product FTDI ELV_TFD128		0xe0ec	FTDI compatible adapter
product FTDI ELV_TFM100		0xfb5d	FTDI compatible adapter
product FTDI ELV_TWS550		0xe009	FTDI compatible adapter
product FTDI ELV_UAD8		0xf068	FTDI compatible adapter
product FTDI ELV_UDA7		0xf069	FTDI compatible adapter
product FTDI ELV_UDF77		0xfb5e	FTDI compatible adapter
product FTDI ELV_UIO88		0xfb5f	FTDI compatible adapter
product FTDI ELV_ULA200		0xf06d	FTDI compatible adapter
product FTDI ELV_UM100		0xfb5a	FTDI compatible adapter
product FTDI ELV_UMS100		0xe0eb	FTDI compatible adapter
product FTDI ELV_UO100		0xfb5b	FTDI compatible adapter
product FTDI ELV_UR100		0xfb58	FTDI compatible adapter
product FTDI ELV_USI2		0xf06a	FTDI compatible adapter
product FTDI ELV_USR		0xe000	FTDI compatible adapter
product FTDI ELV_UTP8		0xe0f5	FTDI compatible adapter
product FTDI ELV_WS300PC	0xe0f6	FTDI compatible adapter
product FTDI ELV_WS444PC	0xe0f7	FTDI compatible adapter
product FTDI ELV_WS500		0xe0e9	FTDI compatible adapter
product FTDI ELV_WS550		0xe004	FTDI compatible adapter
product FTDI ELV_WS777		0xe0ee	FTDI compatible adapter
product FTDI ELV_WS888		0xe008	FTDI compatible adapter
product FTDI FUTURE_0		0xf44a	FTDI compatible adapter
product FTDI FUTURE_1		0xf44b	FTDI compatible adapter
product FTDI FUTURE_2		0xf44c	FTDI compatible adapter
product FTDI GENERIC		0x9378	FTDI compatible adapter
product FTDI GUDEADS_E808	0xe808	FTDI compatible adapter
product FTDI GUDEADS_E809	0xe809	FTDI compatible adapter
product FTDI GUDEADS_E80A	0xe80a	FTDI compatible adapter
product FTDI GUDEADS_E80B	0xe80b	FTDI compatible adapter
product FTDI GUDEADS_E80C	0xe80c	FTDI compatible adapter
product FTDI GUDEADS_E80D	0xe80d	FTDI compatible adapter
product FTDI GUDEADS_E80E	0xe80e	FTDI compatible adapter
product FTDI GUDEADS_E80F	0xe80f	FTDI compatible adapter
product FTDI GUDEADS_E88D	0xe88d	FTDI compatible adapter
product FTDI GUDEADS_E88E	0xe88e	FTDI compatible adapter
product FTDI GUDEADS_E88F	0xe88f	FTDI compatible adapter
product FTDI HD_RADIO		0x937c	FTDI compatible adapter
product FTDI HO720		0xed72	FTDI compatible adapter
product FTDI HO730		0xed73	FTDI compatible adapter
product FTDI HO820		0xed74	FTDI compatible adapter
product FTDI HO870		0xed71	FTDI compatible adapter
product FTDI IBS_APP70		0xff3d	FTDI compatible adapter
product FTDI IBS_PCMCIA		0xff3a	FTDI compatible adapter
product FTDI IBS_PEDO		0xff3e	FTDI compatible adapter
product FTDI IBS_PICPRO		0xff39	FTDI compatible adapter
product FTDI IBS_PK1		0xff3b	FTDI compatible adapter
product FTDI IBS_PROD		0xff3f	FTDI compatible adapter
product FTDI IBS_RS232MON	0xff3c	FTDI compatible adapter
product FTDI IBS_US485		0xff38	FTDI compatible adapter
product FTDI IPLUS		0xd070	FTDI compatible adapter
product FTDI IPLUS2		0xd071	FTDI compatible adapter
product FTDI IRTRANS		0xfc60	FTDI compatible adapter
product FTDI LENZ_LIUSB		0xd780	FTDI compatible adapter
product FTDI LM3S_DEVEL_BOARD	0xbcd8	FTDI compatible adapter
product FTDI LM3S_EVAL_BOARD	0xbcd9	FTDI compatible adapter
product FTDI MASTERDEVEL2	0xf449	FTDI compatible adapter
product FTDI MHAM_DB9		0xeeed	FTDI compatible adapter
product FTDI MHAM_IC		0xeeec	FTDI compatible adapter
product FTDI MHAM_KW		0xeee8	FTDI compatible adapter
product FTDI MHAM_RS232		0xeeee	FTDI compatible adapter
product FTDI MHAM_Y6		0xeeea	FTDI compatible adapter
product FTDI MHAM_Y8		0xeeeb	FTDI compatible adapter
product FTDI MHAM_Y9		0xeeef	FTDI compatible adapter
product FTDI MHAM_YS		0xeee9	FTDI compatible adapter
product FTDI MICRO_CHAMELEON	0xcaa0	FTDI compatible adapter
product FTDI MTXORB_5		0xfa05	FTDI compatible adapter
product FTDI MTXORB_6		0xfa06	FTDI compatible adapter
product FTDI NXTCAM		0xabb8	FTDI compatible adapter
product FTDI OCEANIC		0xf460	FTDI compatible adapter
product FTDI OOCDLINK		0xbaf8	FTDI compatible adapter
product FTDI OPENDCC		0xbfd8	FTDI compatible adapter
product FTDI OPENDCC_GATEWAY	0xbfdb	FTDI compatible adapter
product FTDI OPENDCC_GBM	0xbfdc	FTDI compatible adapter
product FTDI OPENDCC_SNIFFER	0xbfd9	FTDI compatible adapter
product FTDI OPENDCC_THROTTLE	0xbfda	FTDI compatible adapter
product FTDI PCDJ_DAC2		0xfa88	FTDI compatible adapter
product FTDI PERLE_ULTRAPORT	0xf0c0	FTDI compatible adapter
product FTDI PHI_FISCO		0xe40b	FTDI compatible adapter
product FTDI PIEGROUP		0xf208	FTDI compatible adapter
product FTDI PROPOX_JTAGCABLEII	0xd738	FTDI compatible adapter
product FTDI R2000KU_TRUE_RNG	0xfb80	FTDI compatible adapter
product FTDI R2X0		0xfc71	FTDI compatible adapter
product FTDI RELAIS		0xfa10	FTDI compatible adapter
product FTDI REU_TINY		0xed22	FTDI compatible adapter
product FTDI RMP200		0xe729	FTDI compatible adapter
product FTDI RM_CANVIEW		0xfd60	FTDI compatible adapter
product FTDI RRCIRKITS_LOCOBUFFER	0xc7d0	FTDI compatible adapter
product FTDI SCIENCESCOPE_HS_LOGBOOK	0xff1d	FTDI compatible adapter
product FTDI SCIENCESCOPE_LOGBOOKML	0xff18	FTDI compatible adapter
product FTDI SCIENCESCOPE_LS_LOGBOOK	0xff1c	FTDI compatible adapter
product FTDI SCS_DEVICE_0	0xd010	FTDI compatible adapter
product FTDI SCS_DEVICE_1	0xd011	FTDI compatible adapter
product FTDI SCS_DEVICE_2	0xd012	FTDI compatible adapter
product FTDI SCS_DEVICE_3	0xd013	FTDI compatible adapter
product FTDI SCS_DEVICE_4	0xd014	FTDI compatible adapter
product FTDI SCS_DEVICE_5	0xd015	FTDI compatible adapter
product FTDI SCS_DEVICE_6	0xd016	FTDI compatible adapter
product FTDI SCS_DEVICE_7	0xd017	FTDI compatible adapter
product FTDI SDMUSBQSS		0xf448	FTDI compatible adapter
product FTDI SIGNALYZER_SH2	0xbca2	FTDI compatible adapter
product FTDI SIGNALYZER_SH4	0xbca4	FTDI compatible adapter
product FTDI SIGNALYZER_SLITE	0xbca1	FTDI compatible adapter
product FTDI SIGNALYZER_ST	0xbca0	FTDI compatible adapter
product FTDI SPECIAL_1		0xfc70	FTDI compatible adapter
product FTDI SPECIAL_3		0xfc72	FTDI compatible adapter
product FTDI SPECIAL_4		0xfc73	FTDI compatible adapter
product FTDI SPROG_II		0xf0c8	FTDI compatible adapter
product FTDI SR_RADIO		0x9379	FTDI compatible adapter
product FTDI SUUNTO_SPORTS	0xf680	FTDI compatible adapter
product FTDI TAVIR_STK500	0xfa33	FTDI compatible adapter
product FTDI TERATRONIK_D2XX	0xec89	FTDI compatible adapter
product FTDI TERATRONIK_VCP	0xec88	FTDI compatible adapter
product FTDI THORLABS		0xfaf0	FTDI compatible adapter
product FTDI TNC_X		0xebe0	FTDI compatible adapter
product FTDI TTUSB		0xff20	FTDI compatible adapter
product FTDI USBX_707		0xf857	FTDI compatible adapter
product FTDI USINT_CAT		0xb810	FTDI compatible adapter
product FTDI USINT_RS232	0xb812	FTDI compatible adapter
product FTDI USINT_WKEY		0xb811	FTDI compatible adapter
product FTDI VARDAAN		0xf070	FTDI compatible adapter
product FTDI VNHCPCUSB_D	0xfe38	FTDI compatible adapter
product FTDI WESTREX_MODEL_777		0xdc00	FTDI compatible adapter
product FTDI WESTREX_MODEL_8900F	0xdc01	FTDI compatible adapter
product FTDI XF_547		0xfc0a	FTDI compatible adapter
product FTDI XF_640		0xfc0e	FTDI compatible adapter
product FTDI XF_642		0xfc0f	FTDI compatible adapter
product FTDI XM_RADIO		0x937a	FTDI compatible adapter
product FTDI YEI_SERVOCENTER31	0xe050	FTDI compatible adapter

/* Fuji photo products */
product FUJIPHOTO MASS0100	0x0100	Mass Storage

/* Fujitsu protducts */
product FUJITSU AH_F401U	0x105b	AH-F401U Air H device

/* Fujitsu-Siemens protducts */
product FUJITSUSIEMENS SCR	0x0009	Fujitsu-Siemens SCR USB Reader

/* Garmin products */
product GARMIN IQUE_3600	0x0004	iQue 3600

/* Gemalto products */
product GEMALTO PROXPU		0x5501	Prox-PU/CU RFID Card Reader

/* General Instruments (Motorola) products */
product GENERALINSTMNTS SB5100	0x5100	SURFboard SB5100 Cable modem

/* Genesys Logic products */
product GENESYS GL620USB	0x0501	GL620USB Host-Host interface
product GENESYS GL650		0x0604	GL650 HUB
product GENESYS GL606		0x0606	USB 2.0 HUB
product GENESYS GL641USB	0x0700	GL641USB CompactFlash Card Reader
product GENESYS GL641USB2IDE_2	0x0701	GL641USB USB-IDE Bridge No 2
product GENESYS GL641USB2IDE	0x0702	GL641USB USB-IDE Bridge
product GENESYS GL641USB_2	0x0760	GL641USB 6-in-1 Card Reader

/* GIGABYTE products */
product GIGABYTE GN54G		0x8001	GN-54G
product GIGABYTE GNBR402W	0x8002	GN-BR402W
product GIGABYTE GNWLBM101	0x8003	GN-WLBM101
product GIGABYTE GNWBKG		0x8007	GN-WBKG
product GIGABYTE GNWB01GS	0x8008	GN-WB01GS
product GIGABYTE GNWI05GS	0x800a	GN-WI05GS

/* Gigaset products */
product GIGASET WLAN		0x0701	WLAN
product GIGASET SMCWUSBTG	0x0710	SMCWUSBT-G
product GIGASET SMCWUSBTG_NF	0x0711	SMCWUSBT-G (no firmware)
product GIGASET AR5523		0x0712	AR5523
product GIGASET AR5523_NF	0x0713	AR5523 (no firmware)
product GIGASET RT2573		0x0722	RT2573
product GIGASET RT3070_1	0x0740	RT3070
product GIGASET RT3070_2	0x0744	RT3070
product GIGABYTE RT2870_1	0x800b	RT2870
product GIGABYTE GNWB31N	0x800c	GN-WB31N
product GIGABYTE GNWB32L	0x800d	GN-WB32L

/* Global Sun Technology product */
product GLOBALSUN AR5523_1	0x7801	AR5523
product GLOBALSUN AR5523_1_NF	0x7802	AR5523 (no firmware)
product GLOBALSUN AR5523_2	0x7811	AR5523
product GLOBALSUN AR5523_2_NF	0x7812	AR5523 (no firmware)

/* Globespan products */
product GLOBESPAN PRISM_GT_1	0x2000	PrismGT USB 2.0 WLAN
product GLOBESPAN PRISM_GT_2	0x2002	PrismGT USB 2.0 WLAN

/* G.Mate, Inc products */
product GMATE YP3X00		0x1001	YP3X00 PDA

/* GN Otometrics */
product GNOTOMETRICS USB	0x0010	FTDI compatible adapter

/* GoHubs products */
product GOHUBS GOCOM232		0x1001	GoCOM232 Serial

/* Good Way Technology products */
product GOODWAY GWUSB2E		0x6200	GWUSB2E
product GOODWAY RT2573		0xc019	RT2573

/* Google products */
product GOOGLE NEXUSONE		0x4e11	Nexus One

/* Gravis products */
product GRAVIS GAMEPADPRO	0x4001	GamePad Pro

/* GREENHOUSE products */
product GREENHOUSE KANA21	0x0001	CF-writer with MP3

/* Griffin Technology */
product GRIFFIN IMATE		0x0405	iMate, ADB Adapter

/* Guillemot Corporation */
product GUILLEMOT DALEADER	0xa300	DA Leader
product GUILLEMOT HWGUSB254	0xe000	HWGUSB2-54 WLAN
product GUILLEMOT HWGUSB254LB	0xe010	HWGUSB2-54-LB
product GUILLEMOT HWGUSB254V2AP	0xe020	HWGUSB2-54V2-AP
product GUILLEMOT HWNU300	0xe030	HWNU-300

/* Hagiwara products */
product HAGIWARA FGSM		0x0002	FlashGate SmartMedia Card Reader
product HAGIWARA FGCF		0x0003	FlashGate CompactFlash Card Reader
product HAGIWARA FG		0x0005	FlashGate

/* HAL Corporation products */
product HAL IMR001		0x0011	Crossam2+USB IR commander

/* Handspring, Inc. */
product HANDSPRING VISOR	0x0100	Handspring Visor
product HANDSPRING TREO		0x0200	Handspring Treo
product HANDSPRING TREO600	0x0300	Handspring Treo 600

/* Hauppauge Computer Works */
product HAUPPAUGE WINTV_USB_FM	0x4d12	WinTV USB FM
product HAUPPAUGE2 NOVAT500	0x9580	NovaT 500Stick

/* Hawking Technologies products */
product HAWKING RT2870_1	0x0001	RT2870
product HAWKING RT2870_2	0x0003	RT2870
product HAWKING HWUN2		0x0009	HWUN2
product HAWKING RT3070		0x000b	RT3070
product HAWKING UF100		0x400c	10/100 USB Ethernet

/* HID Global GmbH products */
product HIDGLOBAL CM2020	0x0596	Omnikey Cardman 2020
product HIDGLOBAL CM6020	0x1784	Omnikey Cardman 6020

/* Hitachi, Ltd. products */
product HITACHI DVDCAM_DZ_MV100A	0x0004	DVD-CAM DZ-MV100A Camcorder
product HITACHI DVDCAM_USB	0x001e	DVDCAM USB HS Interface

/* HP products */
product HP 895C			0x0004	DeskJet 895C
product HP 4100C		0x0101	Scanjet 4100C
product HP S20			0x0102	Photosmart S20
product HP 880C			0x0104	DeskJet 880C
product HP 4200C		0x0105	ScanJet 4200C
product HP CDWRITERPLUS		0x0107	CD-Writer Plus
product HP KBDHUB		0x010c	Multimedia Keyboard Hub
product HP G55XI		0x0111	OfficeJet G55xi
product HP HN210W		0x011c	HN210W 802.11b WLAN
product HP 49GPLUS		0x0121	49g+ graphing calculator
product HP 6200C		0x0201	ScanJet 6200C
product HP S20b			0x0202	PhotoSmart S20
product HP 815C			0x0204	DeskJet 815C
product HP 3300C		0x0205	ScanJet 3300C
product HP CDW8200		0x0207	CD-Writer Plus 8200e
product HP MMKEYB		0x020c	Multimedia keyboard
product HP 1220C		0x0212	DeskJet 1220C
product HP 810C			0x0304	DeskJet 810C/812C
product HP 4300C		0x0305	Scanjet 4300C
product HP CDW4E		0x0307	CD-Writer+ CD-4e
product HP G85XI		0x0311	OfficeJet G85xi
product HP 1200			0x0317	LaserJet 1200
product HP 5200C		0x0401	Scanjet 5200C
product HP 830C			0x0404	DeskJet 830C
product HP 3400CSE		0x0405	ScanJet 3400cse
product HP 6300C		0x0601	Scanjet 6300C
product HP 840C			0x0604	DeskJet 840c
product HP 2200C		0x0605	ScanJet 2200C
product HP 5300C		0x0701	Scanjet 5300C
product HP 4400C		0x0705	Scanjet 4400C
product	HP 4470C		0x0805	Scanjet 4470C
product HP 82x0C		0x0b01	Scanjet 82x0C
product HP 2300D 		0x0b17	Laserjet 2300d
product HP 970CSE		0x1004	Deskjet 970Cse
product HP 5400C		0x1005	Scanjet 5400C
product HP 2215			0x1016	iPAQ 22xx/Jornada 548
product HP 568J			0x1116	Jornada 568
product HP 930C			0x1204	DeskJet 930c
product HP P2000U		0x1801	Inkjet P-2000U
product HP HS2300		0x1e1d  HS2300 HSDPA (aka MC8775)
product HP 640C			0x2004	DeskJet 640c
product HP 4670V		0x3005	ScanJet 4670v
product HP P1100		0x3102	Photosmart P1100
product HP LD220		0x3524	LD220 POS Display
product HP OJ4215		0x3d11	OfficeJet 4215
product HP HN210E		0x811c	Ethernet HN210E
product HP2 C500		0x6002	PhotoSmart C500
product HP EV2200		0x1b1d  ev2200 HSDPA (aka MC5720)
product HP HS2300		0x1e1d  hs2300 HSDPA (aka MC8775)

/* HTC products */
product HTC WINMOBILE		0x00ce	HTC USB Sync
product HTC PPC6700MODEM	0x00cf	PPC6700 Modem
product HTC SMARTPHONE		0x0a51	SmartPhone USB Sync
product HTC WIZARD		0x0bce	HTC Wizard USB Sync
product HTC LEGENDSYNC		0x0c97	HTC Legend USB Sync
product HTC LEGEND		0x0ff9	HTC Legend
product HTC LEGENDINTERNET	0x0ffe	HTC Legend Internet Sharing

/* HUAWEI products */
product HUAWEI MOBILE		0x1001	Huawei Mobile
product HUAWEI E220		0x1003	HSDPA modem
product HUAWEI E220BIS		0x1004	HSDPA modem
product HUAWEI E1401		0x1401	3G modem
product HUAWEI E1402		0x1402	3G modem
product HUAWEI E1403		0x1403	3G modem
product HUAWEI E1404		0x1404	3G modem
product HUAWEI E1405		0x1405	3G modem
product HUAWEI E1406		0x1406	3G modem
product HUAWEI E1407		0x1407	3G modem
product HUAWEI E1408		0x1408	3G modem
product HUAWEI E1409		0x1409	3G modem
product HUAWEI E140A		0x140a	3G modem
product HUAWEI E140B		0x140b	3G modem
product HUAWEI E180V		0x140c	E180V
product HUAWEI E140D		0x140d	3G modem
product HUAWEI E140E		0x140e	3G modem
product HUAWEI E140F		0x140f	3G modem
product HUAWEI E1410		0x1410	3G modem
product HUAWEI E1411		0x1411	3G modem
product HUAWEI E1412		0x1412	3G modem
product HUAWEI E1413		0x1413	3G modem
product HUAWEI E1414		0x1414	3G modem
product HUAWEI E1415		0x1415	3G modem
product HUAWEI E1416		0x1416	3G modem
product HUAWEI E1417		0x1417	3G modem
product HUAWEI E1418		0x1418	3G modem
product HUAWEI E1419		0x1419	3G modem
product HUAWEI E141A		0x141a	3G modem
product HUAWEI E141B		0x141b	3G modem
product HUAWEI E141C		0x141c	3G modem
product HUAWEI E141D		0x141d	3G modem
product HUAWEI E141E		0x141e	3G modem
product HUAWEI E141F		0x141f	3G modem
product HUAWEI E1420		0x1420	3G modem
product HUAWEI E1421		0x1421	3G modem
product HUAWEI E1422		0x1422	3G modem
product HUAWEI E1423		0x1423	3G modem
product HUAWEI E1424		0x1424	3G modem
product HUAWEI E1425		0x1425	3G modem
product HUAWEI E1426		0x1426	3G modem
product HUAWEI E1427		0x1427	3G modem
product HUAWEI E1428		0x1428	3G modem
product HUAWEI E1429		0x1429	3G modem
product HUAWEI E142A		0x142a	3G modem
product HUAWEI E142B		0x142b	3G modem
product HUAWEI E142C		0x142c	3G modem
product HUAWEI E142D		0x142d	3G modem
product HUAWEI E142E		0x142e	3G modem
product HUAWEI E142F		0x142f	3G modem
product HUAWEI E1430		0x1430	3G modem
product HUAWEI E1431		0x1431	3G modem
product HUAWEI E1432		0x1432	3G modem
product HUAWEI E1433		0x1433	3G modem
product HUAWEI E1434		0x1434	3G modem
product HUAWEI E1435		0x1435	3G modem
product HUAWEI E1436		0x1436	3G modem
product HUAWEI E1437		0x1437	3G modem
product HUAWEI E1438		0x1438	3G modem
product HUAWEI E1439		0x1439	3G modem
product HUAWEI E143A		0x143a	3G modem
product HUAWEI E143B		0x143b	3G modem
product HUAWEI E143C		0x143c	3G modem
product HUAWEI E143D		0x143d	3G modem
product HUAWEI E143E		0x143e	3G modem
product HUAWEI E143F		0x143f	3G modem
product HUAWEI E1752		0x1446	3G modem
product HUAWEI K3765		0x1465	3G modem
product HUAWEI E1820		0x14ac	E1820 HSPA+ USB Slider
product HUAWEI E3131_INIT	0x14fe	3G modem initial
product HUAWEI E392		0x1505	LTE modem
product HUAWEI E3131		0x1506	3G modem
product HUAWEI K3765_INIT	0x1520	K3765 Initial
product HUAWEI E173		0x1c05	3G modem
product HUAWEI E173_INIT	0x1c0b	3G modem initial

/* HUAWEI 3com products */
product HUAWEI3COM WUB320G	0x0009	Aolynk WUB320g

/* IBM Corporation */
product IBM USBCDROMDRIVE	0x4427	USB CD-ROM Drive

/* Icom products */
product ICOM SP1		0x0004	FTDI compatible adapter
product ICOM OPC_U_UC		0x0018	FTDI compatible adapter
product ICOM RP2C1		0x0009	FTDI compatible adapter
product ICOM RP2C2		0x000a	FTDI compatible adapter
product ICOM RP2D		0x000b	FTDI compatible adapter
product ICOM RP2KVR		0x0013	FTDI compatible adapter
product ICOM RP2KVT		0x0012	FTDI compatible adapter
product ICOM RP2VR		0x000d	FTDI compatible adapter
product ICOM RP2VT		0x000c	FTDI compatible adapter
product ICOM RP4KVR		0x0011	FTDI compatible adapter
product ICOM RP4KVT		0x0010	FTDI compatible adapter

/* ID-tech products */
product IDTECH IDT1221U		0x0300	FTDI compatible adapter

/* Imagination Technologies products */
product IMAGINATION DBX1	0x2107	DBX1 DSP core

/* Initio Corporation products */
product INITIO DUMMY		0x0000	Dummy product
product INITIO INIC_1610P	0x1e40	USB to SATA Bridge

/* Inside Out Networks products */
product INSIDEOUT EDGEPORT4	0x0001	EdgePort/4 serial ports

/* In-System products */
product INSYSTEM F5U002		0x0002	Parallel printer
product INSYSTEM ATAPI		0x0031	ATAPI Adapter
product INSYSTEM ISD110		0x0200	IDE Adapter ISD110
product INSYSTEM ISD105		0x0202	IDE Adapter ISD105
product INSYSTEM USBCABLE	0x081a	USB cable
product INSYSTEM STORAGE_V2	0x5701	USB Storage Adapter V2

/* Intel products */
product INTEL EASYPC_CAMERA	0x0110	Easy PC Camera
product INTEL TESTBOARD		0x9890	82930 test board
product INTEL2 IRMH        	0x0020	Integrated Rate Matching Hub

/* Interbiometric products */
product INTERBIOMETRICS IOBOARD		0x1002	FTDI compatible adapter
product INTERBIOMETRICS MINI_IOBOARD		0x1006	FTDI compatible adapter

/* Intersil products */
product INTERSIL PRISM_GT	0x1000	PrismGT USB 2.0 WLAN
product INTERSIL PRISM_2X	0x3642	Prism2.x or Atmel WLAN

/* Interpid Control Systems products */
product INTREPIDCS VALUECAN	0x0601	ValueCAN CAN bus interface
product INTREPIDCS NEOVI	0x0701	NeoVI Blue vehicle bus interface

/* I/O DATA products */
product IODATA IU_CD2		0x0204	DVD Multi-plus unit iU-CD2
product IODATA DVR_UEH8		0x0206	DVD Multi-plus unit DVR-UEH8
product IODATA USBSSMRW		0x0314	USB-SSMRW SD-card
product IODATA USBSDRW		0x031e	USB-SDRW SD-card
product IODATA USBETT		0x0901	USB ETT
product IODATA USBETTX		0x0904	USB ETTX
product IODATA USBETTXS		0x0913	USB ETTX
product IODATA USBWNB11A	0x0919	USB WN-B11
product IODATA USBWNB11		0x0922	USB Airport WN-B11
product IODATA ETGUS2		0x0930	ETG-US2
product IODATA RT3072_1		0x0944	RT3072
product IODATA RT3072_2		0x0945	RT3072
product IODATA RT3072_3		0x0947	RT3072
product IODATA RT3072_4		0x0948	RT3072
product IODATA USBRSAQ		0x0a03	Serial USB-RSAQ1
product IODATA USBRSAQ5		0x0a0e  Serial USB-RSAQ5
product IODATA2 USB2SC		0x0a09	USB2.0-SCSI Bridge USB2-SC

/* Iomega products */
product IOMEGA ZIP100		0x0001	Zip 100
product IOMEGA ZIP250		0x0030	Zip 250

/* Ionic products */
product IONICS PLUGCOMPUTER		0x0102	FTDI compatible adapter

/* Integrated System Solution Corp. products */
product ISSC ISSCBTA		0x1001	Bluetooth USB Adapter

/* iTegno products */
product ITEGNO WM1080A		0x1080	WM1080A GSM/GPRS modem
product ITEGNO WM2080A		0x2080	WM2080A CDMA modem

/* Ituner networks products */
product ITUNERNET USBLCD2X20	0x0002	USB-LCD 2x20
product ITUNERNET USBLCD4X20	0xc001	USB-LCD 4x20

/* Jablotron products */
product JABLOTRON PC60B		0x0001	PC-60B

/* Jaton products */
product JATON EDA		0x5704	Ethernet

/* Jeti products */
product JETI SPC1201		0x04b2	FTDI compatible adapter

/* JMicron products */
product JMICRON JM20336		0x2336	USB to SATA Bridge
product JMICRON JM20337		0x2338	USB to ATA/ATAPI Bridge

/* JVC products */
product JVC GR_DX95		0x000a	GR-DX95
product JVC MP_PRX1		0x3008	MP-PRX1 Ethernet

/* JRC products */
product JRC AH_J3001V_J3002V	0x0001	AirH PHONE AH-J3001V/J3002V

/* Kamstrrup products */
product KAMSTRUP OPTICALEYE	0x0001	Optical Eye/3-wire
product KAMSTRUP MBUS_250D	0x0005	M-Bus Master MultiPort 250D

/* Kawatsu products */
product KAWATSU MH4000P		0x0003	MiniHub 4000P

/* Keisokugiken Corp. products */
product KEISOKUGIKEN USBDAQ	0x0068	HKS-0200 USBDAQ

/* Kensington products */
product KENSINGTON ORBIT	0x1003	Orbit USB/PS2 trackball
product KENSINGTON TURBOBALL	0x1005	TurboBall

/* Keyspan products */
product KEYSPAN USA28_NF	0x0101	USA-28 serial Adapter (no firmware)
product KEYSPAN USA28X_NF	0x0102	USA-28X serial Adapter (no firmware)
product KEYSPAN USA19_NF	0x0103	USA-19 serial Adapter (no firmware)
product KEYSPAN USA18_NF	0x0104	USA-18 serial Adapter (no firmware)
product KEYSPAN USA18X_NF	0x0105	USA-18X serial Adapter (no firmware)
product KEYSPAN USA19W_NF	0x0106	USA-19W serial Adapter (no firmware)
product KEYSPAN USA19		0x0107	USA-19 serial Adapter
product KEYSPAN USA19W		0x0108	USA-19W serial Adapter
product KEYSPAN USA49W_NF	0x0109	USA-49W serial Adapter (no firmware)
product KEYSPAN USA49W		0x010a	USA-49W serial Adapter
product KEYSPAN USA19QI_NF	0x010b	USA-19QI serial Adapter (no firmware)
product KEYSPAN USA19QI		0x010c	USA-19QI serial Adapter
product KEYSPAN USA19Q_NF	0x010d	USA-19Q serial Adapter (no firmware)
product KEYSPAN USA19Q		0x010e	USA-19Q serial Adapter
product KEYSPAN USA28		0x010f	USA-28 serial Adapter
product KEYSPAN USA28XXB	0x0110	USA-28X/XB serial Adapter
product KEYSPAN USA18		0x0111	USA-18 serial Adapter
product KEYSPAN USA18X		0x0112	USA-18X serial Adapter
product KEYSPAN USA28XB_NF	0x0113	USA-28XB serial Adapter (no firmware)
product KEYSPAN USA28XA_NF	0x0114	USA-28XB serial Adapter (no firmware)
product KEYSPAN USA28XA		0x0115	USA-28XA serial Adapter
product KEYSPAN USA18XA_NF	0x0116	USA-18XA serial Adapter (no firmware)
product KEYSPAN USA18XA		0x0117	USA-18XA serial Adapter
product KEYSPAN USA19QW_NF	0x0118	USA-19WQ serial Adapter (no firmware)
product KEYSPAN USA19QW		0x0119	USA-19WQ serial Adapter
product KEYSPAN USA19HA		0x0121	USA-19HS serial Adapter
product KEYSPAN UIA10		0x0201	UIA-10 remote control
product KEYSPAN UIA11		0x0202	UIA-11 remote control

/* Kingston products */
product KINGSTON XX1		0x0008	Ethernet
product KINGSTON KNU101TX	0x000a	KNU101TX USB Ethernet

/* Kawasaki products */
product KLSI DUH3E10BT		0x0008	USB Ethernet
product KLSI DUH3E10BTN		0x0009	USB Ethernet

/* Kobil products */
product KOBIL CONV_B1		0x2020	FTDI compatible adapter
product KOBIL CONV_KAAN		0x2021	FTDI compatible adapter

/* Kodak products */
product KODAK DC220		0x0100	Digital Science DC220
product KODAK DC260		0x0110	Digital Science DC260
product KODAK DC265		0x0111	Digital Science DC265
product KODAK DC290		0x0112	Digital Science DC290
product KODAK DC240		0x0120	Digital Science DC240
product KODAK DC280		0x0130	Digital Science DC280

/* Kontron AG products */
product KONTRON DM9601		0x8101	USB Ethernet
product KONTRON JP1082		0x9700	USB Ethernet

/* Konica Corp. Products */
product KONICA CAMERA		0x0720	Digital Color Camera

/* KYE products */
product KYE NICHE		0x0001	Niche mouse
product KYE NETSCROLL		0x0003	Genius NetScroll mouse
product KYE FLIGHT2000		0x1004	Flight 2000 joystick
product KYE VIVIDPRO		0x2001	ColorPage Vivid-Pro scanner

/* Kyocera products */
product KYOCERA FINECAM_S3X	0x0100	Finecam S3x
product KYOCERA FINECAM_S4	0x0101	Finecam S4
product KYOCERA FINECAM_S5	0x0103	Finecam S5
product KYOCERA FINECAM_L3	0x0105	Finecam L3
product KYOCERA AHK3001V	0x0203	AH-K3001V
product KYOCERA2 CDMA_MSM_K	0x17da	Qualcomm Kyocera CDMA Technologies MSM
product KYOCERA2 KPC680		0x180a	Qualcomm Kyocera CDMA Technologies MSM

/* LaCie products */
product LACIE HD		0xa601	Hard Disk
product LACIE CDRW		0xa602	CD R/W

/* Larsen and Brusgaard products */
product LARSENBRUSGAARD ALTITRACK	0x0001	FTDI compatible adapter

/* Leadtek products */
product LEADTEK 9531		0x2101	9531 GPS

/* Lexar products */
product LEXAR JUMPSHOT		0x0001	jumpSHOT CompactFlash Reader
product LEXAR CF_READER		0xb002	USB CF Reader

/* Lexmark products */
product LEXMARK S2450		0x0009	Optra S 2450

/* Liebert products */
product LIEBERT POWERSURE_PXT	0xffff	PowerSure Personal XT

/* Link Instruments Inc. products */
product	LINKINSTRUMENTS MSO19	0xf190	Link Instruments MSO-19
product	LINKINSTRUMENTS MSO28	0xf280	Link Instruments MSO-28
product	LINKINSTRUMENTS MSO28_2	0xf281	Link Instruments MSO-28

/* Linksys products */
product LINKSYS MAUSB2		0x0105	Camedia MAUSB-2
product LINKSYS USB10TX1	0x200c	USB10TX
product LINKSYS USB10T		0x2202	USB10T Ethernet
product LINKSYS USB100TX	0x2203	USB100TX Ethernet
product LINKSYS USB100H1	0x2204	USB100H1 Ethernet/HPNA
product LINKSYS USB10TA		0x2206	USB10TA Ethernet
product LINKSYS USB10TX2	0x400b	USB10TX
product LINKSYS2 WUSB11		0x2219	WUSB11 Wireless Adapter
product LINKSYS2 USB200M	0x2226	USB 2.0 10/100 Ethernet
product LINKSYS3 WUSB11v28	0x2233	WUSB11 v2.8 Wireless Adapter
product LINKSYS4 USB1000	0x0039	USB1000
product LINKSYS4 WUSB100	0x0070	WUSB100
product LINKSYS4 WUSB600N	0x0071	WUSB600N
product LINKSYS4 WUSB54GCV2	0x0073	WUSB54GC v2
product LINKSYS4 WUSB54GCV3	0x0077	WUSB54GC v3
product LINKSYS4 RT3070		0x0078	RT3070
product LINKSYS4 WUSB600NV2	0x0079	WUSB600N v2

/* Logitech products */
product LOGITECH M2452		0x0203	M2452 keyboard
product LOGITECH M4848		0x0301	M4848 mouse
product LOGITECH PAGESCAN	0x040f	PageScan
product LOGITECH QUICKCAMWEB	0x0801	QuickCam Web
product LOGITECH QUICKCAMPRO	0x0810	QuickCam Pro
product LOGITECH WEBCAMC100	0X0817	Webcam C100
product LOGITECH QUICKCAMEXP	0x0840	QuickCam Express
product LOGITECH QUICKCAM	0x0850	QuickCam
product LOGITECH QUICKCAMPRO3	0x0990	QuickCam Pro 9000
product LOGITECH N43		0xc000	N43
product LOGITECH N48		0xc001	N48 mouse
product LOGITECH MBA47		0xc002	M-BA47 mouse
product LOGITECH WMMOUSE	0xc004	WingMan Gaming Mouse
product LOGITECH BD58		0xc00c	BD58 mouse
product LOGITECH UN58A		0xc030	iFeel Mouse
product LOGITECH UN53B		0xc032	iFeel MouseMan
product LOGITECH WMPAD		0xc208	WingMan GamePad Extreme
product LOGITECH WMRPAD		0xc20a	WingMan RumblePad
product LOGITECH WMJOY		0xc281	WingMan Force joystick
product LOGITECH BB13		0xc401	USB-PS/2 Trackball
product LOGITECH RK53		0xc501	Cordless mouse
product LOGITECH RB6		0xc503	Cordless keyboard
product LOGITECH MX700		0xc506	Cordless optical mouse
product LOGITECH QUICKCAMPRO2	0xd001	QuickCam Pro

/* Logitec Corp. products */
product LOGITEC LDR_H443SU2	0x0033	DVD Multi-plus unit LDR-H443SU2
product LOGITEC LDR_H443U2	0x00b3	DVD Multi-plus unit LDR-H443U2
product LOGITEC LAN_GTJU2A	0x0160	LAN-GTJ/U2A Ethernet
product LOGITEC RT2870_1	0x0162	RT2870
product LOGITEC RT2870_2	0x0163	RT2870
product LOGITEC RT2870_3	0x0164	RT2870
product LOGITEC LANW300NU2	0x0166  LAN-W300N/U2
product LOGITEC LANW150NU2	0x0168  LAN-W150N/U2

/* Longcheer Holdings, Ltd. products */
product LONGCHEER WM66		0x6061	Longcheer WM66 HSDPA
product LONGCHEER W14		0x9603	Mobilcom W14
product LONGCHEER DISK		0xf000	Driver disk
product LONGCHEER XSSTICK	0x9605	4G Systems XSStick P14


/* Lucent products */
product LUCENT EVALKIT		0x1001	USS-720 evaluation kit

/* Luwen products */
product LUWEN EASYDISK		0x0005	EasyDisc

/* Macally products */
product MACALLY MOUSE1		0x0101	mouse

/* Mag-Tek products */
product MAGTEK USBSWIPE		0x0002	USB Mag Stripe Swipe Reader

/* Marvell Technology Group, Ltd. products */
product MARVELL SHEEVAPLUG	0x9e8f	SheevaPlug serial interface

/* Matrix Orbital products */
product MATRIXORBITAL FTDI_RANGE_0100		0x0100	FTDI compatible adapter
product MATRIXORBITAL FTDI_RANGE_0101		0x0101	FTDI compatible adapter
product MATRIXORBITAL FTDI_RANGE_0102		0x0102	FTDI compatible adapter
product MATRIXORBITAL FTDI_RANGE_0103		0x0103	FTDI compatible adapter
product MATRIXORBITAL FTDI_RANGE_0104		0x0104	FTDI compatible adapter
product MATRIXORBITAL FTDI_RANGE_0105		0x0105	FTDI compatible adapter
product MATRIXORBITAL FTDI_RANGE_0106		0x0106	FTDI compatible adapter
product MATRIXORBITAL FTDI_RANGE_0107		0x0107	FTDI compatible adapter
product MATRIXORBITAL FTDI_RANGE_0108		0x0108	FTDI compatible adapter
product MATRIXORBITAL FTDI_RANGE_0109		0x0109	FTDI compatible adapter
product MATRIXORBITAL FTDI_RANGE_010A		0x010a	FTDI compatible adapter
product MATRIXORBITAL FTDI_RANGE_010B		0x010b	FTDI compatible adapter
product MATRIXORBITAL FTDI_RANGE_010C		0x010c	FTDI compatible adapter
product MATRIXORBITAL FTDI_RANGE_010D		0x010d	FTDI compatible adapter
product MATRIXORBITAL FTDI_RANGE_010E		0x010e	FTDI compatible adapter
product MATRIXORBITAL FTDI_RANGE_010F		0x010f	FTDI compatible adapter
product MATRIXORBITAL FTDI_RANGE_0110		0x0110	FTDI compatible adapter
product MATRIXORBITAL FTDI_RANGE_0111		0x0111	FTDI compatible adapter
product MATRIXORBITAL FTDI_RANGE_0112		0x0112	FTDI compatible adapter
product MATRIXORBITAL FTDI_RANGE_0113		0x0113	FTDI compatible adapter
product MATRIXORBITAL FTDI_RANGE_0114		0x0114	FTDI compatible adapter
product MATRIXORBITAL FTDI_RANGE_0115		0x0115	FTDI compatible adapter
product MATRIXORBITAL FTDI_RANGE_0116		0x0116	FTDI compatible adapter
product MATRIXORBITAL FTDI_RANGE_0117		0x0117	FTDI compatible adapter
product MATRIXORBITAL FTDI_RANGE_0118		0x0118	FTDI compatible adapter
product MATRIXORBITAL FTDI_RANGE_0119		0x0119	FTDI compatible adapter
product MATRIXORBITAL FTDI_RANGE_011A		0x011a	FTDI compatible adapter
product MATRIXORBITAL FTDI_RANGE_011B		0x011b	FTDI compatible adapter
product MATRIXORBITAL FTDI_RANGE_011C		0x011c	FTDI compatible adapter
product MATRIXORBITAL FTDI_RANGE_011D		0x011d	FTDI compatible adapter
product MATRIXORBITAL FTDI_RANGE_011E		0x011e	FTDI compatible adapter
product MATRIXORBITAL FTDI_RANGE_011F		0x011f	FTDI compatible adapter
product MATRIXORBITAL FTDI_RANGE_0120		0x0120	FTDI compatible adapter
product MATRIXORBITAL FTDI_RANGE_0121		0x0121	FTDI compatible adapter
product MATRIXORBITAL FTDI_RANGE_0122		0x0122	FTDI compatible adapter
product MATRIXORBITAL FTDI_RANGE_0123		0x0123	FTDI compatible adapter
product MATRIXORBITAL FTDI_RANGE_0124		0x0124	FTDI compatible adapter
product MATRIXORBITAL FTDI_RANGE_0125		0x0125	FTDI compatible adapter
product MATRIXORBITAL FTDI_RANGE_0126		0x0126	FTDI compatible adapter
product MATRIXORBITAL FTDI_RANGE_0128		0x0128	FTDI compatible adapter
product MATRIXORBITAL FTDI_RANGE_0129		0x0129	FTDI compatible adapter
product MATRIXORBITAL FTDI_RANGE_012A		0x012a	FTDI compatible adapter
product MATRIXORBITAL FTDI_RANGE_012B		0x012b	FTDI compatible adapter
product MATRIXORBITAL FTDI_RANGE_012D		0x012d	FTDI compatible adapter
product MATRIXORBITAL FTDI_RANGE_012E		0x012e	FTDI compatible adapter
product MATRIXORBITAL FTDI_RANGE_012F		0x012f	FTDI compatible adapter
product MATRIXORBITAL FTDI_RANGE_0130		0x0130	FTDI compatible adapter
product MATRIXORBITAL FTDI_RANGE_0131		0x0131	FTDI compatible adapter
product MATRIXORBITAL FTDI_RANGE_0132		0x0132	FTDI compatible adapter
product MATRIXORBITAL FTDI_RANGE_0133		0x0133	FTDI compatible adapter
product MATRIXORBITAL FTDI_RANGE_0134		0x0134	FTDI compatible adapter
product MATRIXORBITAL FTDI_RANGE_0135		0x0135	FTDI compatible adapter
product MATRIXORBITAL FTDI_RANGE_0136		0x0136	FTDI compatible adapter
product MATRIXORBITAL FTDI_RANGE_0137		0x0137	FTDI compatible adapter
product MATRIXORBITAL FTDI_RANGE_0138		0x0138	FTDI compatible adapter
product MATRIXORBITAL FTDI_RANGE_0139		0x0139	FTDI compatible adapter
product MATRIXORBITAL FTDI_RANGE_013A		0x013a	FTDI compatible adapter
product MATRIXORBITAL FTDI_RANGE_013B		0x013b	FTDI compatible adapter
product MATRIXORBITAL FTDI_RANGE_013C		0x013c	FTDI compatible adapter
product MATRIXORBITAL FTDI_RANGE_013D		0x013d	FTDI compatible adapter
product MATRIXORBITAL FTDI_RANGE_013E		0x013e	FTDI compatible adapter
product MATRIXORBITAL FTDI_RANGE_013F		0x013f	FTDI compatible adapter
product MATRIXORBITAL FTDI_RANGE_0140		0x0140	FTDI compatible adapter
product MATRIXORBITAL FTDI_RANGE_0141		0x0141	FTDI compatible adapter
product MATRIXORBITAL FTDI_RANGE_0142		0x0142	FTDI compatible adapter
product MATRIXORBITAL FTDI_RANGE_0143		0x0143	FTDI compatible adapter
product MATRIXORBITAL FTDI_RANGE_0144		0x0144	FTDI compatible adapter
product MATRIXORBITAL FTDI_RANGE_0145		0x0145	FTDI compatible adapter
product MATRIXORBITAL FTDI_RANGE_0146		0x0146	FTDI compatible adapter
product MATRIXORBITAL FTDI_RANGE_0147		0x0147	FTDI compatible adapter
product MATRIXORBITAL FTDI_RANGE_0148		0x0148	FTDI compatible adapter
product MATRIXORBITAL FTDI_RANGE_0149		0x0149	FTDI compatible adapter
product MATRIXORBITAL FTDI_RANGE_014A		0x014a	FTDI compatible adapter
product MATRIXORBITAL FTDI_RANGE_014B		0x014b	FTDI compatible adapter
product MATRIXORBITAL FTDI_RANGE_014C		0x014c	FTDI compatible adapter
product MATRIXORBITAL FTDI_RANGE_014D		0x014d	FTDI compatible adapter
product MATRIXORBITAL FTDI_RANGE_014E		0x014e	FTDI compatible adapter
product MATRIXORBITAL FTDI_RANGE_014F		0x014f	FTDI compatible adapter
product MATRIXORBITAL FTDI_RANGE_0150		0x0150	FTDI compatible adapter
product MATRIXORBITAL FTDI_RANGE_0151		0x0151	FTDI compatible adapter
product MATRIXORBITAL FTDI_RANGE_0152		0x0152	FTDI compatible adapter
product MATRIXORBITAL MOUA	0x0153	Martrix Orbital MOU-Axxxx LCD displays
product MATRIXORBITAL FTDI_RANGE_0159		0x0159	FTDI compatible adapter
product MATRIXORBITAL FTDI_RANGE_015A		0x015a	FTDI compatible adapter
product MATRIXORBITAL FTDI_RANGE_015B		0x015b	FTDI compatible adapter
product MATRIXORBITAL FTDI_RANGE_015C		0x015c	FTDI compatible adapter
product MATRIXORBITAL FTDI_RANGE_015D		0x015d	FTDI compatible adapter
product MATRIXORBITAL FTDI_RANGE_015E		0x015e	FTDI compatible adapter
product MATRIXORBITAL FTDI_RANGE_015F		0x015f	FTDI compatible adapter
product MATRIXORBITAL FTDI_RANGE_0160		0x0160	FTDI compatible adapter
product MATRIXORBITAL FTDI_RANGE_0161		0x0161	FTDI compatible adapter
product MATRIXORBITAL FTDI_RANGE_0162		0x0162	FTDI compatible adapter
product MATRIXORBITAL FTDI_RANGE_0163		0x0163	FTDI compatible adapter
product MATRIXORBITAL FTDI_RANGE_0164		0x0164	FTDI compatible adapter
product MATRIXORBITAL FTDI_RANGE_0165		0x0165	FTDI compatible adapter
product MATRIXORBITAL FTDI_RANGE_0166		0x0166	FTDI compatible adapter
product MATRIXORBITAL FTDI_RANGE_0167		0x0167	FTDI compatible adapter
product MATRIXORBITAL FTDI_RANGE_0168		0x0168	FTDI compatible adapter
product MATRIXORBITAL FTDI_RANGE_0169		0x0169	FTDI compatible adapter
product MATRIXORBITAL FTDI_RANGE_016A		0x016a	FTDI compatible adapter
product MATRIXORBITAL FTDI_RANGE_016B		0x016b	FTDI compatible adapter
product MATRIXORBITAL FTDI_RANGE_016C		0x016c	FTDI compatible adapter
product MATRIXORBITAL FTDI_RANGE_016D		0x016d	FTDI compatible adapter
product MATRIXORBITAL FTDI_RANGE_016E		0x016e	FTDI compatible adapter
product MATRIXORBITAL FTDI_RANGE_016F		0x016f	FTDI compatible adapter
product MATRIXORBITAL FTDI_RANGE_0170		0x0170	FTDI compatible adapter
product MATRIXORBITAL FTDI_RANGE_0171		0x0171	FTDI compatible adapter
product MATRIXORBITAL FTDI_RANGE_0172		0x0172	FTDI compatible adapter
product MATRIXORBITAL FTDI_RANGE_0173		0x0173	FTDI compatible adapter
product MATRIXORBITAL FTDI_RANGE_0174		0x0174	FTDI compatible adapter
product MATRIXORBITAL FTDI_RANGE_0175		0x0175	FTDI compatible adapter
product MATRIXORBITAL FTDI_RANGE_0176		0x0176	FTDI compatible adapter
product MATRIXORBITAL FTDI_RANGE_0177		0x0177	FTDI compatible adapter
product MATRIXORBITAL FTDI_RANGE_0178		0x0178	FTDI compatible adapter
product MATRIXORBITAL FTDI_RANGE_0179		0x0179	FTDI compatible adapter
product MATRIXORBITAL FTDI_RANGE_017A		0x017a	FTDI compatible adapter
product MATRIXORBITAL FTDI_RANGE_017B		0x017b	FTDI compatible adapter
product MATRIXORBITAL FTDI_RANGE_017C		0x017c	FTDI compatible adapter
product MATRIXORBITAL FTDI_RANGE_017D		0x017d	FTDI compatible adapter
product MATRIXORBITAL FTDI_RANGE_017E		0x017e	FTDI compatible adapter
product MATRIXORBITAL FTDI_RANGE_017F		0x017f	FTDI compatible adapter
product MATRIXORBITAL FTDI_RANGE_0180		0x0180	FTDI compatible adapter
product MATRIXORBITAL FTDI_RANGE_0181		0x0181	FTDI compatible adapter
product MATRIXORBITAL FTDI_RANGE_0182		0x0182	FTDI compatible adapter
product MATRIXORBITAL FTDI_RANGE_0183		0x0183	FTDI compatible adapter
product MATRIXORBITAL FTDI_RANGE_0184		0x0184	FTDI compatible adapter
product MATRIXORBITAL FTDI_RANGE_0185		0x0185	FTDI compatible adapter
product MATRIXORBITAL FTDI_RANGE_0186		0x0186	FTDI compatible adapter
product MATRIXORBITAL FTDI_RANGE_0187		0x0187	FTDI compatible adapter
product MATRIXORBITAL FTDI_RANGE_0188		0x0188	FTDI compatible adapter
product MATRIXORBITAL FTDI_RANGE_0189		0x0189	FTDI compatible adapter
product MATRIXORBITAL FTDI_RANGE_018A		0x018a	FTDI compatible adapter
product MATRIXORBITAL FTDI_RANGE_018B		0x018b	FTDI compatible adapter
product MATRIXORBITAL FTDI_RANGE_018C		0x018c	FTDI compatible adapter
product MATRIXORBITAL FTDI_RANGE_018D		0x018d	FTDI compatible adapter
product MATRIXORBITAL FTDI_RANGE_018E		0x018e	FTDI compatible adapter
product MATRIXORBITAL FTDI_RANGE_018F		0x018f	FTDI compatible adapter
product MATRIXORBITAL FTDI_RANGE_0190		0x0190	FTDI compatible adapter
product MATRIXORBITAL FTDI_RANGE_0191		0x0191	FTDI compatible adapter
product MATRIXORBITAL FTDI_RANGE_0192		0x0192	FTDI compatible adapter
product MATRIXORBITAL FTDI_RANGE_0193		0x0193	FTDI compatible adapter
product MATRIXORBITAL FTDI_RANGE_0194		0x0194	FTDI compatible adapter
product MATRIXORBITAL FTDI_RANGE_0195		0x0195	FTDI compatible adapter
product MATRIXORBITAL FTDI_RANGE_0196		0x0196	FTDI compatible adapter
product MATRIXORBITAL FTDI_RANGE_0197		0x0197	FTDI compatible adapter
product MATRIXORBITAL FTDI_RANGE_0198		0x0198	FTDI compatible adapter
product MATRIXORBITAL FTDI_RANGE_0199		0x0199	FTDI compatible adapter
product MATRIXORBITAL FTDI_RANGE_019A		0x019a	FTDI compatible adapter
product MATRIXORBITAL FTDI_RANGE_019B		0x019b	FTDI compatible adapter
product MATRIXORBITAL FTDI_RANGE_019C		0x019c	FTDI compatible adapter
product MATRIXORBITAL FTDI_RANGE_019D		0x019d	FTDI compatible adapter
product MATRIXORBITAL FTDI_RANGE_019E		0x019e	FTDI compatible adapter
product MATRIXORBITAL FTDI_RANGE_019F		0x019f	FTDI compatible adapter
product MATRIXORBITAL FTDI_RANGE_01A0		0x01a0	FTDI compatible adapter
product MATRIXORBITAL FTDI_RANGE_01A1		0x01a1	FTDI compatible adapter
product MATRIXORBITAL FTDI_RANGE_01A2		0x01a2	FTDI compatible adapter
product MATRIXORBITAL FTDI_RANGE_01A3		0x01a3	FTDI compatible adapter
product MATRIXORBITAL FTDI_RANGE_01A4		0x01a4	FTDI compatible adapter
product MATRIXORBITAL FTDI_RANGE_01A5		0x01a5	FTDI compatible adapter
product MATRIXORBITAL FTDI_RANGE_01A6		0x01a6	FTDI compatible adapter
product MATRIXORBITAL FTDI_RANGE_01A7		0x01a7	FTDI compatible adapter
product MATRIXORBITAL FTDI_RANGE_01A8		0x01a8	FTDI compatible adapter
product MATRIXORBITAL FTDI_RANGE_01A9		0x01a9	FTDI compatible adapter
product MATRIXORBITAL FTDI_RANGE_01AA		0x01aa	FTDI compatible adapter
product MATRIXORBITAL FTDI_RANGE_01AB		0x01ab	FTDI compatible adapter
product MATRIXORBITAL FTDI_RANGE_01AC		0x01ac	FTDI compatible adapter
product MATRIXORBITAL FTDI_RANGE_01AD		0x01ad	FTDI compatible adapter
product MATRIXORBITAL FTDI_RANGE_01AE		0x01ae	FTDI compatible adapter
product MATRIXORBITAL FTDI_RANGE_01AF		0x01af	FTDI compatible adapter
product MATRIXORBITAL FTDI_RANGE_01B0		0x01b0	FTDI compatible adapter
product MATRIXORBITAL FTDI_RANGE_01B1		0x01b1	FTDI compatible adapter
product MATRIXORBITAL FTDI_RANGE_01B2		0x01b2	FTDI compatible adapter
product MATRIXORBITAL FTDI_RANGE_01B3		0x01b3	FTDI compatible adapter
product MATRIXORBITAL FTDI_RANGE_01B4		0x01b4	FTDI compatible adapter
product MATRIXORBITAL FTDI_RANGE_01B5		0x01b5	FTDI compatible adapter
product MATRIXORBITAL FTDI_RANGE_01B6		0x01b6	FTDI compatible adapter
product MATRIXORBITAL FTDI_RANGE_01B7		0x01b7	FTDI compatible adapter
product MATRIXORBITAL FTDI_RANGE_01B8		0x01b8	FTDI compatible adapter
product MATRIXORBITAL FTDI_RANGE_01B9		0x01b9	FTDI compatible adapter
product MATRIXORBITAL FTDI_RANGE_01BA		0x01ba	FTDI compatible adapter
product MATRIXORBITAL FTDI_RANGE_01BB		0x01bb	FTDI compatible adapter
product MATRIXORBITAL FTDI_RANGE_01BC		0x01bc	FTDI compatible adapter
product MATRIXORBITAL FTDI_RANGE_01BD		0x01bd	FTDI compatible adapter
product MATRIXORBITAL FTDI_RANGE_01BE		0x01be	FTDI compatible adapter
product MATRIXORBITAL FTDI_RANGE_01BF		0x01bf	FTDI compatible adapter
product MATRIXORBITAL FTDI_RANGE_01C0		0x01c0	FTDI compatible adapter
product MATRIXORBITAL FTDI_RANGE_01C1		0x01c1	FTDI compatible adapter
product MATRIXORBITAL FTDI_RANGE_01C2		0x01c2	FTDI compatible adapter
product MATRIXORBITAL FTDI_RANGE_01C3		0x01c3	FTDI compatible adapter
product MATRIXORBITAL FTDI_RANGE_01C4		0x01c4	FTDI compatible adapter
product MATRIXORBITAL FTDI_RANGE_01C5		0x01c5	FTDI compatible adapter
product MATRIXORBITAL FTDI_RANGE_01C6		0x01c6	FTDI compatible adapter
product MATRIXORBITAL FTDI_RANGE_01C7		0x01c7	FTDI compatible adapter
product MATRIXORBITAL FTDI_RANGE_01C8		0x01c8	FTDI compatible adapter
product MATRIXORBITAL FTDI_RANGE_01C9		0x01c9	FTDI compatible adapter
product MATRIXORBITAL FTDI_RANGE_01CA		0x01ca	FTDI compatible adapter
product MATRIXORBITAL FTDI_RANGE_01CB		0x01cb	FTDI compatible adapter
product MATRIXORBITAL FTDI_RANGE_01CC		0x01cc	FTDI compatible adapter
product MATRIXORBITAL FTDI_RANGE_01CD		0x01cd	FTDI compatible adapter
product MATRIXORBITAL FTDI_RANGE_01CE		0x01ce	FTDI compatible adapter
product MATRIXORBITAL FTDI_RANGE_01CF		0x01cf	FTDI compatible adapter
product MATRIXORBITAL FTDI_RANGE_01D0		0x01d0	FTDI compatible adapter
product MATRIXORBITAL FTDI_RANGE_01D1		0x01d1	FTDI compatible adapter
product MATRIXORBITAL FTDI_RANGE_01D2		0x01d2	FTDI compatible adapter
product MATRIXORBITAL FTDI_RANGE_01D3		0x01d3	FTDI compatible adapter
product MATRIXORBITAL FTDI_RANGE_01D4		0x01d4	FTDI compatible adapter
product MATRIXORBITAL FTDI_RANGE_01D5		0x01d5	FTDI compatible adapter
product MATRIXORBITAL FTDI_RANGE_01D6		0x01d6	FTDI compatible adapter
product MATRIXORBITAL FTDI_RANGE_01D7		0x01d7	FTDI compatible adapter
product MATRIXORBITAL FTDI_RANGE_01D8		0x01d8	FTDI compatible adapter
product MATRIXORBITAL FTDI_RANGE_01D9		0x01d9	FTDI compatible adapter
product MATRIXORBITAL FTDI_RANGE_01DA		0x01da	FTDI compatible adapter
product MATRIXORBITAL FTDI_RANGE_01DB		0x01db	FTDI compatible adapter
product MATRIXORBITAL FTDI_RANGE_01DC		0x01dc	FTDI compatible adapter
product MATRIXORBITAL FTDI_RANGE_01DD		0x01dd	FTDI compatible adapter
product MATRIXORBITAL FTDI_RANGE_01DE		0x01de	FTDI compatible adapter
product MATRIXORBITAL FTDI_RANGE_01DF		0x01df	FTDI compatible adapter
product MATRIXORBITAL FTDI_RANGE_01E0		0x01e0	FTDI compatible adapter
product MATRIXORBITAL FTDI_RANGE_01E1		0x01e1	FTDI compatible adapter
product MATRIXORBITAL FTDI_RANGE_01E2		0x01e2	FTDI compatible adapter
product MATRIXORBITAL FTDI_RANGE_01E3		0x01e3	FTDI compatible adapter
product MATRIXORBITAL FTDI_RANGE_01E4		0x01e4	FTDI compatible adapter
product MATRIXORBITAL FTDI_RANGE_01E5		0x01e5	FTDI compatible adapter
product MATRIXORBITAL FTDI_RANGE_01E6		0x01e6	FTDI compatible adapter
product MATRIXORBITAL FTDI_RANGE_01E7		0x01e7	FTDI compatible adapter
product MATRIXORBITAL FTDI_RANGE_01E8		0x01e8	FTDI compatible adapter
product MATRIXORBITAL FTDI_RANGE_01E9		0x01e9	FTDI compatible adapter
product MATRIXORBITAL FTDI_RANGE_01EA		0x01ea	FTDI compatible adapter
product MATRIXORBITAL FTDI_RANGE_01EB		0x01eb	FTDI compatible adapter
product MATRIXORBITAL FTDI_RANGE_01EC		0x01ec	FTDI compatible adapter
product MATRIXORBITAL FTDI_RANGE_01ED		0x01ed	FTDI compatible adapter
product MATRIXORBITAL FTDI_RANGE_01EE		0x01ee	FTDI compatible adapter
product MATRIXORBITAL FTDI_RANGE_01EF		0x01ef	FTDI compatible adapter
product MATRIXORBITAL FTDI_RANGE_01F0		0x01f0	FTDI compatible adapter
product MATRIXORBITAL FTDI_RANGE_01F1		0x01f1	FTDI compatible adapter
product MATRIXORBITAL FTDI_RANGE_01F2		0x01f2	FTDI compatible adapter
product MATRIXORBITAL FTDI_RANGE_01F3		0x01f3	FTDI compatible adapter
product MATRIXORBITAL FTDI_RANGE_01F4		0x01f4	FTDI compatible adapter
product MATRIXORBITAL FTDI_RANGE_01F5		0x01f5	FTDI compatible adapter
product MATRIXORBITAL FTDI_RANGE_01F6		0x01f6	FTDI compatible adapter
product MATRIXORBITAL FTDI_RANGE_01F7		0x01f7	FTDI compatible adapter
product MATRIXORBITAL FTDI_RANGE_01F8		0x01f8	FTDI compatible adapter
product MATRIXORBITAL FTDI_RANGE_01F9		0x01f9	FTDI compatible adapter
product MATRIXORBITAL FTDI_RANGE_01FA		0x01fa	FTDI compatible adapter
product MATRIXORBITAL FTDI_RANGE_01FB		0x01fb	FTDI compatible adapter
product MATRIXORBITAL FTDI_RANGE_01FC		0x01fc	FTDI compatible adapter
product MATRIXORBITAL FTDI_RANGE_01FD		0x01fd	FTDI compatible adapter
product MATRIXORBITAL FTDI_RANGE_01FE		0x01fe	FTDI compatible adapter
product MATRIXORBITAL FTDI_RANGE_01FF		0x01ff	FTDI compatible adapter

/* MCT Corp. */
product MCT HUB0100		0x0100	Hub
product MCT DU_H3SP_USB232	0x0200	D-Link DU-H3SP USB BAY Hub
product MCT USB232		0x0210	USB-232 Interface
product MCT SITECOM_USB232	0x0230	Sitecom USB-232 Products

/* Medeli */
product MEDELI DD305		0x5011	DD305 Digital Drum Set

/* MediaTek, Inc. */
product MEDIATEK MTK3329	0x3329	MTK II GPS Receiver

/* Meizu Electronics */
product MEIZU M6_SL		0x0140	MiniPlayer M6 (SL)

/* Melco, Inc products */
product MELCO LUATX1		0x0001	LUA-TX Ethernet
product MELCO LUATX5		0x0005	LUA-TX Ethernet
product MELCO LUA2TX5		0x0009	LUA2-TX Ethernet
product MELCO LUAKTX		0x0012	LUA-KTX Ethernet
product MELCO DUBPXXG		0x001c	DUB-PxxG
product MELCO LUAU2KTX		0x003d	LUA-U2-KTX Ethernet
product MELCO KG54YB		0x005e	WLI-U2-KG54-YB WLAN
product MELCO KG54		0x0066	WLI-U2-KG54 WLAN
product MELCO KG54AI		0x0067	WLI-U2-KG54-AI WLAN
product MELCO LUA3U2AGT		0x006e	LUA3-U2-AGT
product MELCO NINWIFI		0x008b	Nintendo Wi-Fi
product MELCO PCOPRS1		0x00b3	PC-OP-RS1 RemoteStation
product MELCO SG54HP		0x00d8	WLI-U2-SG54HP
product MELCO G54HP		0x00d9	WLI-U2-G54HP
product MELCO KG54L		0x00da	WLI-U2-KG54L
product MELCO WLIUCG300N	0x00e8	WLI-UC-G300N
product MELCO SG54HG		0x00f4	WLI-U2-SG54HG
product MELCO WLRUCG		0x0116	WLR-UC-G
product MELCO WLRUCGAOSS	0x0119	WLR-UC-G-AOSS
product MELCO WLIUCAG300N	0x012e	WLI-UC-AG300N
product MELCO WLIUCG		0x0137	WLI-UC-G
product MELCO RT2870_1		0x0148	RT2870
product MELCO RT2870_2		0x0150	RT2870
product MELCO WLIUCGN		0x015d	WLI-UC-GN
product MELCO WLIUCG301N	0x016f	WLI-UC-G301N
product MELCO WLIUCGNM		0x01a2	WLI-UC-GNM
product MELCO WLIUCGNM2		0x01ee	WLI-UC-GNM2

/* Merlin products */
product MERLIN V620             0x1110  Merlin V620

/* MetaGeek products */
product METAGEEK TELLSTICK	0x0c30	FTDI compatible adapter
product METAGEEK WISPY1B	0x083e	MetaGeek Wi-Spy
product METAGEEK WISPY24X	0x083f	MetaGeek Wi-Spy 2.4x
product METAGEEK2 WISPYDBX	0x5000	MetaGeek Wi-Spy DBx

/* Metricom products */
product METRICOM RICOCHET_GS	0x0001	Ricochet GS

/* MGE UPS Systems */
product MGE UPS1		0x0001	MGE UPS SYSTEMS PROTECTIONCENTER 1
product MGE UPS2		0xffff	MGE UPS SYSTEMS PROTECTIONCENTER 2

/* MEI products */
product MEI CASHFLOW_SC		0x1100	Cashflow-SC Cash Acceptor
product MEI S2000		0x1101	Series 2000 Combo Acceptor

/* Micro Star International products */
product MSI BT_DONGLE		0x1967	Bluetooth USB dongle
product MSI RT3070_1		0x3820	RT3070
product MSI RT3070_2		0x3821	RT3070
product MSI RT3070_8		0x3822	RT3070
product MSI RT3070_3		0x3870	RT3070
product MSI RT3070_9		0x3871	RT3070
product MSI UB11B		0x6823	UB11B
product MSI RT2570		0x6861	RT2570
product MSI RT2570_2		0x6865	RT2570
product MSI RT2570_3		0x6869	RT2570
product MSI RT2573_1		0x6874	RT2573
product MSI RT2573_2		0x6877	RT2573
product MSI RT3070_4		0x6899	RT3070
product MSI RT3070_5		0x821a	RT3070
product MSI RT3070_10		0x822a	RT3070
product MSI RT3070_6		0x870a	RT3070
product MSI RT3070_11		0x871a	RT3070
product MSI RT3070_7		0x899a	RT3070
product MSI RT2573_3		0xa861	RT2573
product MSI RT2573_4		0xa874	RT2573

/* Micron products */
product MICRON REALSSD		0x0655	Real SSD eUSB

/* Microsoft products */
product MICROSOFT SIDEPREC	0x0008	SideWinder Precision Pro
product MICROSOFT INTELLIMOUSE	0x0009	IntelliMouse
product MICROSOFT NATURALKBD	0x000b	Natural Keyboard Elite
product MICROSOFT DDS80		0x0014	Digital Sound System 80
product MICROSOFT SIDEWINDER	0x001a	Sidewinder Precision Racing Wheel
product MICROSOFT INETPRO	0x001c	Internet Keyboard Pro
product MICROSOFT TBEXPLORER	0x0024	Trackball Explorer
product MICROSOFT INTELLIEYE	0x0025	IntelliEye mouse
product MICROSOFT INETPRO2	0x002b	Internet Keyboard Pro
product MICROSOFT INTELLIMOUSE5	0x0039	IntelliMouse 1.1 5-Button Mouse
product MICROSOFT WHEELMOUSE	0x0040	Wheel Mouse Optical
product MICROSOFT MN510		0x006e	MN510 Wireless
product MICROSOFT 700WX		0x0079	Palm 700WX
product MICROSOFT MN110		0x007a	10/100 USB NIC
product MICROSOFT WLINTELLIMOUSE 0x008c	Wireless Optical IntelliMouse
product MICROSOFT WLNOTEBOOK	0x00b9	Wireless Optical Mouse (Model 1023)
product MICROSOFT COMFORT3000	0x00d1	Comfort Optical Mouse 3000 (Model 1043)
product MICROSOFT WLNOTEBOOK3	0x00d2	Wireless Optical Mouse 3000 (Model 1049)
product MICROSOFT NATURAL4000	0x00db	Natural Ergonomic Keyboard 4000
product MICROSOFT WLNOTEBOOK2	0x00e1	Wireless Optical Mouse 3000 (Model 1056)
product MICROSOFT XBOX360	0x0292	XBOX 360 WLAN

/* Microtech products */
product MICROTECH SCSIDB25	0x0004	USB-SCSI-DB25
product MICROTECH SCSIHD50	0x0005	USB-SCSI-HD50
product MICROTECH DPCM		0x0006	USB CameraMate
product MICROTECH FREECOM	0xfc01	Freecom USB-IDE

/* Microtek products */
product MICROTEK 336CX		0x0094	Phantom 336CX - C3 scanner
product MICROTEK X6U		0x0099	ScanMaker X6 - X6U
product MICROTEK C6		0x009a	Phantom C6 scanner
product MICROTEK 336CX2		0x00a0	Phantom 336CX - C3 scanner
product MICROTEK V6USL		0x00a3	ScanMaker V6USL
product MICROTEK V6USL2		0x80a3	ScanMaker V6USL
product MICROTEK V6UL		0x80ac	ScanMaker V6UL

/* Microtune, Inc. products */
product MICROTUNE BT_DONGLE	0x1000	Bluetooth USB dongle

/* Midiman products */
product MAUDIO MIDISPORT2X2	0x1001	Midisport 2x2
product MAUDIO FASTTRACKULTRA	0x2080	Fast Track Ultra
product MAUDIO FASTTRACKULTRA8R	0x2081	Fast Track Ultra 8R

/* MindsAtWork products */
product MINDSATWORK WALLET	0x0001	Digital Wallet

/* Minolta Co., Ltd. */
product MINOLTA 2300		0x4001	Dimage 2300
product MINOLTA S304		0x4007	Dimage S304
product MINOLTA X		0x4009	Dimage X
product MINOLTA 5400		0x400e	Dimage 5400
product MINOLTA F300		0x4011	Dimage F300
product MINOLTA E223		0x4017	Dimage E223

/* Mitsumi products */
product MITSUMI CDRRW		0x0000	CD-R/RW Drive
product MITSUMI BT_DONGLE	0x641f	Bluetooth USB dongle
product MITSUMI FDD		0x6901	USB FDD

/* Mobile Action products */
product MOBILEACTION MA620	0x0620	MA-620 Infrared Adapter

/* Mobility products */
product MOBILITY USB_SERIAL	0x0202	FTDI compatible adapter
product MOBILITY EA		0x0204	Ethernet
product MOBILITY EASIDOCK	0x0304	EasiDock Ethernet

/* MosChip products */
product MOSCHIP MCS7703		0x7703	MCS7703 Serial Port Adapter
product MOSCHIP MCS7730		0x7730  MCS7730 Ethernet
product MOSCHIP MCS7820		0x7820	MCS7820 Serial Port Adapter
product MOSCHIP MCS7830		0x7830	MCS7830 Ethernet
product MOSCHIP MCS7832		0x7832	MCS7832 Ethernet
product MOSCHIP MCS7840		0x7840	MCS7840 Serial Port Adapter

/* Motorola products */
product MOTOROLA MC141555	0x1555	MC141555 hub controller
product MOTOROLA SB4100		0x4100	SB4100 USB Cable Modem
product MOTOROLA2 T720C		0x2822	T720c
product MOTOROLA2 A41XV32X	0x2a22	A41x/V32x Mobile Phones
product MOTOROLA2 E398		0x4810	E398 Mobile Phone
product MOTOROLA2 USBLAN	0x600c	USBLAN
product MOTOROLA2 USBLAN2	0x6027	USBLAN
product MOTOROLA4 RT2770	0x9031	RT2770
product MOTOROLA4 RT3070	0x9032	RT3070

/* MpMan products */
product MPMAN MPF400_2		0x25a8	MPF400 Music Player 2Go
product MPMAN MPF400_1		0x36d0	MPF400 Music Player 1Go

/* MultiTech products */
product MULTITECH ATLAS		0xf101	MT5634ZBA-USB modem

/* Mustek products */
product MUSTEK 1200CU		0x0001	1200 CU scanner
product MUSTEK 600CU		0x0002	600 CU scanner
product MUSTEK 1200USB		0x0003	1200 USB scanner
product MUSTEK 1200UB		0x0006	1200 UB scanner
product MUSTEK 1200USBPLUS	0x0007	1200 USB Plus scanner
product MUSTEK 1200CUPLUS	0x0008	1200 CU Plus scanner
product MUSTEK BEARPAW1200F	0x0010	BearPaw 1200F scanner
product MUSTEK BEARPAW2400TA	0x0218	BearPaw 2400TA scanner
product MUSTEK BEARPAW1200TA	0x021e	BearPaw 1200TA scanner
product MUSTEK 600USB		0x0873	600 USB scanner
product MUSTEK MDC800		0xa800	MDC-800 digital camera

/* M-Systems products */
product MSYSTEMS DISKONKEY	0x0010	DiskOnKey
product MSYSTEMS DISKONKEY2	0x0011	DiskOnKey

/* Myson products */
product MYSON HEDEN_8813	0x8813	USB-IDE
product MYSON HEDEN		0x8818	USB-IDE
product MYSON HUBREADER		0x8819	COMBO Card reader with USB HUB
product MYSON STARREADER	0x9920	USB flash card adapter

/* National Semiconductor */
product NATIONAL BEARPAW1200	0x1000	BearPaw 1200
product NATIONAL BEARPAW2400	0x1001	BearPaw 2400

/* NEC products */
product NEC HUB_0050		0x0050	USB 2.0 7-Port Hub
product NEC HUB_005A		0x005a	USB 2.0 4-Port Hub
product NEC HUB			0x55aa	hub
product NEC HUB_B		0x55ab	hub

/* NEODIO products */
product NEODIO ND3260		0x3260	8-in-1 Multi-format Flash Controller
product NEODIO ND5010		0x5010	Multi-format Flash Controller

/* Neotel products */
product NEOTEL PRIME		0x4000	Prime USB modem

/* Netac products */
product NETAC CF_CARD		0x1060	USB-CF-Card
product NETAC ONLYDISK		0x0003	OnlyDisk

/* NetChip Technology Products */
product NETCHIP TURBOCONNECT	0x1080	Turbo-Connect
product NETCHIP CLIK_40		0xa140	USB Clik! 40
product NETCHIP ETHERNETGADGET	0xa4a2	Linux Ethernet/RNDIS gadget on pxa210/25x/26x

/* Netgear products */
product NETGEAR EA101		0x1001	Ethernet
product NETGEAR EA101X		0x1002	Ethernet
product NETGEAR FA101		0x1020	Ethernet 10/100, USB1.1
product NETGEAR FA120		0x1040	USB 2.0 Ethernet
product NETGEAR WG111V2_2	0x4240	PrismGT USB 2.0 WLAN
product NETGEAR WG111V3		0x4260	WG111v3
product NETGEAR WG111U		0x4300	WG111U
product NETGEAR WG111U_NF	0x4301	WG111U (no firmware)
product NETGEAR WG111V2		0x6a00	WG111V2
product NETGEAR2 MA101		0x4100	MA101
product NETGEAR2 MA101B		0x4102	MA101 Rev B
product NETGEAR3 WG111T		0x4250	WG111T
product NETGEAR3 WG111T_NF	0x4251	WG111T (no firmware)
product NETGEAR3 WPN111		0x5f00	WPN111
product NETGEAR3 WPN111_NF	0x5f01	WPN111 (no firmware)
product NETGEAR3 WPN111_2	0x5f02	WPN111

/* NetIndex products */
product NETINDEX WS002IN	0x2001	Willcom WS002IN

/* NEWlink */
product NEWLINK USB2IDEBRIDGE	0x00ff	USB 2.0 Hard Drive Enclosure

/* Nikon products */
product NIKON E990		0x0102	Digital Camera E990
product NIKON LS40		0x4000	CoolScan LS40 ED
product NIKON D300		0x041a  Digital Camera D300

/* NovaTech Products */
product NOVATECH NV902		0x9020	NovaTech NV-902W
product NOVATECH RT2573		0x9021	RT2573

/* Nokia products */
product NOKIA N958GB		0x0070	Nokia N95 8GBc
product NOKIA2 CA42		0x1234	CA-42 cable

/* Novatel Wireless products */
product NOVATEL V640		0x1100	Merlin V620
product NOVATEL CDMA_MODEM	0x1110	Novatel Wireless Merlin CDMA
product NOVATEL V620		0x1110	Merlin V620
product NOVATEL V740		0x1120	Merlin V740
product NOVATEL V720		0x1130	Merlin V720
product NOVATEL U740		0x1400	Merlin U740
product NOVATEL U740_2		0x1410	Merlin U740
product NOVATEL U870		0x1420	Merlin U870
product NOVATEL XU870		0x1430	Merlin XU870
product NOVATEL X950D		0x1450	Merlin X950D
product NOVATEL ES620		0x2100	Expedite ES620
product NOVATEL E725		0x2120	Expedite E725
product NOVATEL ES620_2		0x2130	Expedite ES620
product NOVATEL ES620		0x2100	ES620 CDMA
product NOVATEL U720		0x2110	Merlin U720
product NOVATEL EU730		0x2400	Expedite EU730
product NOVATEL EU740		0x2410	Expedite EU740
product NOVATEL EU870D		0x2420	Expedite EU870D
product NOVATEL U727		0x4100	Merlin U727 CDMA
product NOVATEL MC950D		0x4400	Novatel MC950D HSUPA
product NOVATEL ZEROCD		0x5010	Novatel ZeroCD
product NOVATEL ZEROCD2		0x5030	Novatel ZeroCD
product NOVATEL U727_2		0x5100	Merlin U727 CDMA
product NOVATEL U760		0x6000	Novatel U760
product NOVATEL MC760		0x6002	Novatel MC760
product NOVATEL MC547		0x7042	Novatel MC547
product NOVATEL2 FLEXPACKGPS	0x0100	NovAtel FlexPack GPS receiver

/* Merlin products */
product	MERLIN V620		0x1110	Merlin V620

/* O2Micro products */
product O2MICRO OZ776_HUB	0x7761	OZ776 hub
product O2MICRO OZ776_CCID_SC	0x7772	OZ776 CCID SC Reader

/* Olimex products */
product OLIMEX ARM_USB_OCD		0x0003	FTDI compatible adapter
product OLIMEX ARM_USB_OCD_H		0x002b	FTDI compatible adapter

/* Olympus products */
product OLYMPUS C1		0x0102	C-1 Digital Camera
product OLYMPUS C700		0x0105	C-700 Ultra Zoom

/* OmniVision Technologies, Inc. products */
product OMNIVISION OV511	0x0511	OV511 Camera
product OMNIVISION OV511PLUS	0xa511	OV511+ Camera

/* OnSpec Electronic, Inc. */
product ONSPEC SDS_HOTFIND_D	0x0400	SDS-infrared.com Hotfind-D Infrared Camera
product ONSPEC MDCFE_B_CF_READER	0xa000	MDCFE-B USB CF Reader
product ONSPEC CFMS_RW		0xa001	SIIG/Datafab Memory Stick+CF Reader/Writer
product ONSPEC READER		0xa003	Datafab-based Reader
product ONSPEC CFSM_READER	0xa005	PNY/Datafab CF+SM Reader
product ONSPEC CFSM_READER2	0xa006	Simple Tech/Datafab CF+SM Reader
product ONSPEC MDSM_B_READER	0xa103	MDSM-B reader
product ONSPEC CFSM_COMBO	0xa109	USB to CF + SM Combo (LC1)
product ONSPEC UCF100		0xa400	FlashLink UCF-100 CompactFlash Reader
product ONSPEC2 IMAGEMATE_SDDR55	0xa103	ImageMate SDDR55

/* Option products */
product OPTION VODAFONEMC3G	0x5000	Vodafone Mobile Connect 3G datacard
product OPTION GT3G		0x6000	GlobeTrotter 3G datacard
product OPTION GT3GQUAD		0x6300	GlobeTrotter 3G QUAD datacard
product OPTION GT3GPLUS		0x6600	GlobeTrotter 3G+ datacard
product OPTION GTICON322	0xd033	GlobeTrotter Icon322 storage
product OPTION GTMAX36		0x6701	GlobeTrotter Max 3.6 Modem
product OPTION GTMAX72		0x6711	GlobeTrotter Max 7.2 HSDPA
product OPTION GTHSDPA		0x6971	GlobeTrotter HSDPA
product OPTION GTMAXHSUPA	0x7001	GlobeTrotter HSUPA
product OPTION GTMAXHSUPAE	0x6901	GlobeTrotter HSUPA PCIe
product OPTION GTMAX380HSUPAE	0x7211	GlobeTrotter 380HSUPA PCIe
product OPTION GT3G_1		0x6050	3G modem
product OPTION GT3G_2		0x6100	3G modem
product OPTION GT3G_3		0x6150	3G modem
product OPTION GT3G_4		0x6200	3G modem
product OPTION GT3G_5		0x6250	3G modem
product OPTION GT3G_6		0x6350	3G modem
product OPTION E6500		0x6500	3G modem
product OPTION E6501		0x6501	3G modem
product OPTION E6601		0x6601	3G modem
product OPTION E6721		0x6721	3G modem
product OPTION E6741		0x6741	3G modem
product OPTION E6761		0x6761	3G modem
product OPTION E6800		0x6800	3G modem
product OPTION E7021		0x7021	3G modem
product OPTION E7041		0x7041	3G modem
product OPTION E7061		0x7061	3G modem
product OPTION E7100		0x7100	3G modem
product OPTION GTM380		0x7201	3G modem
product OPTION GE40X		0x7601	Globetrotter HSUPA
product OPTION GSICON72		0x6911	GlobeSurfer iCON
product OPTION GSICONHSUPA	0x7251	Globetrotter HSUPA
product OPTION ICON401		0x7401	GlobeSurfer iCON 401
product OPTION GTHSUPA		0x7011	Globetrotter HSUPA
product OPTION GMT382		0x7501	Globetrotter HSUPA
product OPTION GE40X_1		0x7301	Globetrotter HSUPA
product OPTION GE40X_2		0x7361	Globetrotter HSUPA
product OPTION GE40X_3		0x7381	Globetrotter HSUPA
product OPTION ICONEDGE		0xc031	GlobeSurfer iCON EDGE
product OPTION MODHSXPA		0xd013	Globetrotter HSUPA
product OPTION ICON321		0xd031	Globetrotter HSUPA
product OPTION ICON505		0xd055	Globetrotter iCON 505
product OPTION ICON452		0x7901	Globetrotter iCON 452

/* OvisLink product */
product OVISLINK RT3072		0x3072	RT3072

/* OQO */
product OQO WIFI01		0x0002	model 01 WiFi interface
product OQO BT01		0x0003	model 01 Bluetooth interface
product OQO ETHER01PLUS		0x7720	model 01+ Ethernet
product OQO ETHER01		0x8150	model 01 Ethernet interface

/* Ours Technology Inc. */
product OTI DKU5		0x6858	DKU-5 Serial

/* Owen.ru products */
product OWEN AC4		0x0004	AC4 USB-RS485 converter

/* Palm Computing, Inc. product */
product PALM SERIAL		0x0080	USB Serial
product PALM M500		0x0001	Palm m500
product PALM M505		0x0002	Palm m505
product PALM M515		0x0003	Palm m515
product PALM I705		0x0020	Palm i705
product PALM TUNGSTEN_Z		0x0031	Palm Tungsten Z
product PALM M125		0x0040	Palm m125
product PALM M130		0x0050	Palm m130
product PALM TUNGSTEN_T		0x0060	Palm Tungsten T
product PALM ZIRE31		0x0061	Palm Zire 31
product PALM ZIRE		0x0070	Palm Zire

/* Panasonic products */
product PANASONIC LS120CAM	0x0901	LS-120 Camera
product PANASONIC KXL840AN	0x0d01	CD-R Drive KXL-840AN
product PANASONIC KXLRW32AN	0x0d09	CD-R Drive KXL-RW32AN
product PANASONIC KXLCB20AN	0x0d0a	CD-R Drive KXL-CB20AN
product PANASONIC KXLCB35AN	0x0d0e	DVD-ROM & CD-R/RW
product PANASONIC SDCAAE	0x1b00	MultiMediaCard
product PANASONIC TYTP50P6S	0x3900	TY-TP50P6-S 50in Touch Panel

/* Papouch products */
product PAPOUCH AD4USB		0x8003	FTDI compatible adapter
product PAPOUCH AP485		0x0101	FTDI compatible adapter
product PAPOUCH AP485_2		0x0104	FTDI compatible adapter
product PAPOUCH DRAK5		0x0700	FTDI compatible adapter
product PAPOUCH DRAK6		0x1000	FTDI compatible adapter
product PAPOUCH GMSR		0x8005	FTDI compatible adapter
product PAPOUCH GMUX		0x8004	FTDI compatible adapter
product PAPOUCH IRAMP		0x0500	FTDI compatible adapter
product PAPOUCH LEC		0x0300	FTDI compatible adapter
product PAPOUCH MU		0x8001	FTDI compatible adapter
product PAPOUCH QUIDO10X1		0x0b00	FTDI compatible adapter
product PAPOUCH QUIDO2X16		0x0e00	FTDI compatible adapter
product PAPOUCH QUIDO2X2		0x0a00	FTDI compatible adapter
product PAPOUCH QUIDO30X3		0x0c00	FTDI compatible adapter
product PAPOUCH QUIDO3X32		0x0f00	FTDI compatible adapter
product PAPOUCH QUIDO4X4		0x0900	FTDI compatible adapter
product PAPOUCH QUIDO60X3		0x0d00	FTDI compatible adapter
product PAPOUCH QUIDO8X8		0x0800	FTDI compatible adapter
product PAPOUCH SB232		0x0301	FTDI compatible adapter
product PAPOUCH SB422		0x0102	FTDI compatible adapter
product PAPOUCH SB422_2		0x0105	FTDI compatible adapter
product PAPOUCH SB485		0x0100	FTDI compatible adapter
product PAPOUCH SB485C		0x0107	FTDI compatible adapter
product PAPOUCH SB485S		0x0106	FTDI compatible adapter
product PAPOUCH SB485_2		0x0103	FTDI compatible adapter
product PAPOUCH SIMUKEY		0x8002	FTDI compatible adapter
product PAPOUCH TMU		0x0400	FTDI compatible adapter
product PAPOUCH UPSUSB		0x8000	FTDI compatible adapter

/* PARA Industrial products */
product PARA RT3070		0x8888	RT3070

/* Simtec Electronics products */
product SIMTEC ENTROPYKEY	0x0001	Entropy Key

/* Pegatron products */
product PEGATRON RT2870		0x0002	RT2870
product PEGATRON RT3070		0x000c	RT3070
product PEGATRON RT3070_2	0x000e	RT3070
product PEGATRON RT3070_3	0x0010	RT3070

/* Peracom products */
product PERACOM SERIAL1		0x0001	Serial
product PERACOM ENET		0x0002	Ethernet
product PERACOM ENET3		0x0003	At Home Ethernet
product PERACOM ENET2		0x0005	Ethernet

/* Philips products */
product PHILIPS DSS350		0x0101	DSS 350 Digital Speaker System
product PHILIPS DSS		0x0104	DSS XXX Digital Speaker System
product PHILIPS HUB		0x0201	hub
product PHILIPS PCA646VC	0x0303	PCA646VC PC Camera
product PHILIPS PCVC680K	0x0308	PCVC680K Vesta Pro PC Camera
product PHILIPS DSS150		0x0471	DSS 150 Digital Speaker System
product PHILIPS ACE1001		0x066a	AKTAKOM ACE-1001 cable
product PHILIPS SPE3030CC	0x083a	USB 2.0 External Disk
product PHILIPS SNU5600		0x1236	SNU5600
product PHILIPS UM10016		0x1552	ISP 1581 Hi-Speed USB MPEG2 Encoder Reference Kit
product PHILIPS DIVAUSB		0x1801	DIVA USB mp3 player
product PHILIPS RT2870		0x200f	RT2870

/* Philips Semiconductor products */
product PHILIPSSEMI HUB1122	0x1122	HUB

/* Megatec */
product MEGATEC UPS		0x5161	Phoenixtec protocol based UPS

/* P.I. Engineering products */
product PIENGINEERING PS2USB	0x020b	PS2 to Mac USB Adapter

/* Planex Communications products */
product PLANEX GW_US11H		0x14ea	GW-US11H WLAN
product PLANEX2 GW_US11S	0x3220	GW-US11S WLAN
product PLANEX2 GW_US54GXS	0x5303	GW-US54GXS WLAN
product PLANEX2 GWUS54HP	0xab01	GW-US54HP
product PLANEX2 GWUS300MINIS	0xab24	GW-US300MiniS
product PLANEX2	RT3070		0xab25	RT3070
product PLANEX2 GWUS54MINI2	0xab50	GW-US54Mini2
product PLANEX2 GWUS54SG	0xc002	GW-US54SG
product PLANEX2 GWUS54GZL	0xc007	GW-US54GZL
product PLANEX2 GWUS54GD	0xed01	GW-US54GD
product PLANEX2 GWUSMM		0xed02	GW-USMM
product PLANEX2 RT2870		0xed06	RT2870
product PLANEX2 GWUSMICRON	0xed14	GW-USMicroN
product PLANEX2 GWUSVALUEEZ	0xed17	GW-USValue-EZ
product PLANEX3 GWUS54GZ	0xab10	GW-US54GZ
product PLANEX3 GU1000T		0xab11	GU-1000T
product PLANEX3 GWUS54MINI	0xab13	GW-US54Mini

/* Plextor Corp. */
product PLEXTOR 40_12_40U	0x0011	PlexWriter 40/12/40U

/* PLX products */
product PLX TESTBOARD		0x9060	test board
product PLX CA42		0xac70	CA-42

/* PNY products */
product PNY ATTACHE2		0x0010	USB 2.0 Flash Drive

/* PortGear products */
product PORTGEAR EA8		0x0008	Ethernet
product PORTGEAR EA9		0x0009	Ethernet

/* Portsmith products */
product PORTSMITH EEA		0x3003	Express Ethernet

/* Posiflex products */
product POSIFLEX PP7000		0x0300	FTDI compatible adapter

/* Primax products */
product PRIMAX G2X300		0x0300	G2-200 scanner
product PRIMAX G2E300		0x0301	G2E-300 scanner
product PRIMAX G2300		0x0302	G2-300 scanner
product PRIMAX G2E3002		0x0303	G2E-300 scanner
product PRIMAX 9600		0x0340	Colorado USB 9600 scanner
product PRIMAX 600U		0x0341	Colorado 600u scanner
product PRIMAX 6200		0x0345	Visioneer 6200 scanner
product PRIMAX 19200		0x0360	Colorado USB 19200 scanner
product PRIMAX 1200U		0x0361	Colorado 1200u scanner
product PRIMAX G600		0x0380	G2-600 scanner
product PRIMAX 636I		0x0381	ReadyScan 636i
product PRIMAX G2600		0x0382	G2-600 scanner
product PRIMAX G2E600		0x0383	G2E-600 scanner
product PRIMAX COMFORT		0x4d01	Comfort
product PRIMAX MOUSEINABOX	0x4d02	Mouse-in-a-Box
product PRIMAX PCGAUMS1		0x4d04	Sony PCGA-UMS1
product PRIMAX HP_RH304AA	0x4d17	HP RH304AA mouse

/* Prolific products */
product PROLIFIC PL2301		0x0000	PL2301 Host-Host interface
product PROLIFIC PL2302		0x0001	PL2302 Host-Host interface
product PROLIFIC MOTOROLA	0x0307	Motorola Cable
product PROLIFIC RSAQ2		0x04bb	PL2303 Serial (IODATA USB-RSAQ2)
product PROLIFIC ALLTRONIX_GPRS	0x0609	Alltronix ACM003U00 modem
product PROLIFIC ALDIGA_AL11U	0x0611	AlDiga AL-11U modem
product PROLIFIC MICROMAX_610U	0x0612	Micromax 610U
product PROLIFIC DCU11		0x1234	DCU-11 Phone Cable
product PROLIFIC UIC_MSR206	0x206a	UIC MSR206 Card Reader
product PROLIFIC PL2303		0x2303	PL2303 Serial (ATEN/IOGEAR UC232A)
product PROLIFIC PL2305		0x2305	Parallel printer
product PROLIFIC ATAPI4		0x2307	ATAPI-4 Controller
product PROLIFIC PL2501		0x2501	PL2501 Host-Host interface
product PROLIFIC PL2506		0x2506	PL2506 USB to IDE Bridge
product PROLIFIC HCR331		0x331a	HCR331 Hybrid Card Reader
product PROLIFIC PHAROS		0xaaa0	Prolific Pharos
product PROLIFIC RSAQ3		0xaaa2	PL2303 Serial Adapter (IODATA USB-RSAQ3)
product PROLIFIC2 PL2303	0x2303	PL2303 Serial Adapter

/* Putercom products */
product PUTERCOM UPA100		0x047e	USB-1284 BRIDGE

/* Qcom products */
product QCOM RT2573		0x6196	RT2573
product QCOM RT2573_2		0x6229	RT2573
product QCOM RT2573_3		0x6238	RT2573
product QCOM RT2870		0x6259	RT2870

/* QI-hardware */
product QIHARDWARE JTAGSERIAL		0x0713	FTDI compatible adapter

/* Qisda products */
product QISDA H21_1		0x4512	3G modem
product QISDA H21_2		0x4523	3G modem
product QISDA H20_1		0x4515	3G modem
product QISDA H20_2		0x4519	3G modem

/* Qualcomm products */
product QUALCOMM CDMA_MSM	0x6000	CDMA Technologies MSM phone
product QUALCOMM2 MF330		0x6613	MF330
product QUALCOMM2 RWT_FCT	0x3100	RWT FCT-CDMA 2000 1xRTT modem
product QUALCOMM2 CDMA_MSM	0x3196	CDMA Technologies MSM modem
product QUALCOMM2 AC8700	0x6000	AC8700
product QUALCOMM2 VW110L	0x1000	Vertex Wireless 110L modem
product QUALCOMM2 SIM5218	0x9000	SIM5218
product QUALCOMM2 GOBI2000_QDL	0x9204	Qualcomm Gobi 2000 QDL
product QUALCOMM2 GOBI2000	0x9205	Qualcomm Gobi 2000 modem
product QUALCOMMINC CDMA_MSM	0x0001	CDMA Technologies MSM modem
product QUALCOMMINC E0002	0x0002	3G modem
product QUALCOMMINC E0003	0x0003	3G modem
product QUALCOMMINC E0004	0x0004	3G modem
product QUALCOMMINC E0005	0x0005	3G modem
product QUALCOMMINC E0006	0x0006	3G modem
product QUALCOMMINC E0007	0x0007	3G modem
product QUALCOMMINC E0008	0x0008	3G modem
product QUALCOMMINC E0009	0x0009	3G modem
product QUALCOMMINC E000A	0x000a	3G modem
product QUALCOMMINC E000B	0x000b	3G modem
product QUALCOMMINC E000C	0x000c	3G modem
product QUALCOMMINC E000D	0x000d	3G modem
product QUALCOMMINC E000E	0x000e	3G modem
product QUALCOMMINC E000F	0x000f	3G modem
product QUALCOMMINC E0010	0x0010	3G modem
product QUALCOMMINC E0011	0x0011	3G modem
product QUALCOMMINC E0012	0x0012	3G modem
product QUALCOMMINC E0013	0x0013	3G modem
product QUALCOMMINC E0014	0x0014	3G modem
product QUALCOMMINC MF628	0x0015	3G modem
product QUALCOMMINC MF633R	0x0016	ZTE WCDMA modem
product QUALCOMMINC E0017	0x0017	3G modem
product QUALCOMMINC E0018	0x0018	3G modem
product QUALCOMMINC E0019	0x0019	3G modem
product QUALCOMMINC E0020	0x0020	3G modem
product QUALCOMMINC E0021	0x0021	3G modem
product QUALCOMMINC E0022	0x0022	3G modem
product QUALCOMMINC E0023	0x0023	3G modem
product QUALCOMMINC E0024	0x0024	3G modem
product QUALCOMMINC E0025	0x0025	3G modem
product QUALCOMMINC E0026	0x0026	3G modem
product QUALCOMMINC E0027	0x0027	3G modem
product QUALCOMMINC E0028	0x0028	3G modem
product QUALCOMMINC E0029	0x0029	3G modem
product QUALCOMMINC E0030	0x0030	3G modem
product QUALCOMMINC MF626	0x0031	3G modem
product QUALCOMMINC E0032	0x0032	3G modem
product QUALCOMMINC E0033	0x0033	3G modem
product QUALCOMMINC E0037	0x0037	3G modem
product QUALCOMMINC E0039	0x0039	3G modem
product QUALCOMMINC E0042	0x0042	3G modem
product QUALCOMMINC E0043	0x0043	3G modem
product QUALCOMMINC E0048	0x0048	3G modem
product QUALCOMMINC E0049	0x0049	3G modem
product QUALCOMMINC E0051	0x0051	3G modem
product QUALCOMMINC E0052	0x0052	3G modem
product QUALCOMMINC ZTE_STOR2	0x0053	USB ZTE Storage
product QUALCOMMINC E0054	0x0054	3G modem
product QUALCOMMINC E0055	0x0055	3G modem
product QUALCOMMINC E0057	0x0057	3G modem
product QUALCOMMINC E0058	0x0058	3G modem
product QUALCOMMINC E0059	0x0059	3G modem
product QUALCOMMINC E0060	0x0060	3G modem
product QUALCOMMINC E0061	0x0061	3G modem
product QUALCOMMINC E0062	0x0062	3G modem
product QUALCOMMINC E0063	0x0063	3G modem
product QUALCOMMINC E0064	0x0064	3G modem
product QUALCOMMINC E0066	0x0066	3G modem
product QUALCOMMINC E0069	0x0069	3G modem
product QUALCOMMINC E0070	0x0070	3G modem
product QUALCOMMINC E0073	0x0073	3G modem
product QUALCOMMINC E0076	0x0076	3G modem
product QUALCOMMINC E0078	0x0078	3G modem
product QUALCOMMINC E0082	0x0082	3G modem
product QUALCOMMINC E0086	0x0086	3G modem
product QUALCOMMINC SURFSTICK	0x0117	1&1 Surf Stick
product QUALCOMMINC K3772_Z	0x1179	3G modem
product QUALCOMMINC ZTE_STOR	0x2000	USB ZTE Storage
product QUALCOMMINC E2002	0x2002	3G modem
product QUALCOMMINC E2003	0x2003	3G modem
product QUALCOMMINC AC8710	0xfff1	3G modem
product QUALCOMMINC AC2726	0xfff5	3G modem
product QUALCOMMINC AC8700	0xfffe	CDMA 1xEVDO USB modem

/* Quanta products */
product QUANTA RW6815_1		0x00ce	HP iPAQ rw6815
product QUANTA RT3070		0x0304	RT3070
product QUANTA Q101_STOR	0x1000	USB Q101 Storage
product QUANTA Q101		0xea02	HSDPA modem
product QUANTA Q111		0xea03	HSDPA modem
product QUANTA GLX		0xea04	HSDPA modem
product QUANTA GKE		0xea05	HSDPA modem
product QUANTA GLE		0xea06	HSDPA modem
product QUANTA RW6815R		0xf003	HP iPAQ rw6815 RNDIS

/* Qtronix products */
product QTRONIX 980N		0x2011	Scorpion-980N keyboard

/* Quickshot products */
product QUICKSHOT STRIKEPAD	0x6238	USB StrikePad

/* Radio Shack */
product RADIOSHACK USBCABLE	0x4026	USB to Serial Cable

/* Rainbow Technologies products */
product RAINBOW IKEY2000	0x1200	i-Key 2000

/* Ralink Technology products */
product RALINK RT2570		0x1706	RT2500USB Wireless Adapter
product RALINK RT2070		0x2070	RT2070
product RALINK RT2570_2		0x2570	RT2500USB Wireless Adapter
product RALINK RT2573		0x2573	RT2501USB Wireless Adapter
product RALINK RT2671		0x2671	RT2601USB Wireless Adapter
product RALINK RT2770		0x2770	RT2770
product RALINK RT2870		0x2870	RT2870
product RALINK RT3070		0x3070	RT3070
product RALINK RT3071		0x3071	RT3071
product RALINK RT3072		0x3072	RT3072
product RALINK RT3370		0x3370	RT3370
product RALINK RT3572		0x3572	RT3572
product RALINK RT5370		0x5370	RT5370
product RALINK RT8070		0x8070	RT8070
product RALINK RT2570_3		0x9020	RT2500USB Wireless Adapter
product RALINK RT2573_2		0x9021	RT2501USB Wireless Adapter

/* RATOC Systems products */
product RATOC REXUSB60		0xb000	USB serial adapter REX-USB60
product RATOC REXUSB60F		0xb020	USB serial adapter REX-USB60F

/* ReakTek products */
/* Green House and CompUSA OEM this part */
product REALTEK DUMMY		0x0000	Dummy product
product REALTEK USB20CRW	0x0158	USB20CRW Card Reader
product REALTEK USBKR100	0x8150	USBKR100 USB Ethernet
product REALTEK RTL8187		0x8187	RTL8187 Wireless Adapter
product REALTEK RTL8187B_0	0x8189	RTL8187B Wireless Adapter
product REALTEK RTL8187B_1	0x8197	RTL8187B Wireless Adapter
product REALTEK RTL8187B_2	0x8198	RTL8187B Wireless Adapter

/* Renesas products */
product RENESAS RX610		0x0053	RX610 RX-Stick

/* Ricoh products */
product RICOH VGPVCC2		0x1830	VGP-VCC2 Camera
product RICOH VGPVCC3		0x1832	VGP-VCC3 Camera
product RICOH VGPVCC2_2		0x1833	VGP-VCC2 Camera
product RICOH VGPVCC2_3		0x1834	VGP-VCC2 Camera
product RICOH VGPVCC7		0x183a	VGP-VCC7 Camera
product RICOH VGPVCC8		0x183b	VGP-VCC8 Camera

/* Reiner-SCT products */
product REINERSCT CYBERJACK_ECOM	0x0100	e-com cyberJack

/* Roland products */
product ROLAND UA100		0x0000	UA-100 Audio I/F
product ROLAND UM4		0x0002	UM-4 MIDI I/F
product ROLAND SC8850		0x0003	SC-8850 MIDI Synth
product ROLAND U8		0x0004	U-8 Audio I/F
product ROLAND UM2		0x0005	UM-2 MIDI I/F
product ROLAND SC8820		0x0007	SC-8820 MIDI Synth
product ROLAND PC300		0x0008	PC-300 MIDI Keyboard
product ROLAND UM1		0x0009	UM-1 MIDI I/F
product ROLAND SK500		0x000b	SK-500 MIDI Keyboard
product ROLAND SCD70		0x000c	SC-D70 MIDI Synth
product ROLAND UM880N		0x0014	EDIROL UM-880 MIDI I/F (native)
product ROLAND UM880G		0x0015	EDIROL UM-880 MIDI I/F (generic)
product ROLAND SD90		0x0016	SD-90 MIDI Synth
product ROLAND UM550		0x0023	UM-550 MIDI I/F
product ROLAND SD20		0x0027	SD-20 MIDI Synth
product ROLAND SD80		0x0029	SD-80 MIDI Synth
product ROLAND UA700		0x002b	UA-700 Audio I/F

/* Rockfire products */
product ROCKFIRE GAMEPAD	0x2033	gamepad 203USB

/* RATOC Systems products */
product RATOC REXUSB60		0xb000	REX-USB60
product RATOC REXUSB60F		0xb020	REX-USB60F

/* RT system products */
product RTSYSTEMS CT29B		0x9e54	FTDI compatible adapter
product RTSYSTEMS SERIAL_VX7		0x9e52	FTDI compatible adapter

/* Sagem products */
product SAGEM USBSERIAL		0x0027	USB-Serial Controller
product SAGEM XG760A		0x004a	XG-760A
product SAGEM XG76NA		0x0062	XG-76NA

/* Samsung products */
product SAMSUNG WIS09ABGN	0x2018	WIS09ABGN Wireless LAN adapter
product SAMSUNG ML6060		0x3008	ML-6060 laser printer
product SAMSUNG YP_U2		0x5050	YP-U2 MP3 Player
product SAMSUNG YP_U4		0x5092	YP-U4 MP3 Player
product SAMSUNG I500		0x6601	I500 Palm USB Phone
product SAMSUNG I330		0x8001	I330 phone cradle
product SAMSUNG2 RT2870_1	0x2018	RT2870

/* Samsung Techwin products */
product SAMSUNG_TECHWIN DIGIMAX_410	0x000a	Digimax 410

/* SanDisk products */
product SANDISK SDDR05A		0x0001	ImageMate SDDR-05a
product SANDISK SDDR31		0x0002	ImageMate SDDR-31
product SANDISK SDDR05		0x0005	ImageMate SDDR-05
product SANDISK SDDR12		0x0100	ImageMate SDDR-12
product SANDISK SDDR09		0x0200	ImageMate SDDR-09
product SANDISK SDDR75		0x0810	ImageMate SDDR-75
product SANDISK SDCZ2_256	0x7104	Cruzer Mini 256MB
product SANDISK SDCZ4_128	0x7112	Cruzer Micro 128MB
product SANDISK SDCZ4_256	0x7113	Cruzer Micro 256MB

/* Sanwa Electric Instrument Co., Ltd. products */
product SANWA KB_USB2 		0x0701	KB-USB2 multimeter cable

/* Sanyo Electric products */
product SANYO SCP4900 		0x0701	Sanyo SCP-4900 USB Phone

/* ScanLogic products */
product SCANLOGIC SL11R		0x0002	SL11R IDE Adapter
product SCANLOGIC 336CX		0x0300	Phantom 336CX - C3 scanner

/* Sealevel products */
product SEALEVEL 2101		0x2101	FTDI compatible adapter
product SEALEVEL 2102		0x2102	FTDI compatible adapter
product SEALEVEL 2103		0x2103	FTDI compatible adapter
product SEALEVEL 2104		0x2104	FTDI compatible adapter
product SEALEVEL 2106		0x9020	FTDI compatible adapter
product SEALEVEL 2201_1		0x2211	FTDI compatible adapter
product SEALEVEL 2201_2		0x2221	FTDI compatible adapter
product SEALEVEL 2202_1		0x2212	FTDI compatible adapter
product SEALEVEL 2202_2		0x2222	FTDI compatible adapter
product SEALEVEL 2203_1		0x2213	FTDI compatible adapter
product SEALEVEL 2203_2		0x2223	FTDI compatible adapter
product SEALEVEL 2401_1		0x2411	FTDI compatible adapter
product SEALEVEL 2401_2		0x2421	FTDI compatible adapter
product SEALEVEL 2401_3		0x2431	FTDI compatible adapter
product SEALEVEL 2401_4		0x2441	FTDI compatible adapter
product SEALEVEL 2402_1		0x2412	FTDI compatible adapter
product SEALEVEL 2402_2		0x2422	FTDI compatible adapter
product SEALEVEL 2402_3		0x2432	FTDI compatible adapter
product SEALEVEL 2402_4		0x2442	FTDI compatible adapter
product SEALEVEL 2403_1		0x2413	FTDI compatible adapter
product SEALEVEL 2403_2		0x2423	FTDI compatible adapter
product SEALEVEL 2403_3		0x2433	FTDI compatible adapter
product SEALEVEL 2403_4		0x2443	FTDI compatible adapter
product SEALEVEL 2801_1		0x2811	FTDI compatible adapter
product SEALEVEL 2801_2		0x2821	FTDI compatible adapter
product SEALEVEL 2801_3		0x2831	FTDI compatible adapter
product SEALEVEL 2801_4		0x2841	FTDI compatible adapter
product SEALEVEL 2801_5		0x2851	FTDI compatible adapter
product SEALEVEL 2801_6		0x2861	FTDI compatible adapter
product SEALEVEL 2801_7		0x2871	FTDI compatible adapter
product SEALEVEL 2801_8		0x2881	FTDI compatible adapter
product SEALEVEL 2802_1		0x2812	FTDI compatible adapter
product SEALEVEL 2802_2		0x2822	FTDI compatible adapter
product SEALEVEL 2802_3		0x2832	FTDI compatible adapter
product SEALEVEL 2802_4		0x2842	FTDI compatible adapter
product SEALEVEL 2802_5		0x2852	FTDI compatible adapter
product SEALEVEL 2802_6		0x2862	FTDI compatible adapter
product SEALEVEL 2802_7		0x2872	FTDI compatible adapter
product SEALEVEL 2802_8		0x2882	FTDI compatible adapter
product SEALEVEL 2803_1		0x2813	FTDI compatible adapter
product SEALEVEL 2803_2		0x2823	FTDI compatible adapter
product SEALEVEL 2803_3		0x2833	FTDI compatible adapter
product SEALEVEL 2803_4		0x2843	FTDI compatible adapter
product SEALEVEL 2803_5		0x2853	FTDI compatible adapter
product SEALEVEL 2803_6		0x2863	FTDI compatible adapter
product SEALEVEL 2803_7		0x2873	FTDI compatible adapter
product SEALEVEL 2803_8		0x2883	FTDI compatible adapter

/* Senao products */
product SENAO RT2870_3		0x0605	RT2870
product SENAO RT2870_4		0x0615	RT2870
product SENAO NUB8301		0x2000	NUB-8301
product SENAO RT2870_1		0x9701	RT2870
product SENAO RT2870_2		0x9702	RT2870
product SENAO RT3070		0x9703	RT3070
product SENAO RT3071		0x9705	RT3071
product SENAO RT3072_1		0x9706	RT3072
product SENAO RT3072_2		0x9707	RT3072
product SENAO RT3072_3		0x9708	RT3072
product SENAO RT3072_4		0x9709	RT3072
product SENAO RT3072_5		0x9801	RT3072

/* ShanTou products */
product SHANTOU ST268		0x0268	ST268
product SHANTOU DM9601		0x9601	DM 9601
product SHANTOU ADM8515		0x8515	ADM8515

/* Shark products */
product SHARK PA		0x0400	Pocket Adapter

/* Sharp products */
product SHARP SL5500		0x8004	Zaurus SL-5500 PDA
product SHARP SLA300		0x8005	Zaurus SL-A300 PDA
product SHARP SL5600		0x8006	Zaurus SL-5600 PDA
product SHARP SLC700		0x8007	Zaurus SL-C700 PDA
product SHARP SLC750		0x9031	Zaurus SL-C750 PDA
product SHARP WZERO3ES		0x9123	W-ZERO3 ES Smartphone
product SHARP WZERO3ADES	0x91ac	Advanced W-ZERO3 ES Smartphone
product SHARP WILLCOM03		0x9242	WILLCOM03

/* Shuttle Technology products */
product SHUTTLE EUSB		0x0001	E-USB Bridge
product SHUTTLE EUSCSI		0x0002	eUSCSI Bridge
product SHUTTLE SDDR09		0x0003	ImageMate SDDR09
product SHUTTLE EUSBCFSM	0x0005	eUSB SmartMedia / CompactFlash Adapter
product SHUTTLE ZIOMMC		0x0006	eUSB MultiMediaCard Adapter
product SHUTTLE HIFD		0x0007	Sony Hifd
product SHUTTLE EUSBATAPI	0x0009	eUSB ATA/ATAPI Adapter
product SHUTTLE CF		0x000a	eUSB CompactFlash Adapter
product SHUTTLE EUSCSI_B	0x000b	eUSCSI Bridge
product SHUTTLE EUSCSI_C	0x000c	eUSCSI Bridge
product SHUTTLE CDRW		0x0101	CD-RW Device
product SHUTTLE EUSBORCA	0x0325	eUSB ORCA Quad Reader

/* Siemens products */
product SIEMENS SPEEDSTREAM	0x1001	SpeedStream
product SIEMENS SPEEDSTREAM22	0x1022	SpeedStream 1022
product SIEMENS2 WLL013		0x001b	WLL013
product SIEMENS2 ES75		0x0034  GSM module MC35
product SIEMENS2 WL54G		0x3c06	54g USB Network Adapter
product SIEMENS3 SX1		0x0001	SX1
product SIEMENS3 X65		0x0003	X65
product SIEMENS3 X75		0x0004	X75
product SIEMENS3 EF81 		0x0005	EF81

/* Sierra Wireless products */
product SIERRA EM5625		0x0017	EM5625
product SIERRA MC5720_2		0x0018	MC5720
product SIERRA MC5725		0x0020	MC5725
product SIERRA AIRCARD580	0x0112	Sierra Wireless AirCard 580
product SIERRA AIRCARD595	0x0019	Sierra Wireless AirCard 595
product SIERRA AC595U		0x0120	Sierra Wireless AirCard 595U
product SIERRA AC597E		0x0021	Sierra Wireless AirCard 597E
product SIERRA EM5725		0x0022	EM5725
product SIERRA C597		0x0023	Sierra Wireless Compass 597
product SIERRA MC5727		0x0024	MC5727
product SIERRA T598		0x0025	T598
product SIERRA T11		0x0026	T11
product SIERRA AC402		0x0027	AC402
product SIERRA MC5728		0x0028	MC5728
product SIERRA E0029		0x0029	E0029
product SIERRA AIRCARD580	0x0112	Sierra Wireless AirCard 580
product SIERRA AC595U		0x0120	Sierra Wireless AirCard 595U
product SIERRA MC5720		0x0218	MC5720 Wireless Modem
product SIERRA MINI5725		0x0220	Sierra Wireless miniPCI 5275
product SIERRA MC5727_2		0x0224	MC5727
product SIERRA MC8755_2		0x6802	MC8755
product SIERRA MC8765		0x6803	MC8765
product SIERRA MC8755		0x6804	MC8755
product SIERRA MC8765_2		0x6805	MC8765
product SIERRA MC8755_4		0x6808	MC8755
product SIERRA MC8765_3		0x6809	MC8765
product SIERRA AC875U		0x6812	AC875U HSDPA USB Modem
product SIERRA MC8755_3		0x6813	MC8755 HSDPA
product SIERRA MC8775_2		0x6815	MC8775
product SIERRA MC8775		0x6816	MC8775
product SIERRA AC875		0x6820	Sierra Wireless AirCard 875
product SIERRA AC875U_2		0x6821	AC875U
product SIERRA AC875E		0x6822	AC875E
product SIERRA MC8780		0x6832	MC8780
product SIERRA MC8781		0x6833	MC8781
product SIERRA MC8780_2		0x6834	MC8780
product SIERRA MC8781_2		0x6835	MC8781
product SIERRA MC8780_3		0x6838	MC8780
product SIERRA MC8781_3		0x6839	MC8781
product SIERRA MC8785		0x683A	MC8785
product SIERRA MC8785_2		0x683B	MC8785
product SIERRA MC8790		0x683C	MC8790
product SIERRA MC8791		0x683D	MC8791
product SIERRA MC8792		0x683E	MC8792
product SIERRA AC880		0x6850	Sierra Wireless AirCard 880
product SIERRA AC881		0x6851	Sierra Wireless AirCard 881
product SIERRA AC880E		0x6852	Sierra Wireless AirCard 880E
product SIERRA AC881E		0x6853	Sierra Wireless AirCard 881E
product SIERRA AC880U		0x6855	Sierra Wireless AirCard 880U
product SIERRA AC881U		0x6856	Sierra Wireless AirCard 881U
product SIERRA AC885E		0x6859	AC885E
product SIERRA AC885E_2		0x685A	AC885E
product SIERRA AC885U		0x6880	Sierra Wireless AirCard 885U
product SIERRA C888		0x6890	C888
product SIERRA C22		0x6891	C22
product SIERRA E6892		0x6892	E6892
product SIERRA E6893		0x6893	E6893
product SIERRA MC8700		0x68A3	MC8700
product SIERRA AIRCARD875	0x6820	Aircard 875 HSDPA
product SIERRA AC313U		0x68aa	Sierra Wireless AirCard 313U
product SIERRA TRUINSTALL	0x0fff	Aircard Tru Installer

/* Sigmatel products */
product SIGMATEL WBT_3052	0x4200	WBT-3052 IrDA/USB Bridge
product SIGMATEL I_BEAD100	0x8008	i-Bead 100 MP3 Player

/* SIIG products */
/* Also: Omnidirectional Control Technology products */
product SIIG DIGIFILMREADER	0x0004	DigiFilm-Combo Reader
product SIIG WINTERREADER	0x0330	WINTERREADER Reader
product SIIG2 DK201		0x0103	FTDI compatible adapter
product SIIG2 USBTOETHER	0x0109	USB TO Ethernet
product SIIG2 US2308		0x0421	Serial

/* Silicom products */
product SILICOM U2E		0x0001	U2E
product SILICOM GPE		0x0002	Psion Gold Port Ethernet

/* SI Labs */
product SILABS	VSTABI		0x0f91	VStabi Controller
product SILABS	ARKHAM_DS101_M	0x1101	Arkham DS101 Monitor
product SILABS	ARKHAM_DS101_A	0x1601	Arkham DS101 Adapter
product SILABS	BSM7DUSB	0x800a	SPORTident BSM7-D USB
product SILABS	POLOLU		0x803b	Pololu Serial
product SILABS	CYGNAL_DEBUG	0x8044	Cygnal Debug Adapter
product SILABS	SB_PARAMOUNT_ME	0x8043	Software Bisque Paramount ME
product SILABS	SAEL		0x8053	SA-EL USB
product SILABS	GSM2228		0x8054	Enfora GSM2228 USB
product SILABS	ARGUSISP	0x8066	Argussoft ISP
product SILABS	IMS_USB_RS422	0x806f	IMS USB-RS422
product SILABS	CRUMB128	0x807a	Crumb128 board
product SILABS	OPTRIS_MSPRO	0x80c4	Optris MSpro LT Thermometer
product SILABS	DEGREE		0x80ca	Degree Controls Inc
product SILABS	TRACIENT	0x80dd	Tracient RFID
product SILABS	TRAQMATE	0x80ed	Track Systems Traqmate
product SILABS	SUUNTO		0x80f6	Suunto Sports Instrument
product SILABS	ARYGON_MIFARE	0x8115	Arygon Mifare RFID reader
product SILABS	BURNSIDE	0x813d	Burnside Telecon Deskmobile
product SILABS	TAMSMASTER	0x813f	Tams Master Easy Control
product SILABS	WMRBATT		0x814a	WMR RIGblaster Plug&Play
product SILABS	WMRRIGBLASTER	0x814a	WMR RIGblaster Plug&Play
product SILABS	WMRRIGTALK	0x814b	WMR RIGtalk RT1
product SILABS	B_G_H3000	0x8156	B&G H3000 Data Cable
product SILABS	HELICOM		0x815e	Helicomm IP-Link 1220-DVM
product SILABS	HAMLINKUSB	0x815f	Timewave HamLinkUSB
product SILABS	AVIT_USB_TTL	0x818b	AVIT Research USB-TTL
product SILABS	MJS_TOSLINK	0x819f	MJS USB-TOSLINK
product SILABS	WAVIT		0x81a6	ThinkOptics WavIt
product SILABS	MULTIPLEX_RC	0x81a9	Multiplex RC adapter
product SILABS	MSD_DASHHAWK	0x81ac	MSD DashHawk
product SILABS	INSYS_MODEM	0x81ad	INSYS Modem
product SILABS	LIPOWSKY_JTAG	0x81c8	Lipowsky Baby-JTAG
product SILABS	LIPOWSKY_LIN	0x81e2	Lipowsky Baby-LIN
product SILABS	AEROCOMM	0x81e7	Aerocomm Radio
product SILABS	ZEPHYR_BIO	0x81e8	Zephyr Bioharness
product SILABS	EMS_C1007	0x81f2	EMS C1007 HF RFID controller
product SILABS	LIPOWSKY_HARP	0x8218	Lipowsky HARP-1
product SILABS	C2_EDGE_MODEM	0x822b	Commander 2 EDGE(GSM) Modem
product SILABS	CYGNAL_GPS	0x826b	Cygnal Fasttrax GPS
product SILABS	TELEGESIS_ETRX2	0x8293	Telegesis ETRX2USB
product SILABS	PROCYON_AVS	0x82f9	Procyon AVS
product SILABS	MC35PU		0x8341	MC35pu
product SILABS	CYGNAL		0x8382	Cygnal
product SILABS	AMBER_AMB2560	0x83a8	Amber Wireless AMB2560
product SILABS	DEKTEK_DTAPLUS	0x83d8	DekTec DTA Plus VHF/UHF Booster
product SILABS	KYOCERA_GPS	0x8411	Kyocera GPS
product SILABS	IRZ_SG10	0x8418	IRZ SG-10 GSM/GPRS Modem
product SILABS	BEI_VCP		0x846e	BEI USB Sensor (VCP)
product SILABS	BALLUFF_RFID	0x8477	Balluff RFID reader
product SILABS	AC_SERV_IBUS	0x85ea	AC-Services IBUS Interface
product SILABS	AC_SERV_CIS	0x85eb	AC-Services CIS-IBUS
product SILABS	AC_SERV_CAN	0x8664	AC-Services CAN Interface
product SILABS	AC_SERV_OBD	0x8665	AC-Services OBD Interface
product SILABS	CP2102		0xea60	SILABS USB UART
product SILABS	CP210X_2	0xea61	CP210x Serial
product SILABS	CP210X_3	0xea70	CP210x Serial
product SILABS	CP210X_4	0xea80	CP210x Serial
product SILABS	INFINITY_MIC	0xea71	Infinity GPS-MIC-1 Radio Monophone
product SILABS	USBSCOPE50	0xf001	USBscope50
product SILABS	USBWAVE12	0xf002	USBwave12
product SILABS	USBPULSE100	0xf003	USBpulse100
product SILABS	USBCOUNT50	0xf004	USBcount50
product SILABS2 DCU11CLONE	0xaa26	DCU-11 clone
product SILABS3 GPRS_MODEM	0xea61	GPRS Modem
product SILABS4 100EU_MODEM	0xea61	GPRS Modem 100EU

/* Silicon Portals Inc. */
product SILICONPORTALS YAPPH_NF	0x0200	YAP Phone (no firmware)
product SILICONPORTALS YAPPHONE	0x0201	YAP Phone

/* Sirius Technologies products */
product SIRIUS ROADSTER		0x0001	NetComm Roadster II 56 USB

/* Sitecom products */
product SITECOM LN029		0x182d	USB 2.0 Ethernet
product SITECOM SERIAL		0x2068	USB to serial cable (v2)
product SITECOM2 WL022		0x182d	WL-022

/* Sitecom Europe products */
product SITECOMEU RT2870_1	0x0017	RT2870
product SITECOMEU WL168V1	0x000d	WL-168 v1
product SITECOMEU LN030  	0x0021	MCS7830
product SITECOMEU WL168V4	0x0028	WL-168 v4
product SITECOMEU RT2870_2	0x002b	RT2870
product SITECOMEU RT2870_3	0x002c	RT2870
product SITECOMEU RT2870_4	0x002d	RT2870
product SITECOMEU RT2770	0x0039	RT2770
product SITECOMEU RT3070_2	0x003b	RT3070
product SITECOMEU RT3070_3	0x003c	RT3070
product SITECOMEU RT3070_4	0x003d	RT3070
product SITECOMEU RT3070	0x003e	RT3070
product SITECOMEU WL608		0x003f	WL-608
product SITECOMEU RT3071	0x0040	RT3071
product SITECOMEU RT3072_1	0x0041	RT3072
product SITECOMEU RT3072_2	0x0042	RT3072
product SITECOMEU RT3072_3	0x0047	RT3072
product SITECOMEU RT3072_4	0x0048	RT3072
product SITECOMEU RT3072_5	0x004a	RT3072
product SITECOMEU RT3072_6	0x004d	RT3072
product SITECOMEU LN028		0x061c	LN-028
product SITECOMEU WL113		0x9071	WL-113
product SITECOMEU ZD1211B	0x9075	ZD1211B
product SITECOMEU WL172		0x90ac	WL-172
product SITECOMEU WL113R2	0x9712	WL-113 rev 2

/* Skanhex Technology products */
product SKANHEX MD_7425		0x410a	MD 7425 Camera
product SKANHEX SX_520Z		0x5200	SX 520z Camera

/* Smart Technologies products */
product SMART PL2303		0x2303	Serial adapter

/* SmartBridges products */
product SMARTBRIDGES SMARTLINK	0x0001	SmartLink USB Ethernet
product SMARTBRIDGES SMARTNIC	0x0003	smartNIC 2 PnP Ethernet

/* SMC products */
product SMC 2102USB		0x0100	10Mbps Ethernet
product SMC 2202USB		0x0200	10/100 Ethernet
product SMC 2206USB		0x0201	EZ Connect USB Ethernet
product SMC 2862WG		0xee13	EZ Connect Wireless Adapter
product SMC2 2020HUB		0x2020	USB Hub
product SMC2 2514HUB		0x2514	USB Hub
product SMC3 2662WUSB		0xa002	2662W-AR Wireless
product SMC2 LAN9514_ETH	0xec00	USB/Ethernet

/* SOHOware products */
product SOHOWARE NUB100		0x9100	10/100 USB Ethernet
product SOHOWARE NUB110		0x9110	10/100 USB Ethernet

/* SOLID YEAR products */
product SOLIDYEAR KEYBOARD	0x2101	Solid Year USB keyboard

/* SONY products */
product SONY DSC		0x0010	DSC cameras
product SONY MS_NW_MS7		0x0025	Memorystick NW-MS7
product SONY PORTABLE_HDD_V2	0x002b	Portable USB Harddrive V2
product SONY MSACUS1		0x002d	Memorystick MSAC-US1
product SONY HANDYCAM		0x002e	Handycam
product SONY MSC		0x0032	MSC memory stick slot
product SONY CLIE_35		0x0038	Sony Clie v3.5
product SONY MS_PEG_N760C	0x0058	PEG N760c Memorystick
product SONY CLIE_40		0x0066	Sony Clie v4.0
product SONY MS_MSC_U03		0x0069	Memorystick MSC-U03
product SONY CLIE_40_MS		0x006d	Sony Clie v4.0 Memory Stick slot
product SONY CLIE_S360		0x0095	Sony Clie s360
product SONY CLIE_41_MS		0x0099	Sony Clie v4.1 Memory Stick slot
product SONY CLIE_41		0x009a	Sony Clie v4.1
product SONY CLIE_NX60		0x00da	Sony Clie nx60
product SONY CLIE_TH55		0x0144	Sony Clie th55
product SONY CLIE_TJ37		0x0169	Sony Clie tj37
product SONY RF_RECEIVER	0x01db	Sony RF mouse/kbd Receiver VGP-WRC1
product SONY QN3		0x0437	Sony QN3 CMD-Jxx phone cable

/* Sony Ericsson products */
product SONYERICSSON DCU10	0x0528	DCU-10 Phone Data Cable
product SONYERICSSON DATAPILOT	0x2003	Datapilot Phone Cable

/* SOURCENEXT products */
product SOURCENEXT KEIKAI8	0x039f	KeikaiDenwa 8
product SOURCENEXT KEIKAI8_CHG	0x012e	KeikaiDenwa 8 with charger

/* SparkLAN products */
product SPARKLAN RT2573		0x0004	RT2573
product SPARKLAN RT2870_1	0x0006	RT2870
product SPARKLAN RT3070		0x0010	RT3070

/* Soundgraph products */
product SOUNDGRAPH IMON_VFD	0x0044	Antec Veris Elite VFD Panel, Knob, and Remote
product SOUNDGRAPH SSTONE_LC16	0xffdc	Silverstone LC16 VFD Panel, Knob, and Remote

/* Speed Dragon Multimedia products */
product SPEEDDRAGON MS3303H	0x110b	MS3303H Serial

/* Sphairon Access Systems GmbH products */
product SPHAIRON UB801R		0x0110	UB801R

/* Stelera Wireless products */
product STELERA ZEROCD		0x1000	Zerocd Installer
product STELERA C105		0x1002	Stelera/Bandrish C105 USB
product STELERA E1003		0x1003	3G modem
product STELERA E1004		0x1004	3G modem
product STELERA E1005		0x1005	3G modem
product STELERA E1006		0x1006	3G modem
product STELERA E1007		0x1007	3G modem
product STELERA E1008		0x1008	3G modem
product STELERA E1009		0x1009	3G modem
product STELERA E100A		0x100a	3G modem
product STELERA E100B		0x100b	3G modem
product STELERA E100C		0x100c	3G modem
product STELERA E100D		0x100d	3G modem
product STELERA E100E		0x100e	3G modem
product STELERA E100F		0x100f	3G modem
product STELERA E1010		0x1010	3G modem
product STELERA E1011		0x1011	3G modem
product STELERA E1012		0x1012	3G modem

/* STMicroelectronics products */
product STMICRO BIOCPU		0x2016	Biometric Coprocessor
product STMICRO COMMUNICATOR	0x7554	USB Communicator

/* STSN products */
product STSN STSN0001		0x0001	Internet Access Device

/* SUN Corporation products */
product SUNTAC DS96L		0x0003	SUNTAC U-Cable type D2
product SUNTAC PS64P1		0x0005	SUNTAC U-Cable type P1
product SUNTAC VS10U		0x0009	SUNTAC Slipper U
product SUNTAC IS96U		0x000a	SUNTAC Ir-Trinity
product SUNTAC AS64LX		0x000b	SUNTAC U-Cable type A3
product SUNTAC AS144L4		0x0011	SUNTAC U-Cable type A4

/* Sun Microsystems products */
product SUN KEYBOARD_TYPE_6	0x0005	Type 6 USB keyboard
product SUN KEYBOARD_TYPE_7	0x00a2	Type 7 USB keyboard
/* XXX The above is a North American PC style keyboard possibly */
product SUN MOUSE		0x0100	Type 6 USB mouse
product SUN KBD_HUB		0x100e	Kbd Hub

/* Sunplus Innovation Technology Inc. products */
product SUNPLUS USBMOUSE	0x0007	USB Optical Mouse

/* Super Top products */
product	SUPERTOP IDE		0x6600	USB-IDE
product	SUPERTOP FLASHDRIVE	0x121c	extrememory Snippy

/* Syntech products */
product SYNTECH CPT8001C	0x0001	CPT-8001C Barcode scanner
product	SYNTECH CYPHERLAB100	0x1000	CipherLab USB Barcode Scanner

/* Teclast products */
product TECLAST TLC300		0x3203	USB Media Player

<<<<<<< HEAD
=======
/* Testo products */
product TESTO USB_INTERFACE	0x0001	FTDI compatible adapter

/* TexTech products */
product TEXTECH DUMMY		0x0000	Dummy product
product TEXTECH U2M_1		0x0101	Textech USB MIDI cable
product TEXTECH U2M_2		0x1806	Textech USB MIDI cable

/* The Mobility Lab products */
product TML USB_SERIAL		0x0064	FTDI compatible adapter

/* Thurlby Thandar Instrument products */
product TTI QL355P		0x03e8	FTDI compatible adapter

>>>>>>> 85823a3b
/* Supra products */
product DIAMOND2 SUPRAEXPRESS56K 0x07da	Supra Express 56K modem
product DIAMOND2 SUPRA2890	0x0b4a	SupraMax 2890 56K Modem
product DIAMOND2 RIO600USB	0x5001	Rio 600 USB
product DIAMOND2 RIO800USB	0x5002	Rio 800 USB

/* Surecom Technology products */
product SURECOM EP9001G2A	0x11f2	EP-9001-G rev 2A
product SURECOM RT2570		0x11f3	RT2570
product SURECOM RT2573		0x31f3	RT2573

/* Sweex products */
product SWEEX ZD1211		0x1809	ZD1211
product SWEEX2 LW153		0x0153	LW153
product SWEEX2 LW303		0x0302	LW303
product SWEEX2 LW313		0x0313	LW313

/* System TALKS, Inc. */
product SYSTEMTALKS SGCX2UL	0x1920	SGC-X2UL

/* Tapwave products */
product TAPWAVE ZODIAC		0x0100	Zodiac

/* Taugagreining products */
product TAUGA CAMERAMATE	0x0005	CameraMate (DPCM_USB)

/* TCTMobile products */
product TCTMOBILE X060S		0x0000	X060S 3G modem
product TCTMOBILE X080S		0xf000	X080S 3G modem

/* TDK products */
product TDK UPA9664		0x0115	USB-PDC Adapter UPA9664
product TDK UCA1464		0x0116	USB-cdmaOne Adapter UCA1464
product TDK UHA6400		0x0117	USB-PHS Adapter UHA6400
product TDK UPA6400		0x0118	USB-PHS Adapter UPA6400
product TDK BT_DONGLE		0x0309	Bluetooth USB dongle

/* TEAC products */
product TEAC FD05PUB		0x0000	FD-05PUB floppy

/* Tekram Technology products */
product TEKRAM QUICKWLAN	0x1630	QuickWLAN
product TEKRAM ZD1211_1		0x5630	ZD1211
product TEKRAM ZD1211_2		0x6630	ZD1211

/* Telex Communications products */
product TELEX MIC1		0x0001	Enhanced USB Microphone

/* Telit products */
product TELIT UC864E		0x1003	UC864E 3G modem
product TELIT UC864G		0x1004	UC864G 3G modem

/* Ten X Technology, Inc. */
product TENX UAUDIO0		0xf211	USB audio headset

/* Texas Intel products */
product TI UTUSB41		0x1446	UT-USB41 hub
product TI TUSB2046		0x2046	TUSB2046 hub

/* Thrustmaster products */
product THRUST FUSION_PAD	0xa0a3	Fusion Digital Gamepad

/* TLayTech products */
product TLAYTECH TEU800		0x1682	TEU800 3G modem

/* Topre Corporation products */
product TOPRE HHKB		0x0100	HHKB Professional

/* Toshiba Corporation products */
product TOSHIBA POCKETPC_E740	0x0706	PocketPC e740
product TOSHIBA RT3070		0x0a07	RT3070
product TOSHIBA G450		0x0d45	G450 modem
product TOSHIBA HSDPA		0x1302	G450 modem

/* Trek Technology products */
product TREK THUMBDRIVE		0x1111	ThumbDrive
product TREK MEMKEY		0x8888	IBM USB Memory Key
product TREK THUMBDRIVE_8MB	0x9988	ThumbDrive_8MB

/* Tripp-Lite products */
product TRIPPLITE U209		0x2008	Serial

/* Trumpion products */
product TRUMPION T33520		0x1001	T33520 USB Flash Card Controller
product TRUMPION C3310		0x1100	Comotron C3310 MP3 player
product TRUMPION MP3		0x1200	MP3 player

/* TwinMOS */
product TWINMOS G240		0xa006	G240
product TWINMOS MDIV		0x1325	Memory Disk IV

/* Ubiquam products */
product UBIQUAM UALL		0x3100	CDMA 1xRTT USB Modem (U-100/105/200/300/520)

/* Ultima products */
product ULTIMA 1200UBPLUS	0x4002	1200 UB Plus scanner

/* UMAX products */
product UMAX ASTRA1236U		0x0002	Astra 1236U Scanner
product UMAX ASTRA1220U		0x0010	Astra 1220U Scanner
product UMAX ASTRA2000U		0x0030	Astra 2000U Scanner
product UMAX ASTRA2100U		0x0130	Astra 2100U Scanner
product UMAX ASTRA2200U		0x0230	Astra 2200U Scanner
product UMAX ASTRA3400		0x0060	Astra 3400 Scanner

/* U-MEDIA Communications products */
product UMEDIA TEW444UBEU	0x3006	TEW-444UB EU
product UMEDIA TEW444UBEU_NF	0x3007	TEW-444UB EU (no firmware)
product UMEDIA TEW429UB_A	0x300a	TEW-429UB_A
product UMEDIA TEW429UB		0x300b	TEW-429UB
product UMEDIA TEW429UBC1	0x300d	TEW-429UB C1
product UMEDIA RT2870_1		0x300e	RT2870
product UMEDIA ALL0298V2	0x3204	ALL0298 v2
product UMEDIA AR5523_2		0x3205	AR5523
product UMEDIA AR5523_2_NF	0x3206	AR5523 (no firmware)

/* Universal Access products */
product UNIACCESS PANACHE	0x0101	Panache Surf USB ISDN Adapter

/* Unknown products */
product UNKNOWN4 NF_RIC		0x0001	FTDI compatible adapter

/* USI products */
product USI MC60		0x10c5	MC60 Serial

/* U.S. Robotics products */
product USR USR5422		0x0118	USR5422 WLAN
product USR USR5423		0x0121	USR5423 WLAN

/* VIA Technologies products */
product VIA USB2IDEBRIDGE	0x6204	USB 2.0 IDE Bridge

/* Vaisala products */
product VAISALA CABLE		0x0200	USB Interface cable

/* Vertex products */
product VERTEX VW110L		0x0100	Vertex VW110L modem

/* VidzMedia products */
product VIDZMEDIA MONSTERTV	0x4fb1	MonsterTV P2H

/* Vision products */
product VISION VC6452V002	0x0002	CPiA Camera

/* Visioneer products */
product VISIONEER 7600		0x0211	OneTouch 7600
product VISIONEER 5300		0x0221	OneTouch 5300
product VISIONEER 3000		0x0224	Scanport 3000
product VISIONEER 6100		0x0231	OneTouch 6100
product VISIONEER 6200		0x0311	OneTouch 6200
product VISIONEER 8100		0x0321	OneTouch 8100
product VISIONEER 8600		0x0331	OneTouch 8600

/* Vivitar products */
product VIVITAR 35XX		0x0003	Vivicam 35Xx

/* VTech products */
product VTECH RT2570		0x3012	RT2570
product VTECH ZD1211B		0x3014	ZD1211B

/* Wacom products */
product WACOM CT0405U		0x0000	CT-0405-U Tablet
product WACOM GRAPHIRE		0x0010	Graphire
product WACOM GRAPHIRE3_4X5	0x0013	Graphire 3 4x5
product WACOM INTUOSA5		0x0021	Intuos A5
product WACOM GD0912U		0x0022	Intuos 9x12 Graphics Tablet

/* WAGO Kontakttechnik GmbH products */
product WAGO SERVICECABLE	0x07a6	USB Service Cable 750-923

/* WaveSense products */
product WAVESENSE JAZZ		0xaaaa	Jazz blood glucose meter

/* WCH products */
product WCH CH341SER		0x5523	CH341/CH340 USB-Serial Bridge
<<<<<<< HEAD
=======
product WCH2 DUMMY		0x0000	Dummy product
product WCH2 CH341SER_2		0x5523	CH341/CH340 USB-Serial Bridge
>>>>>>> 85823a3b
product WCH2 CH341SER		0x7523	CH341/CH340 USB-Serial Bridge

/* Western Digital products */
product WESTERN COMBO		0x0200	Firewire USB Combo
product WESTERN EXTHDD		0x0400	External HDD
product WESTERN HUB		0x0500	USB HUB
product WESTERN MYBOOK		0x0901	MyBook External HDD
product WESTERN MYPASSWORD	0x0704	MyPassword External HDD

/* WIENER Plein & Baus GmbH products */
product WIENERPLEINBAUS PL512	0x0010	PL512 PSU
product WIENERPLEINBAUS RCM	0x0011	RCM Remote Control
product WIENERPLEINBAUS MPOD	0x0012	MPOD PSU
product WIENERPLEINBAUS CML	0x0015	CML Data Logger

/* Windbond Electronics */
product WINBOND UH104		0x5518	4-port USB Hub

/* WinMaxGroup products */
product WINMAXGROUP FLASH64MC	0x6660	USB Flash Disk 64M-C

/* Wistron NeWeb products */
product WISTRONNEWEB UR045G	0x0427	PrismGT USB 2.0 WLAN
product WISTRONNEWEB UR055G	0x0711	UR055G
product WISTRONNEWEB AR5523_1	0x0826	AR5523
product WISTRONNEWEB AR5523_1_NF	0x0827	AR5523 (no firmware)
product WISTRONNEWEB AR5523_2	0x082a	AR5523
product WISTRONNEWEB AR5523_2_NF	0x0829	AR5523 (no firmware)

/* Xerox products */
product XEROX WCM15		0xffef	WorkCenter M15

/* Xirlink products */
product XIRLINK PCCAM		0x8080	IBM PC Camera

/* Xyratex products */
product XYRATEX PRISM_GT_1	0x2000	PrismGT USB 2.0 WLAN
product XYRATEX PRISM_GT_2	0x2002	PrismGT USB 2.0 WLAN

/* Yamaha products */
product YAMAHA UX256		0x1000	UX256 MIDI I/F
product YAMAHA UX96		0x1008	UX96 MIDI I/F
product YAMAHA RPU200		0x3104	RP-U200
product YAMAHA RTA54I		0x4000	NetVolante RTA54i Broadband&ISDN Router
product YAMAHA RTW65B		0x4001	NetVolante RTW65b Broadband Wireless Router
product YAMAHA RTW65I		0x4002	NetVolante RTW65i Broadband&ISDN Wireless Router
product YAMAHA RTA55I		0x4004	NetVolante RTA55i Broadband VoIP Router

/* Yano products */
product YANO U640MO		0x0101	U640MO-03
product YANO FW800HD		0x05fc	METALWEAR-HDD

/* Y.C. Cable products */
product YCCABLE PL2303		0x0fba	PL2303 Serial

/* Y-E Data products */
product YEDATA FLASHBUSTERU	0x0000	Flashbuster-U

/* Yiso Wireless Co. products */
product	YISO C893		0xc893	CDMA 2000 1xEVDO PC Card

/* Z-Com products */
product ZCOM M4Y750		0x0001	M4Y-750
product ZCOM XI725		0x0002	XI-725/726
product ZCOM XI735		0x0005	XI-735
product ZCOM XG703A		0x0008	PrismGT USB 2.0 WLAN
product ZCOM ZD1211		0x0011	ZD1211
product ZCOM AR5523		0x0012	AR5523
product ZCOM AR5523_NF		0x0013	AR5523 driver (no firmware)
product ZCOM XM142		0x0015	XM-142
product ZCOM ZD1211B		0x001a	ZD1211B
product ZCOM RT2870_1		0x0022	RT2870
product ZCOM RT2870_2		0x0025	RT2870

/* Zinwell products */
product ZINWELL RT2570		0x0260	RT2570
product ZINWELL RT2870_1	0x0280	RT2870
product ZINWELL RT2870_2	0x0282	RT2870
product ZINWELL RT3072_1	0x0283	RT3072
product ZINWELL RT3072_2	0x0284	RT3072
product ZINWELL RT3070		0x5257	RT3070

/* Zoom Telephonics, Inc. products */
product ZOOM 2986L		0x9700	2986L Fax modem

/* Zoran Microelectronics products */
product ZORAN EX20DSC		0x4343	Digital Camera EX-20 DSC

/* Zydas Technology Corporation products */
product ZYDAS ZD1211		0x1211	ZD1211 WLAN abg
product ZYDAS ZD1211B		0x1215	ZD1211B

/* ZyXEL Communication Co. products */
product ZYXEL OMNI56K		0x1500	Omni 56K Plus
product ZYXEL 980N		0x2011	Scorpion-980N keyboard
product ZYXEL ZYAIRG220		0x3401	ZyAIR G-220
product ZYXEL G200V2		0x3407	G-200 v2
product ZYXEL AG225H		0x3409	AG-225H
product ZYXEL M202		0x340a	M-202
product ZYXEL G220V2		0x340f	G-220 v2
product ZYXEL G202		0x3410	G-202
product ZYXEL RT2870_1		0x3416	RT2870
product ZYXEL RT2870_2		0x341a	RT2870<|MERGE_RESOLUTION|>--- conflicted
+++ resolved
@@ -490,13 +490,9 @@
 vendor GREENHOUSE	0x0a6b	GREENHOUSE
 vendor MEDELI		0x0a67	Medeli
 vendor GEOCAST		0x0a79	Geocast Network Systems
-<<<<<<< HEAD
-vendor IDQUANTIQUE	0x0aba	id Quantique
-=======
 vendor EGO		0x0a92	EGO systems
 vendor IDQUANTIQUE	0x0aba	ID Quantique
 vendor IDTECH		0x0acd	ID TECH
->>>>>>> 85823a3b
 vendor ZYDAS		0x0ace	Zydas Technology Corporation
 vendor NEODIO		0x0aec	Neodio
 vendor OPTION		0x0af0	Option N.V.
@@ -576,11 +572,8 @@
 vendor MOTOROLA4	0x100d	Motorola
 vendor AIRPLUS		0x1011  Airplus
 vendor DESKNOTE		0x1019	Desknote
-<<<<<<< HEAD
-=======
 vendor NEC3		0x1033	NEC
 vendor TTI		0x103e	Thurlby Thandar Instruments
->>>>>>> 85823a3b
 vendor GIGABYTE		0x1044	GIGABYTE
 vendor WESTERN		0x1058	Western Digital
 vendor MOTOROLA		0x1063	Motorola
@@ -635,6 +628,7 @@
 vendor EMTEC		0x13fe	Emtec
 vendor NOVATEL		0x1410	Novatel Wireless
 vendor MERLIN		0x1416	Merlin
+vendor REDOCTANE	0x1430	RedOctane
 vendor WISTRONNEWEB	0x1435	Wistron NeWeb
 vendor RADIOSHACK	0x1453	Radio Shack
 vendor FIC		0x1457	FIC / OpenMoko
@@ -659,6 +653,7 @@
 vendor OLIMEX		0x15ba	Olimex
 vendor SOUNDGRAPH 	0x15c2	Soundgraph, Inc.
 vendor AMIT2		0x15c5	AMIT
+vendor TEXTECH		0x15ca	Textech International Ltd.
 vendor SOHOWARE		0x15e8	SOHOware
 vendor UMAX		0x1606	UMAX Data Systems
 vendor INSIDEOUT	0x1608	Inside Out Networks
@@ -722,11 +717,8 @@
 vendor QIHARDWARE	0x20b7	QI-hardware
 vendor PARA		0x20b8	PARA Industrial
 vendor SIMTEC		0x20df	Simtec Electronics
-<<<<<<< HEAD
-=======
 vendor RTSYSTEMS	0x2100	RTSYSTEMS
 vendor VIALABS		0x2109	VIA Labs
->>>>>>> 85823a3b
 vendor ERICSSON		0x2282	Ericsson
 vendor MOTOROLA2	0x22b8	Motorola
 vendor TRIPPLITE	0x2478	Tripp-Lite
@@ -766,6 +758,7 @@
 vendor EVOLUTION	0xdeee	Evolution Robotics products
 vendor DATAAPEX		0xdaae	DataApex
 vendor HP2		0xf003	Hewlett Packard
+vendor LOGILINK		0xfc08	LogiLink
 vendor USRP		0xfffe	GNU Radio USRP
 
 /*
@@ -1558,6 +1551,10 @@
 product EGALAX TPANEL2		0x0002	Touch Panel
 product EGALAX2 TPANEL		0x0001	Touch Panel
 
+/* EGO Products */
+product EGO DUMMY		0x0000	Dummy Product
+product EGO M4U			0x1020	ESI M4U
+
 /* Eicon Networks */
 product EICON DIVA852		0x4905	Diva 852 ISDN TA
 
@@ -1712,9 +1709,9 @@
 product FTDI SERIAL_2232C	0x6010	FT2232C Dual port Serial
 product FTDI 232H		0x6014	FTDI compatible adapter
 product FTDI SERIAL_2232D	0x9e90	FT2232D Dual port Serial
-product FTDI BEAGLEBONE		0xA6D0  BeagleBone
 product FTDI SERIAL_4232H	0x6011	FT4232H Quad port Serial
-product FTDI SERIAL_BEAGLEBONE	0xa6d0	BeagleBone FTDI Serial
+product FTDI BEAGLEBONE		0xa6d0	BeagleBone
+product FTDI TURTELIZER2	0xbdc8	egnite Turtelizer 2 JTAG/RS232 Adapter
 /* Gude Analog- und Digitalsysteme products also uses FTDI's id: */
 product FTDI TACTRIX_OPENPORT_13M 0xcc48 OpenPort 1.3 Mitsubishi
 product FTDI TACTRIX_OPENPORT_13S 0xcc49 OpenPort 1.3 Subaru
@@ -2197,6 +2194,7 @@
 product HUAWEI E392		0x1505	LTE modem
 product HUAWEI E3131		0x1506	3G modem
 product HUAWEI K3765_INIT	0x1520	K3765 Initial
+product HUAWEI ETS2055		0x1803	CDMA modem
 product HUAWEI E173		0x1c05	3G modem
 product HUAWEI E173_INIT	0x1c0b	3G modem initial
 
@@ -2244,6 +2242,7 @@
 product INTEL EASYPC_CAMERA	0x0110	Easy PC Camera
 product INTEL TESTBOARD		0x9890	82930 test board
 product INTEL2 IRMH        	0x0020	Integrated Rate Matching Hub
+product INTEL2 IRMH2        	0x0024	Integrated Rate Matching Hub
 
 /* Interbiometric products */
 product INTERBIOMETRICS IOBOARD		0x1002	FTDI compatible adapter
@@ -2443,6 +2442,10 @@
 product LINKSYS4 WUSB54GCV3	0x0077	WUSB54GC v3
 product LINKSYS4 RT3070		0x0078	RT3070
 product LINKSYS4 WUSB600NV2	0x0079	WUSB600N v2
+
+/* Logilink products */
+product LOGILINK DUMMY		0x0000	Dummy product
+product LOGILINK U2M		0x0101	LogiLink USB MIDI Cable
 
 /* Logitech products */
 product LOGITECH M2452		0x0203	M2452 keyboard
@@ -3473,6 +3476,10 @@
 product REALTEK RTL8187B_1	0x8197	RTL8187B Wireless Adapter
 product REALTEK RTL8187B_2	0x8198	RTL8187B Wireless Adapter
 
+/* RedOctane products */
+product REDOCTANE DUMMY		0x0000	Dummy product
+product REDOCTANE GHMIDI	0x474b	GH MIDI INTERFACE
+
 /* Renesas products */
 product RENESAS RX610		0x0053	RX610 RX-Stick
 
@@ -3975,8 +3982,6 @@
 /* Teclast products */
 product TECLAST TLC300		0x3203	USB Media Player
 
-<<<<<<< HEAD
-=======
 /* Testo products */
 product TESTO USB_INTERFACE	0x0001	FTDI compatible adapter
 
@@ -3991,7 +3996,6 @@
 /* Thurlby Thandar Instrument products */
 product TTI QL355P		0x03e8	FTDI compatible adapter
 
->>>>>>> 85823a3b
 /* Supra products */
 product DIAMOND2 SUPRAEXPRESS56K 0x07da	Supra Express 56K modem
 product DIAMOND2 SUPRA2890	0x0b4a	SupraMax 2890 56K Modem
@@ -4065,6 +4069,7 @@
 product TOSHIBA RT3070		0x0a07	RT3070
 product TOSHIBA G450		0x0d45	G450 modem
 product TOSHIBA HSDPA		0x1302	G450 modem
+product TOSHIBA TRANSMEMORY	0x6545	USB ThumbDrive
 
 /* Trek Technology products */
 product TREK THUMBDRIVE		0x1111	ThumbDrive
@@ -4124,6 +4129,9 @@
 /* VIA Technologies products */
 product VIA USB2IDEBRIDGE	0x6204	USB 2.0 IDE Bridge
 
+/* VIA Labs */
+product VIALABS USB30SATABRIDGE	0x0700	USB 3.0 SATA Bridge
+
 /* Vaisala products */
 product VAISALA CABLE		0x0200	USB Interface cable
 
@@ -4167,12 +4175,10 @@
 
 /* WCH products */
 product WCH CH341SER		0x5523	CH341/CH340 USB-Serial Bridge
-<<<<<<< HEAD
-=======
 product WCH2 DUMMY		0x0000	Dummy product
 product WCH2 CH341SER_2		0x5523	CH341/CH340 USB-Serial Bridge
->>>>>>> 85823a3b
 product WCH2 CH341SER		0x7523	CH341/CH340 USB-Serial Bridge
+product WCH2 U2M		0X752d	CH345 USB2.0-MIDI
 
 /* Western Digital products */
 product WESTERN COMBO		0x0200	Firewire USB Combo
