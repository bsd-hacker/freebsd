/*-
 * Copyright (c) 2011 Chelsio Communications, Inc.
 * All rights reserved.
 *
 * Redistribution and use in source and binary forms, with or without
 * modification, are permitted provided that the following conditions
 * are met:
 * 1. Redistributions of source code must retain the above copyright
 *    notice, this list of conditions and the following disclaimer.
 * 2. Redistributions in binary form must reproduce the above copyright
 *    notice, this list of conditions and the following disclaimer in the
 *    documentation and/or other materials provided with the distribution.
 *
 * THIS SOFTWARE IS PROVIDED BY THE AUTHOR AND CONTRIBUTORS ``AS IS'' AND
 * ANY EXPRESS OR IMPLIED WARRANTIES, INCLUDING, BUT NOT LIMITED TO, THE
 * IMPLIED WARRANTIES OF MERCHANTABILITY AND FITNESS FOR A PARTICULAR PURPOSE
 * ARE DISCLAIMED.  IN NO EVENT SHALL THE AUTHOR OR CONTRIBUTORS BE LIABLE
 * FOR ANY DIRECT, INDIRECT, INCIDENTAL, SPECIAL, EXEMPLARY, OR CONSEQUENTIAL
 * DAMAGES (INCLUDING, BUT NOT LIMITED TO, PROCUREMENT OF SUBSTITUTE GOODS
 * OR SERVICES; LOSS OF USE, DATA, OR PROFITS; OR BUSINESS INTERRUPTION)
 * HOWEVER CAUSED AND ON ANY THEORY OF LIABILITY, WHETHER IN CONTRACT, STRICT
 * LIABILITY, OR TORT (INCLUDING NEGLIGENCE OR OTHERWISE) ARISING IN ANY WAY
 * OUT OF THE USE OF THIS SOFTWARE, EVEN IF ADVISED OF THE POSSIBILITY OF
 * SUCH DAMAGE.
 *
 * $FreeBSD$
 *
 */

#ifndef __CHELSIO_COMMON_H
#define __CHELSIO_COMMON_H

#include "t4_hw.h"

#define GLBL_INTR_MASK (F_CIM | F_MPS | F_PL | F_PCIE | F_MC0 | F_EDC0 | \
		F_EDC1 | F_LE | F_TP | F_MA | F_PM_TX | F_PM_RX | F_ULP_RX | \
		F_CPL_SWITCH | F_SGE | F_ULP_TX)

enum {
	MAX_NPORTS     = 4,     /* max # of ports */
	SERNUM_LEN     = 24,    /* Serial # length */
	EC_LEN         = 16,    /* E/C length */
	ID_LEN         = 16,    /* ID length */
	PN_LEN         = 16,    /* Part Number length */
	MACADDR_LEN    = 12,    /* MAC Address length */
};

enum {
	T4_REGMAP_SIZE = (160 * 1024),
	T5_REGMAP_SIZE = (332 * 1024),
};

enum { MEM_EDC0, MEM_EDC1, MEM_MC, MEM_MC0 = MEM_MC, MEM_MC1 };

enum dev_master { MASTER_CANT, MASTER_MAY, MASTER_MUST };

enum dev_state { DEV_STATE_UNINIT, DEV_STATE_INIT, DEV_STATE_ERR };

enum {
	PAUSE_RX      = 1 << 0,
	PAUSE_TX      = 1 << 1,
	PAUSE_AUTONEG = 1 << 2
};

enum {
	FEC_RS        = 1 << 0,
	FEC_BASER_RS  = 1 << 1,
	FEC_RESERVED  = 1 << 2,
};

<<<<<<< HEAD
=======
enum t4_bar2_qtype { T4_BAR2_QTYPE_EGRESS, T4_BAR2_QTYPE_INGRESS };

>>>>>>> f4a0996f
struct port_stats {
	u64 tx_octets;            /* total # of octets in good frames */
	u64 tx_frames;            /* all good frames */
	u64 tx_bcast_frames;      /* all broadcast frames */
	u64 tx_mcast_frames;      /* all multicast frames */
	u64 tx_ucast_frames;      /* all unicast frames */
	u64 tx_error_frames;      /* all error frames */

	u64 tx_frames_64;         /* # of Tx frames in a particular range */
	u64 tx_frames_65_127;
	u64 tx_frames_128_255;
	u64 tx_frames_256_511;
	u64 tx_frames_512_1023;
	u64 tx_frames_1024_1518;
	u64 tx_frames_1519_max;

	u64 tx_drop;              /* # of dropped Tx frames */
	u64 tx_pause;             /* # of transmitted pause frames */
	u64 tx_ppp0;              /* # of transmitted PPP prio 0 frames */
	u64 tx_ppp1;              /* # of transmitted PPP prio 1 frames */
	u64 tx_ppp2;              /* # of transmitted PPP prio 2 frames */
	u64 tx_ppp3;              /* # of transmitted PPP prio 3 frames */
	u64 tx_ppp4;              /* # of transmitted PPP prio 4 frames */
	u64 tx_ppp5;              /* # of transmitted PPP prio 5 frames */
	u64 tx_ppp6;              /* # of transmitted PPP prio 6 frames */
	u64 tx_ppp7;              /* # of transmitted PPP prio 7 frames */

	u64 rx_octets;            /* total # of octets in good frames */
	u64 rx_frames;            /* all good frames */
	u64 rx_bcast_frames;      /* all broadcast frames */
	u64 rx_mcast_frames;      /* all multicast frames */
	u64 rx_ucast_frames;      /* all unicast frames */
	u64 rx_too_long;          /* # of frames exceeding MTU */
	u64 rx_jabber;            /* # of jabber frames */
	u64 rx_fcs_err;           /* # of received frames with bad FCS */
	u64 rx_len_err;           /* # of received frames with length error */
	u64 rx_symbol_err;        /* symbol errors */
	u64 rx_runt;              /* # of short frames */

	u64 rx_frames_64;         /* # of Rx frames in a particular range */
	u64 rx_frames_65_127;
	u64 rx_frames_128_255;
	u64 rx_frames_256_511;
	u64 rx_frames_512_1023;
	u64 rx_frames_1024_1518;
	u64 rx_frames_1519_max;

	u64 rx_pause;             /* # of received pause frames */
	u64 rx_ppp0;              /* # of received PPP prio 0 frames */
	u64 rx_ppp1;              /* # of received PPP prio 1 frames */
	u64 rx_ppp2;              /* # of received PPP prio 2 frames */
	u64 rx_ppp3;              /* # of received PPP prio 3 frames */
	u64 rx_ppp4;              /* # of received PPP prio 4 frames */
	u64 rx_ppp5;              /* # of received PPP prio 5 frames */
	u64 rx_ppp6;              /* # of received PPP prio 6 frames */
	u64 rx_ppp7;              /* # of received PPP prio 7 frames */

	u64 rx_ovflow0;           /* drops due to buffer-group 0 overflows */
	u64 rx_ovflow1;           /* drops due to buffer-group 1 overflows */
	u64 rx_ovflow2;           /* drops due to buffer-group 2 overflows */
	u64 rx_ovflow3;           /* drops due to buffer-group 3 overflows */
	u64 rx_trunc0;            /* buffer-group 0 truncated packets */
	u64 rx_trunc1;            /* buffer-group 1 truncated packets */
	u64 rx_trunc2;            /* buffer-group 2 truncated packets */
	u64 rx_trunc3;            /* buffer-group 3 truncated packets */
};

struct lb_port_stats {
	u64 octets;
	u64 frames;
	u64 bcast_frames;
	u64 mcast_frames;
	u64 ucast_frames;
	u64 error_frames;

	u64 frames_64;
	u64 frames_65_127;
	u64 frames_128_255;
	u64 frames_256_511;
	u64 frames_512_1023;
	u64 frames_1024_1518;
	u64 frames_1519_max;

	u64 drop;

	u64 ovflow0;
	u64 ovflow1;
	u64 ovflow2;
	u64 ovflow3;
	u64 trunc0;
	u64 trunc1;
	u64 trunc2;
	u64 trunc3;
};

struct tp_tcp_stats {
	u32 tcp_out_rsts;
	u64 tcp_in_segs;
	u64 tcp_out_segs;
	u64 tcp_retrans_segs;
};

struct tp_usm_stats {
	u32 frames;
	u32 drops;
	u64 octets;
};

struct tp_fcoe_stats {
	u32 frames_ddp;
	u32 frames_drop;
	u64 octets_ddp;
};

struct tp_err_stats {
	u32 mac_in_errs[MAX_NCHAN];
	u32 hdr_in_errs[MAX_NCHAN];
	u32 tcp_in_errs[MAX_NCHAN];
	u32 tnl_cong_drops[MAX_NCHAN];
	u32 ofld_chan_drops[MAX_NCHAN];
	u32 tnl_tx_drops[MAX_NCHAN];
	u32 ofld_vlan_drops[MAX_NCHAN];
	u32 tcp6_in_errs[MAX_NCHAN];
	u32 ofld_no_neigh;
	u32 ofld_cong_defer;
};

struct tp_proxy_stats {
	u32 proxy[MAX_NCHAN];
};

struct tp_cpl_stats {
	u32 req[MAX_NCHAN];
	u32 rsp[MAX_NCHAN];
};

struct tp_rdma_stats {
	u32 rqe_dfr_pkt;
	u32 rqe_dfr_mod;
};

struct sge_params {
	int timer_val[SGE_NTIMERS];	/* final, scaled values */
	int counter_val[SGE_NCOUNTERS];
	int fl_starve_threshold;
	int fl_starve_threshold2;
	int page_shift;
	int eq_s_qpp;
	int iq_s_qpp;
	int spg_len;
	int pad_boundary;
	int pack_boundary;
	int fl_pktshift;
	u32 sge_control;
	u32 sge_fl_buffer_size[SGE_FLBUF_SIZES];
};

struct tp_params {
	unsigned int tre;            /* log2 of core clocks per TP tick */
	unsigned int dack_re;        /* DACK timer resolution */
	unsigned int la_mask;        /* what events are recorded by TP LA */
	unsigned short tx_modq[MAX_NCHAN];  /* channel to modulation queue map */

	uint32_t vlan_pri_map;
	uint32_t ingress_config;
	__be16 err_vec_mask;

	int8_t fcoe_shift;
	int8_t port_shift;
	int8_t vnic_shift;
	int8_t vlan_shift;
	int8_t tos_shift;
	int8_t protocol_shift;
	int8_t ethertype_shift;
	int8_t macmatch_shift;
	int8_t matchtype_shift;
	int8_t frag_shift;
};

struct vpd_params {
	unsigned int cclk;
	u8 ec[EC_LEN + 1];
	u8 sn[SERNUM_LEN + 1];
	u8 id[ID_LEN + 1];
	u8 pn[PN_LEN + 1];
	u8 na[MACADDR_LEN + 1];
};

struct pci_params {
	unsigned int vpd_cap_addr;
	unsigned int mps;
	unsigned short speed;
	unsigned short width;
};

/*
 * Firmware device log.
 */
struct devlog_params {
	u32 memtype;			/* which memory (FW_MEMTYPE_* ) */
	u32 start;			/* start of log in firmware memory */
	u32 size;			/* size of log */
	u32 addr;			/* start address in flat addr space */
};

/* Stores chip specific parameters */
struct chip_params {
	u8 nchan;
	u8 pm_stats_cnt;
	u8 cng_ch_bits_log;		/* congestion channel map bits width */
	u8 nsched_cls;
	u8 cim_num_obq;
	u16 mps_rplc_size;
	u16 vfcount;
	u32 sge_fl_db;
	u16 mps_tcam_size;
};

/* VF-only parameters. */

/*
 * Global Receive Side Scaling (RSS) parameters in host-native format.
 */
struct rss_params {
	unsigned int mode;		/* RSS mode */
	union {
	    struct {
		u_int synmapen:1;	/* SYN Map Enable */
		u_int syn4tupenipv6:1;	/* enable hashing 4-tuple IPv6 SYNs */
		u_int syn2tupenipv6:1;	/* enable hashing 2-tuple IPv6 SYNs */
		u_int syn4tupenipv4:1;	/* enable hashing 4-tuple IPv4 SYNs */
		u_int syn2tupenipv4:1;	/* enable hashing 2-tuple IPv4 SYNs */
		u_int ofdmapen:1;	/* Offload Map Enable */
		u_int tnlmapen:1;	/* Tunnel Map Enable */
		u_int tnlalllookup:1;	/* Tunnel All Lookup */
		u_int hashtoeplitz:1;	/* use Toeplitz hash */
	    } basicvirtual;
	} u;
};

/*
 * Maximum resources provisioned for a PCI VF.
 */
struct vf_resources {
	unsigned int nvi;		/* N virtual interfaces */
	unsigned int neq;		/* N egress Qs */
	unsigned int nethctrl;		/* N egress ETH or CTRL Qs */
	unsigned int niqflint;		/* N ingress Qs/w free list(s) & intr */
	unsigned int niq;		/* N ingress Qs */
	unsigned int tc;		/* PCI-E traffic class */
	unsigned int pmask;		/* port access rights mask */
	unsigned int nexactf;		/* N exact MPS filters */
	unsigned int r_caps;		/* read capabilities */
	unsigned int wx_caps;		/* write/execute capabilities */
};

struct adapter_params {
	struct sge_params sge;
	struct tp_params  tp;		/* PF-only */
	struct vpd_params vpd;
	struct pci_params pci;
	struct devlog_params devlog;	/* PF-only */
	struct rss_params rss;		/* VF-only */
	struct vf_resources vfres;	/* VF-only */
<<<<<<< HEAD
=======
	unsigned int core_vdd;
>>>>>>> f4a0996f

	unsigned int sf_size;             /* serial flash size in bytes */
	unsigned int sf_nsec;             /* # of flash sectors */

	unsigned int fw_vers;		/* firmware version */
	unsigned int bs_vers;		/* bootstrap version */
	unsigned int tp_vers;		/* TP microcode version */
	unsigned int er_vers;		/* expansion ROM version */
	unsigned int scfg_vers;		/* Serial Configuration version */
	unsigned int vpd_vers;		/* VPD version */

	unsigned short mtus[NMTUS];
	unsigned short a_wnd[NCCTRL_WIN];
	unsigned short b_wnd[NCCTRL_WIN];

	u_int ftid_min;
	u_int ftid_max;
	u_int etid_min;
	u_int netids;

	unsigned int cim_la_size;

	uint8_t nports;		/* # of ethernet ports */
	uint8_t portvec;
	unsigned int chipid:4;	/* chip ID.  T4 = 4, T5 = 5, ... */
	unsigned int rev:4;	/* chip revision */
	unsigned int fpga:1;	/* this is an FPGA */
	unsigned int offload:1;	/* hw is TOE capable, fw has divvied up card
				   resources for TOE operation. */
	unsigned int bypass:1;	/* this is a bypass card */
	unsigned int ethoffload:1;

	unsigned int ofldq_wr_cred;
	unsigned int eo_wr_cred;

	unsigned int max_ordird_qp;
	unsigned int max_ird_adapter;
<<<<<<< HEAD
=======

	uint32_t mps_bg_map;	/* rx buffer group map for all ports (upto 4) */

	bool ulptx_memwrite_dsgl;        /* use of T5 DSGL allowed */
	bool fr_nsmr_tpte_wr_support;    /* FW support for FR_NSMR_TPTE_WR */
>>>>>>> f4a0996f
};

#define CHELSIO_T4		0x4
#define CHELSIO_T5		0x5
#define CHELSIO_T6		0x6

/*
 * State needed to monitor the forward progress of SGE Ingress DMA activities
 * and possible hangs.
 */
struct sge_idma_monitor_state {
	unsigned int idma_1s_thresh;	/* 1s threshold in Core Clock ticks */
	unsigned int idma_stalled[2];	/* synthesized stalled timers in HZ */
	unsigned int idma_state[2];	/* IDMA Hang detect state */
	unsigned int idma_qid[2];	/* IDMA Hung Ingress Queue ID */
	unsigned int idma_warn[2];	/* time to warning in HZ */
};

struct trace_params {
	u32 data[TRACE_LEN / 4];
	u32 mask[TRACE_LEN / 4];
	unsigned short snap_len;
	unsigned short min_len;
	unsigned char skip_ofst;
	unsigned char skip_len;
	unsigned char invert;
	unsigned char port;
};

struct link_config {
	/* OS-specific code owns all the requested_* fields */
	unsigned char  requested_aneg;   /* link aneg user has requested */
	unsigned char  requested_fc;     /* flow control user has requested */
	unsigned char  requested_fec;    /* FEC user has requested */
	unsigned int   requested_speed;  /* speed user has requested */

	unsigned short supported;        /* link capabilities */
	unsigned short advertising;      /* advertised capabilities */
	unsigned short lp_advertising;   /* peer advertised capabilities */
<<<<<<< HEAD
	unsigned int   requested_speed;  /* speed user has requested */
	unsigned int   speed;            /* actual link speed */
	unsigned char  requested_fc;     /* flow control user has requested */
	unsigned char  fc;               /* actual link flow control */
	unsigned char  requested_fec;    /* FEC user has requested */
	unsigned char  fec;              /* actual FEC */
	unsigned char  autoneg;          /* autonegotiating? */
=======
	unsigned int   speed;            /* actual link speed */
	unsigned char  fc;               /* actual link flow control */
	unsigned char  fec;              /* actual FEC */
>>>>>>> f4a0996f
	unsigned char  link_ok;          /* link up? */
	unsigned char  link_down_rc;     /* link down reason */
};

#include "adapter.h"

#ifndef PCI_VENDOR_ID_CHELSIO
# define PCI_VENDOR_ID_CHELSIO 0x1425
#endif

#define for_each_port(adapter, iter) \
	for (iter = 0; iter < (adapter)->params.nports; ++iter)

static inline int is_ftid(const struct adapter *sc, u_int tid)
{

	return (tid >= sc->params.ftid_min && tid <= sc->params.ftid_max);
}

static inline int is_etid(const struct adapter *sc, u_int tid)
{

	return (tid >= sc->params.etid_min);
}

static inline int is_offload(const struct adapter *adap)
{
	return adap->params.offload;
}

static inline int is_ethoffload(const struct adapter *adap)
{
	return adap->params.ethoffload;
}

static inline int chip_id(struct adapter *adap)
{
	return adap->params.chipid;
}

static inline int chip_rev(struct adapter *adap)
{
	return adap->params.rev;
}

static inline int is_t4(struct adapter *adap)
{
	return adap->params.chipid == CHELSIO_T4;
}

static inline int is_t5(struct adapter *adap)
{
	return adap->params.chipid == CHELSIO_T5;
}

static inline int is_t6(struct adapter *adap)
{
	return adap->params.chipid == CHELSIO_T6;
}

static inline int is_fpga(struct adapter *adap)
{
	 return adap->params.fpga;
}

static inline unsigned int core_ticks_per_usec(const struct adapter *adap)
{
	return adap->params.vpd.cclk / 1000;
}

static inline unsigned int us_to_core_ticks(const struct adapter *adap,
					    unsigned int us)
{
	return (us * adap->params.vpd.cclk) / 1000;
}

static inline unsigned int core_ticks_to_us(const struct adapter *adapter,
					    unsigned int ticks)
{
	/* add Core Clock / 2 to round ticks to nearest uS */
	return ((ticks * 1000 + adapter->params.vpd.cclk/2) /
		adapter->params.vpd.cclk);
}

static inline unsigned int dack_ticks_to_usec(const struct adapter *adap,
					      unsigned int ticks)
{
	return (ticks << adap->params.tp.dack_re) / core_ticks_per_usec(adap);
}

static inline u_int us_to_tcp_ticks(const struct adapter *adap, u_long us)
{

	return (us * adap->params.vpd.cclk / 1000 >> adap->params.tp.tre);
}

void t4_set_reg_field(struct adapter *adap, unsigned int addr, u32 mask, u32 val);

int t4_wr_mbox_meat_timeout(struct adapter *adap, int mbox, const void *cmd,
			    int size, void *rpl, bool sleep_ok, int timeout);
int t4_wr_mbox_meat(struct adapter *adap, int mbox, const void *cmd, int size,
		    void *rpl, bool sleep_ok);

static inline int t4_wr_mbox_timeout(struct adapter *adap, int mbox,
				     const void *cmd, int size, void *rpl,
				     int timeout)
{
	return t4_wr_mbox_meat_timeout(adap, mbox, cmd, size, rpl, true,
				       timeout);
}

static inline int t4_wr_mbox(struct adapter *adap, int mbox, const void *cmd,
			     int size, void *rpl)
{
	return t4_wr_mbox_meat(adap, mbox, cmd, size, rpl, true);
}

static inline int t4_wr_mbox_ns(struct adapter *adap, int mbox, const void *cmd,
				int size, void *rpl)
{
	return t4_wr_mbox_meat(adap, mbox, cmd, size, rpl, false);
}

void t4_read_indirect(struct adapter *adap, unsigned int addr_reg,
		      unsigned int data_reg, u32 *vals, unsigned int nregs,
		      unsigned int start_idx);
void t4_write_indirect(struct adapter *adap, unsigned int addr_reg,
		       unsigned int data_reg, const u32 *vals,
		       unsigned int nregs, unsigned int start_idx);

u32 t4_hw_pci_read_cfg4(adapter_t *adapter, int reg);

struct fw_filter_wr;

void t4_intr_enable(struct adapter *adapter);
void t4_intr_disable(struct adapter *adapter);
void t4_intr_clear(struct adapter *adapter);
int t4_slow_intr_handler(struct adapter *adapter);

int t4_hash_mac_addr(const u8 *addr);
int t4_link_l1cfg(struct adapter *adap, unsigned int mbox, unsigned int port,
		  struct link_config *lc);
int t4_restart_aneg(struct adapter *adap, unsigned int mbox, unsigned int port);
int t4_seeprom_read(struct adapter *adapter, u32 addr, u32 *data);
int t4_seeprom_write(struct adapter *adapter, u32 addr, u32 data);
int t4_eeprom_ptov(unsigned int phys_addr, unsigned int fn, unsigned int sz);
int t4_seeprom_wp(struct adapter *adapter, int enable);
int t4_read_flash(struct adapter *adapter, unsigned int addr, unsigned int nwords,
		  u32 *data, int byte_oriented);
int t4_write_flash(struct adapter *adapter, unsigned int addr,
		   unsigned int n, const u8 *data, int byte_oriented);
int t4_load_fw(struct adapter *adapter, const u8 *fw_data, unsigned int size);
int t4_fwcache(struct adapter *adap, enum fw_params_param_dev_fwcache op);
int t5_fw_init_extern_mem(struct adapter *adap);
int t4_load_bootcfg(struct adapter *adapter, const u8 *cfg_data, unsigned int size);
int t4_load_boot(struct adapter *adap, u8 *boot_data,
                 unsigned int boot_addr, unsigned int size);
int t4_flash_erase_sectors(struct adapter *adapter, int start, int end);
int t4_flash_cfg_addr(struct adapter *adapter);
int t4_load_cfg(struct adapter *adapter, const u8 *cfg_data, unsigned int size);
int t4_get_fw_version(struct adapter *adapter, u32 *vers);
int t4_get_bs_version(struct adapter *adapter, u32 *vers);
int t4_get_tp_version(struct adapter *adapter, u32 *vers);
int t4_get_exprom_version(struct adapter *adapter, u32 *vers);
int t4_get_scfg_version(struct adapter *adapter, u32 *vers);
int t4_get_vpd_version(struct adapter *adapter, u32 *vers);
int t4_get_version_info(struct adapter *adapter);
int t4_init_hw(struct adapter *adapter, u32 fw_params);
const struct chip_params *t4_get_chip_params(int chipid);
int t4_prep_adapter(struct adapter *adapter, u8 *buf);
int t4_shutdown_adapter(struct adapter *adapter);
int t4_init_devlog_params(struct adapter *adapter, int fw_attach);
int t4_init_sge_params(struct adapter *adapter);
int t4_init_tp_params(struct adapter *adap, bool sleep_ok);
int t4_filter_field_shift(const struct adapter *adap, int filter_sel);
int t4_port_init(struct adapter *adap, int mbox, int pf, int vf, int port_id);
void t4_fatal_err(struct adapter *adapter);
void t4_db_full(struct adapter *adapter);
void t4_db_dropped(struct adapter *adapter);
int t4_set_trace_filter(struct adapter *adapter, const struct trace_params *tp,
			int filter_index, int enable);
void t4_get_trace_filter(struct adapter *adapter, struct trace_params *tp,
			 int filter_index, int *enabled);
int t4_config_rss_range(struct adapter *adapter, int mbox, unsigned int viid,
			int start, int n, const u16 *rspq, unsigned int nrspq);
int t4_config_glbl_rss(struct adapter *adapter, int mbox, unsigned int mode,
		       unsigned int flags);
int t4_config_vi_rss(struct adapter *adapter, int mbox, unsigned int viid,
		     unsigned int flags, unsigned int defq, unsigned int skeyidx,
		     unsigned int skey);
int t4_read_rss(struct adapter *adapter, u16 *entries);
void t4_read_rss_key(struct adapter *adapter, u32 *key, bool sleep_ok);
void t4_write_rss_key(struct adapter *adap, const u32 *key, int idx,
		      bool sleep_ok);
void t4_read_rss_pf_config(struct adapter *adapter, unsigned int index,
			   u32 *valp, bool sleep_ok);
void t4_write_rss_pf_config(struct adapter *adapter, unsigned int index,
			    u32 val, bool sleep_ok);
void t4_read_rss_vf_config(struct adapter *adapter, unsigned int index,
			   u32 *vfl, u32 *vfh, bool sleep_ok);
void t4_write_rss_vf_config(struct adapter *adapter, unsigned int index,
			    u32 vfl, u32 vfh, bool sleep_ok);
u32 t4_read_rss_pf_map(struct adapter *adapter, bool sleep_ok);
void t4_write_rss_pf_map(struct adapter *adapter, u32 pfmap, bool sleep_ok);
u32 t4_read_rss_pf_mask(struct adapter *adapter, bool sleep_ok);
void t4_write_rss_pf_mask(struct adapter *adapter, u32 pfmask, bool sleep_ok);
int t4_mps_set_active_ports(struct adapter *adap, unsigned int port_mask);
void t4_pmtx_get_stats(struct adapter *adap, u32 cnt[], u64 cycles[]);
void t4_pmrx_get_stats(struct adapter *adap, u32 cnt[], u64 cycles[]);
void t4_read_cimq_cfg(struct adapter *adap, u16 *base, u16 *size, u16 *thres);
int t4_read_cim_ibq(struct adapter *adap, unsigned int qid, u32 *data, size_t n);
int t4_read_cim_obq(struct adapter *adap, unsigned int qid, u32 *data, size_t n);
int t4_cim_read(struct adapter *adap, unsigned int addr, unsigned int n,
		unsigned int *valp);
int t4_cim_write(struct adapter *adap, unsigned int addr, unsigned int n,
		 const unsigned int *valp);
int t4_cim_ctl_read(struct adapter *adap, unsigned int addr, unsigned int n,
		    unsigned int *valp);
int t4_cim_read_la(struct adapter *adap, u32 *la_buf, unsigned int *wrptr);
void t4_cim_read_pif_la(struct adapter *adap, u32 *pif_req, u32 *pif_rsp,
		unsigned int *pif_req_wrptr, unsigned int *pif_rsp_wrptr);
void t4_cim_read_ma_la(struct adapter *adap, u32 *ma_req, u32 *ma_rsp);
int t4_get_flash_params(struct adapter *adapter);

u32 t4_read_pcie_cfg4(struct adapter *adap, int reg, int drv_fw_attach);
int t4_mc_read(struct adapter *adap, int idx, u32 addr,
	       __be32 *data, u64 *parity);
int t4_edc_read(struct adapter *adap, int idx, u32 addr, __be32 *data, u64 *parity);
int t4_mem_read(struct adapter *adap, int mtype, u32 addr, u32 size,
		__be32 *data);
void t4_idma_monitor_init(struct adapter *adapter,
			  struct sge_idma_monitor_state *idma);
void t4_idma_monitor(struct adapter *adapter,
		     struct sge_idma_monitor_state *idma,
		     int hz, int ticks);

unsigned int t4_get_regs_len(struct adapter *adapter);
void t4_get_regs(struct adapter *adap, u8 *buf, size_t buf_size);

const char *t4_get_port_type_description(enum fw_port_type port_type);
void t4_get_port_stats(struct adapter *adap, int idx, struct port_stats *p);
void t4_get_port_stats_offset(struct adapter *adap, int idx,
		struct port_stats *stats,
		struct port_stats *offset);
void t4_get_lb_stats(struct adapter *adap, int idx, struct lb_port_stats *p);
void t4_clr_port_stats(struct adapter *adap, int idx);

void t4_read_mtu_tbl(struct adapter *adap, u16 *mtus, u8 *mtu_log);
void t4_read_cong_tbl(struct adapter *adap, u16 incr[NMTUS][NCCTRL_WIN]);
void t4_read_pace_tbl(struct adapter *adap, unsigned int pace_vals[NTX_SCHED]);
void t4_get_tx_sched(struct adapter *adap, unsigned int sched, unsigned int *kbps,
		     unsigned int *ipg, bool sleep_ok);
void t4_tp_wr_bits_indirect(struct adapter *adap, unsigned int addr,
			    unsigned int mask, unsigned int val);
void t4_tp_read_la(struct adapter *adap, u64 *la_buf, unsigned int *wrptr);
void t4_tp_get_err_stats(struct adapter *adap, struct tp_err_stats *st,
			 bool sleep_ok);
void t4_tp_get_proxy_stats(struct adapter *adap, struct tp_proxy_stats *st,
    			   bool sleep_ok);
void t4_tp_get_cpl_stats(struct adapter *adap, struct tp_cpl_stats *st,
			 bool sleep_ok);
void t4_tp_get_rdma_stats(struct adapter *adap, struct tp_rdma_stats *st,
			  bool sleep_ok);
void t4_get_usm_stats(struct adapter *adap, struct tp_usm_stats *st,
		      bool sleep_ok);
void t4_tp_get_tcp_stats(struct adapter *adap, struct tp_tcp_stats *v4,
			 struct tp_tcp_stats *v6, bool sleep_ok);
void t4_get_fcoe_stats(struct adapter *adap, unsigned int idx,
		       struct tp_fcoe_stats *st, bool sleep_ok);
void t4_load_mtus(struct adapter *adap, const unsigned short *mtus,
		  const unsigned short *alpha, const unsigned short *beta);

void t4_ulprx_read_la(struct adapter *adap, u32 *la_buf);

int t4_set_sched_bps(struct adapter *adap, int sched, unsigned int kbps);
int t4_set_sched_ipg(struct adapter *adap, int sched, unsigned int ipg);
int t4_set_pace_tbl(struct adapter *adap, const unsigned int *pace_vals,
		    unsigned int start, unsigned int n);
void t4_get_chan_txrate(struct adapter *adap, u64 *nic_rate, u64 *ofld_rate);
int t4_set_filter_mode(struct adapter *adap, unsigned int mode_map,
    bool sleep_ok);
void t4_mk_filtdelwr(unsigned int ftid, struct fw_filter_wr *wr, int qid);

void t4_wol_magic_enable(struct adapter *adap, unsigned int port, const u8 *addr);
int t4_wol_pat_enable(struct adapter *adap, unsigned int port, unsigned int map,
		      u64 mask0, u64 mask1, unsigned int crc, bool enable);

int t4_fw_hello(struct adapter *adap, unsigned int mbox, unsigned int evt_mbox,
		enum dev_master master, enum dev_state *state);
int t4_fw_bye(struct adapter *adap, unsigned int mbox);
int t4_fw_reset(struct adapter *adap, unsigned int mbox, int reset);
int t4_fw_halt(struct adapter *adap, unsigned int mbox, int force);
int t4_fw_restart(struct adapter *adap, unsigned int mbox, int reset);
int t4_fw_upgrade(struct adapter *adap, unsigned int mbox,
		  const u8 *fw_data, unsigned int size, int force);
int t4_fw_forceinstall(struct adapter *adap, const u8 *fw_data,
    unsigned int size);
int t4_fw_initialize(struct adapter *adap, unsigned int mbox);
int t4_query_params(struct adapter *adap, unsigned int mbox, unsigned int pf,
		    unsigned int vf, unsigned int nparams, const u32 *params,
		    u32 *val);
int t4_query_params_rw(struct adapter *adap, unsigned int mbox, unsigned int pf,
		       unsigned int vf, unsigned int nparams, const u32 *params,
		       u32 *val, int rw);
int t4_set_params_timeout(struct adapter *adap, unsigned int mbox,
			  unsigned int pf, unsigned int vf,
			  unsigned int nparams, const u32 *params,
			  const u32 *val, int timeout);
int t4_set_params(struct adapter *adap, unsigned int mbox, unsigned int pf,
		  unsigned int vf, unsigned int nparams, const u32 *params,
		  const u32 *val);
int t4_cfg_pfvf(struct adapter *adap, unsigned int mbox, unsigned int pf,
		unsigned int vf, unsigned int txq, unsigned int txq_eth_ctrl,
		unsigned int rxqi, unsigned int rxq, unsigned int tc,
		unsigned int vi, unsigned int cmask, unsigned int pmask,
		unsigned int exactf, unsigned int rcaps, unsigned int wxcaps);
int t4_alloc_vi_func(struct adapter *adap, unsigned int mbox,
		     unsigned int port, unsigned int pf, unsigned int vf,
		     unsigned int nmac, u8 *mac, u16 *rss_size,
		     unsigned int portfunc, unsigned int idstype);
int t4_alloc_vi(struct adapter *adap, unsigned int mbox, unsigned int port,
		unsigned int pf, unsigned int vf, unsigned int nmac, u8 *mac,
		u16 *rss_size);
int t4_free_vi(struct adapter *adap, unsigned int mbox,
	       unsigned int pf, unsigned int vf,
	       unsigned int viid);
int t4_set_rxmode(struct adapter *adap, unsigned int mbox, unsigned int viid,
		  int mtu, int promisc, int all_multi, int bcast, int vlanex,
		  bool sleep_ok);
int t4_alloc_mac_filt(struct adapter *adap, unsigned int mbox, unsigned int viid,
		      bool free, unsigned int naddr, const u8 **addr, u16 *idx,
		      u64 *hash, bool sleep_ok);
int t4_change_mac(struct adapter *adap, unsigned int mbox, unsigned int viid,
		  int idx, const u8 *addr, bool persist, bool add_smt);
int t4_set_addr_hash(struct adapter *adap, unsigned int mbox, unsigned int viid,
		     bool ucast, u64 vec, bool sleep_ok);
int t4_enable_vi_params(struct adapter *adap, unsigned int mbox,
			unsigned int viid, bool rx_en, bool tx_en, bool dcb_en);
int t4_enable_vi(struct adapter *adap, unsigned int mbox, unsigned int viid,
		 bool rx_en, bool tx_en);
int t4_identify_port(struct adapter *adap, unsigned int mbox, unsigned int viid,
		     unsigned int nblinks);
int t4_mdio_rd(struct adapter *adap, unsigned int mbox, unsigned int phy_addr,
	       unsigned int mmd, unsigned int reg, unsigned int *valp);
int t4_mdio_wr(struct adapter *adap, unsigned int mbox, unsigned int phy_addr,
	       unsigned int mmd, unsigned int reg, unsigned int val);
int t4_i2c_rd(struct adapter *adap, unsigned int mbox,
	      int port, unsigned int devid,
	      unsigned int offset, unsigned int len,
	      u8 *buf);
int t4_i2c_wr(struct adapter *adap, unsigned int mbox,
	      int port, unsigned int devid,
	      unsigned int offset, unsigned int len,
	      u8 *buf);
int t4_iq_stop(struct adapter *adap, unsigned int mbox, unsigned int pf,
	       unsigned int vf, unsigned int iqtype, unsigned int iqid,
	       unsigned int fl0id, unsigned int fl1id);
int t4_iq_free(struct adapter *adap, unsigned int mbox, unsigned int pf,
	       unsigned int vf, unsigned int iqtype, unsigned int iqid,
	       unsigned int fl0id, unsigned int fl1id);
int t4_eth_eq_free(struct adapter *adap, unsigned int mbox, unsigned int pf,
		   unsigned int vf, unsigned int eqid);
int t4_ctrl_eq_free(struct adapter *adap, unsigned int mbox, unsigned int pf,
		    unsigned int vf, unsigned int eqid);
int t4_ofld_eq_free(struct adapter *adap, unsigned int mbox, unsigned int pf,
		    unsigned int vf, unsigned int eqid);
int t4_sge_ctxt_rd(struct adapter *adap, unsigned int mbox, unsigned int cid,
		   enum ctxt_type ctype, u32 *data);
int t4_sge_ctxt_rd_bd(struct adapter *adap, unsigned int cid, enum ctxt_type ctype,
		      u32 *data);
int t4_sge_ctxt_flush(struct adapter *adap, unsigned int mbox);
const char *t4_link_down_rc_str(unsigned char link_down_rc);
int t4_update_port_info(struct port_info *pi);
int t4_handle_fw_rpl(struct adapter *adap, const __be64 *rpl);
int t4_fwaddrspace_write(struct adapter *adap, unsigned int mbox, u32 addr, u32 val);
int t4_sched_config(struct adapter *adapter, int type, int minmaxen,
		    int sleep_ok);
int t4_sched_params(struct adapter *adapter, int type, int level, int mode,
		    int rateunit, int ratemode, int channel, int cl,
		    int minrate, int maxrate, int weight, int pktsize,
		    int sleep_ok);
int t4_sched_params_ch_rl(struct adapter *adapter, int channel, int ratemode,
			  unsigned int maxrate, int sleep_ok);
int t4_sched_params_cl_wrr(struct adapter *adapter, int channel, int cl,
			   int weight, int sleep_ok);
int t4_sched_params_cl_rl_kbps(struct adapter *adapter, int channel, int cl,
			       int mode, unsigned int maxrate, int pktsize,
			       int sleep_ok);
int t4_config_watchdog(struct adapter *adapter, unsigned int mbox,
		       unsigned int pf, unsigned int vf,
		       unsigned int timeout, unsigned int action);
int t4_get_devlog_level(struct adapter *adapter, unsigned int *level);
int t4_set_devlog_level(struct adapter *adapter, unsigned int level);
void t4_sge_decode_idma_state(struct adapter *adapter, int state);

<<<<<<< HEAD
=======
void t4_tp_pio_read(struct adapter *adap, u32 *buff, u32 nregs,
		    u32 start_index, bool sleep_ok);
void t4_tp_pio_write(struct adapter *adap, const u32 *buff, u32 nregs,
		     u32 start_index, bool sleep_ok);
void t4_tp_tm_pio_read(struct adapter *adap, u32 *buff, u32 nregs,
		       u32 start_index, bool sleep_ok);
void t4_tp_mib_read(struct adapter *adap, u32 *buff, u32 nregs,
		    u32 start_index, bool sleep_ok);

>>>>>>> f4a0996f
static inline int t4vf_query_params(struct adapter *adapter,
				    unsigned int nparams, const u32 *params,
				    u32 *vals)
{
	return t4_query_params(adapter, 0, 0, 0, nparams, params, vals);
}

static inline int t4vf_set_params(struct adapter *adapter,
				  unsigned int nparams, const u32 *params,
				  const u32 *vals)
{
	return t4_set_params(adapter, 0, 0, 0, nparams, params, vals);
}

static inline int t4vf_wr_mbox(struct adapter *adap, const void *cmd,
			       int size, void *rpl)
{
	return t4_wr_mbox(adap, adap->mbox, cmd, size, rpl);
}

int t4vf_wait_dev_ready(struct adapter *adapter);
int t4vf_fw_reset(struct adapter *adapter);
int t4vf_get_sge_params(struct adapter *adapter);
int t4vf_get_rss_glb_config(struct adapter *adapter);
int t4vf_get_vfres(struct adapter *adapter);
int t4vf_prep_adapter(struct adapter *adapter);
<<<<<<< HEAD
=======
int t4_bar2_sge_qregs(struct adapter *adapter, unsigned int qid,
		enum t4_bar2_qtype qtype, int user, u64 *pbar2_qoffset,
		unsigned int *pbar2_qid);
>>>>>>> f4a0996f

#endif /* __CHELSIO_COMMON_H */<|MERGE_RESOLUTION|>--- conflicted
+++ resolved
@@ -68,11 +68,8 @@
 	FEC_RESERVED  = 1 << 2,
 };
 
-<<<<<<< HEAD
-=======
 enum t4_bar2_qtype { T4_BAR2_QTYPE_EGRESS, T4_BAR2_QTYPE_INGRESS };
 
->>>>>>> f4a0996f
 struct port_stats {
 	u64 tx_octets;            /* total # of octets in good frames */
 	u64 tx_frames;            /* all good frames */
@@ -337,10 +334,6 @@
 	struct devlog_params devlog;	/* PF-only */
 	struct rss_params rss;		/* VF-only */
 	struct vf_resources vfres;	/* VF-only */
-<<<<<<< HEAD
-=======
-	unsigned int core_vdd;
->>>>>>> f4a0996f
 
 	unsigned int sf_size;             /* serial flash size in bytes */
 	unsigned int sf_nsec;             /* # of flash sectors */
@@ -378,14 +371,9 @@
 
 	unsigned int max_ordird_qp;
 	unsigned int max_ird_adapter;
-<<<<<<< HEAD
-=======
-
-	uint32_t mps_bg_map;	/* rx buffer group map for all ports (upto 4) */
 
 	bool ulptx_memwrite_dsgl;        /* use of T5 DSGL allowed */
 	bool fr_nsmr_tpte_wr_support;    /* FW support for FR_NSMR_TPTE_WR */
->>>>>>> f4a0996f
 };
 
 #define CHELSIO_T4		0x4
@@ -416,16 +404,9 @@
 };
 
 struct link_config {
-	/* OS-specific code owns all the requested_* fields */
-	unsigned char  requested_aneg;   /* link aneg user has requested */
-	unsigned char  requested_fc;     /* flow control user has requested */
-	unsigned char  requested_fec;    /* FEC user has requested */
-	unsigned int   requested_speed;  /* speed user has requested */
-
 	unsigned short supported;        /* link capabilities */
 	unsigned short advertising;      /* advertised capabilities */
 	unsigned short lp_advertising;   /* peer advertised capabilities */
-<<<<<<< HEAD
 	unsigned int   requested_speed;  /* speed user has requested */
 	unsigned int   speed;            /* actual link speed */
 	unsigned char  requested_fc;     /* flow control user has requested */
@@ -433,11 +414,6 @@
 	unsigned char  requested_fec;    /* FEC user has requested */
 	unsigned char  fec;              /* actual FEC */
 	unsigned char  autoneg;          /* autonegotiating? */
-=======
-	unsigned int   speed;            /* actual link speed */
-	unsigned char  fc;               /* actual link flow control */
-	unsigned char  fec;              /* actual FEC */
->>>>>>> f4a0996f
 	unsigned char  link_ok;          /* link up? */
 	unsigned char  link_down_rc;     /* link down reason */
 };
@@ -526,12 +502,6 @@
 					      unsigned int ticks)
 {
 	return (ticks << adap->params.tp.dack_re) / core_ticks_per_usec(adap);
-}
-
-static inline u_int us_to_tcp_ticks(const struct adapter *adap, u_long us)
-{
-
-	return (us * adap->params.vpd.cclk / 1000 >> adap->params.tp.tre);
 }
 
 void t4_set_reg_field(struct adapter *adap, unsigned int addr, u32 mask, u32 val);
@@ -611,7 +581,7 @@
 int t4_shutdown_adapter(struct adapter *adapter);
 int t4_init_devlog_params(struct adapter *adapter, int fw_attach);
 int t4_init_sge_params(struct adapter *adapter);
-int t4_init_tp_params(struct adapter *adap, bool sleep_ok);
+int t4_init_tp_params(struct adapter *adap);
 int t4_filter_field_shift(const struct adapter *adap, int filter_sel);
 int t4_port_init(struct adapter *adap, int mbox, int pf, int vf, int port_id);
 void t4_fatal_err(struct adapter *adapter);
@@ -629,21 +599,20 @@
 		     unsigned int flags, unsigned int defq, unsigned int skeyidx,
 		     unsigned int skey);
 int t4_read_rss(struct adapter *adapter, u16 *entries);
-void t4_read_rss_key(struct adapter *adapter, u32 *key, bool sleep_ok);
-void t4_write_rss_key(struct adapter *adap, const u32 *key, int idx,
-		      bool sleep_ok);
-void t4_read_rss_pf_config(struct adapter *adapter, unsigned int index,
-			   u32 *valp, bool sleep_ok);
-void t4_write_rss_pf_config(struct adapter *adapter, unsigned int index,
-			    u32 val, bool sleep_ok);
+void t4_fw_tp_pio_rw(struct adapter *adap, u32 *vals, unsigned int nregs,
+		  unsigned int start_index, unsigned int rw);
+void t4_read_rss_key(struct adapter *adapter, u32 *key);
+void t4_write_rss_key(struct adapter *adap, u32 *key, int idx);
+void t4_read_rss_pf_config(struct adapter *adapter, unsigned int index, u32 *valp);
+void t4_write_rss_pf_config(struct adapter *adapter, unsigned int index, u32 val);
 void t4_read_rss_vf_config(struct adapter *adapter, unsigned int index,
-			   u32 *vfl, u32 *vfh, bool sleep_ok);
+			   u32 *vfl, u32 *vfh);
 void t4_write_rss_vf_config(struct adapter *adapter, unsigned int index,
-			    u32 vfl, u32 vfh, bool sleep_ok);
-u32 t4_read_rss_pf_map(struct adapter *adapter, bool sleep_ok);
-void t4_write_rss_pf_map(struct adapter *adapter, u32 pfmap, bool sleep_ok);
-u32 t4_read_rss_pf_mask(struct adapter *adapter, bool sleep_ok);
-void t4_write_rss_pf_mask(struct adapter *adapter, u32 pfmask, bool sleep_ok);
+			    u32 vfl, u32 vfh);
+u32 t4_read_rss_pf_map(struct adapter *adapter);
+void t4_write_rss_pf_map(struct adapter *adapter, u32 pfmap);
+u32 t4_read_rss_pf_mask(struct adapter *adapter);
+void t4_write_rss_pf_mask(struct adapter *adapter, u32 pfmask);
 int t4_mps_set_active_ports(struct adapter *adap, unsigned int port_mask);
 void t4_pmtx_get_stats(struct adapter *adap, u32 cnt[], u64 cycles[]);
 void t4_pmrx_get_stats(struct adapter *adap, u32 cnt[], u64 cycles[]);
@@ -689,24 +658,19 @@
 void t4_read_cong_tbl(struct adapter *adap, u16 incr[NMTUS][NCCTRL_WIN]);
 void t4_read_pace_tbl(struct adapter *adap, unsigned int pace_vals[NTX_SCHED]);
 void t4_get_tx_sched(struct adapter *adap, unsigned int sched, unsigned int *kbps,
-		     unsigned int *ipg, bool sleep_ok);
+		     unsigned int *ipg);
 void t4_tp_wr_bits_indirect(struct adapter *adap, unsigned int addr,
 			    unsigned int mask, unsigned int val);
 void t4_tp_read_la(struct adapter *adap, u64 *la_buf, unsigned int *wrptr);
-void t4_tp_get_err_stats(struct adapter *adap, struct tp_err_stats *st,
-			 bool sleep_ok);
-void t4_tp_get_proxy_stats(struct adapter *adap, struct tp_proxy_stats *st,
-    			   bool sleep_ok);
-void t4_tp_get_cpl_stats(struct adapter *adap, struct tp_cpl_stats *st,
-			 bool sleep_ok);
-void t4_tp_get_rdma_stats(struct adapter *adap, struct tp_rdma_stats *st,
-			  bool sleep_ok);
-void t4_get_usm_stats(struct adapter *adap, struct tp_usm_stats *st,
-		      bool sleep_ok);
+void t4_tp_get_err_stats(struct adapter *adap, struct tp_err_stats *st);
+void t4_tp_get_proxy_stats(struct adapter *adap, struct tp_proxy_stats *st);
+void t4_tp_get_cpl_stats(struct adapter *adap, struct tp_cpl_stats *st);
+void t4_tp_get_rdma_stats(struct adapter *adap, struct tp_rdma_stats *st);
+void t4_get_usm_stats(struct adapter *adap, struct tp_usm_stats *st);
 void t4_tp_get_tcp_stats(struct adapter *adap, struct tp_tcp_stats *v4,
-			 struct tp_tcp_stats *v6, bool sleep_ok);
+			 struct tp_tcp_stats *v6);
 void t4_get_fcoe_stats(struct adapter *adap, unsigned int idx,
-		       struct tp_fcoe_stats *st, bool sleep_ok);
+		       struct tp_fcoe_stats *st);
 void t4_load_mtus(struct adapter *adap, const unsigned short *mtus,
 		  const unsigned short *alpha, const unsigned short *beta);
 
@@ -717,8 +681,7 @@
 int t4_set_pace_tbl(struct adapter *adap, const unsigned int *pace_vals,
 		    unsigned int start, unsigned int n);
 void t4_get_chan_txrate(struct adapter *adap, u64 *nic_rate, u64 *ofld_rate);
-int t4_set_filter_mode(struct adapter *adap, unsigned int mode_map,
-    bool sleep_ok);
+int t4_set_filter_mode(struct adapter *adap, unsigned int mode_map);
 void t4_mk_filtdelwr(unsigned int ftid, struct fw_filter_wr *wr, int qid);
 
 void t4_wol_magic_enable(struct adapter *adap, unsigned int port, const u8 *addr);
@@ -733,8 +696,6 @@
 int t4_fw_restart(struct adapter *adap, unsigned int mbox, int reset);
 int t4_fw_upgrade(struct adapter *adap, unsigned int mbox,
 		  const u8 *fw_data, unsigned int size, int force);
-int t4_fw_forceinstall(struct adapter *adap, const u8 *fw_data,
-    unsigned int size);
 int t4_fw_initialize(struct adapter *adap, unsigned int mbox);
 int t4_query_params(struct adapter *adap, unsigned int mbox, unsigned int pf,
 		    unsigned int vf, unsigned int nparams, const u32 *params,
@@ -810,7 +771,6 @@
 		      u32 *data);
 int t4_sge_ctxt_flush(struct adapter *adap, unsigned int mbox);
 const char *t4_link_down_rc_str(unsigned char link_down_rc);
-int t4_update_port_info(struct port_info *pi);
 int t4_handle_fw_rpl(struct adapter *adap, const __be64 *rpl);
 int t4_fwaddrspace_write(struct adapter *adap, unsigned int mbox, u32 addr, u32 val);
 int t4_sched_config(struct adapter *adapter, int type, int minmaxen,
@@ -833,18 +793,6 @@
 int t4_set_devlog_level(struct adapter *adapter, unsigned int level);
 void t4_sge_decode_idma_state(struct adapter *adapter, int state);
 
-<<<<<<< HEAD
-=======
-void t4_tp_pio_read(struct adapter *adap, u32 *buff, u32 nregs,
-		    u32 start_index, bool sleep_ok);
-void t4_tp_pio_write(struct adapter *adap, const u32 *buff, u32 nregs,
-		     u32 start_index, bool sleep_ok);
-void t4_tp_tm_pio_read(struct adapter *adap, u32 *buff, u32 nregs,
-		       u32 start_index, bool sleep_ok);
-void t4_tp_mib_read(struct adapter *adap, u32 *buff, u32 nregs,
-		    u32 start_index, bool sleep_ok);
-
->>>>>>> f4a0996f
 static inline int t4vf_query_params(struct adapter *adapter,
 				    unsigned int nparams, const u32 *params,
 				    u32 *vals)
@@ -871,11 +819,8 @@
 int t4vf_get_rss_glb_config(struct adapter *adapter);
 int t4vf_get_vfres(struct adapter *adapter);
 int t4vf_prep_adapter(struct adapter *adapter);
-<<<<<<< HEAD
-=======
 int t4_bar2_sge_qregs(struct adapter *adapter, unsigned int qid,
 		enum t4_bar2_qtype qtype, int user, u64 *pbar2_qoffset,
 		unsigned int *pbar2_qid);
->>>>>>> f4a0996f
 
 #endif /* __CHELSIO_COMMON_H */