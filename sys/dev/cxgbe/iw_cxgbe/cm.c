--- conflicted
+++ resolved
@@ -955,11 +955,7 @@
 	if (mpa_rev_to_use == 2)
 		mpalen += sizeof(struct mpa_v2_conn_params);
 
-<<<<<<< HEAD
-        mpa = malloc(mpalen, M_CXGBE, M_NOWAIT);
-=======
 	mpa = malloc(mpalen, M_CXGBE, M_NOWAIT);
->>>>>>> 99b91105
 	if (mpa == NULL) {
 failed:
 		connect_reply_upcall(ep, -ENOMEM);
