/*-
 * Copyright (c) 2010 Chelsio Communications, Inc.
 * All rights reserved.
 * Written by: Navdeep Parhar <np@FreeBSD.org>
 *
 * Redistribution and use in source and binary forms, with or without
 * modification, are permitted provided that the following conditions
 * are met:
 * 1. Redistributions of source code must retain the above copyright
 *    notice, this list of conditions and the following disclaimer.
 * 2. Redistributions in binary form must reproduce the above copyright
 *    notice, this list of conditions and the following disclaimer in the
 *    documentation and/or other materials provided with the distribution.
 *
 * THIS SOFTWARE IS PROVIDED BY THE AUTHOR AND CONTRIBUTORS ``AS IS'' AND
 * ANY EXPRESS OR IMPLIED WARRANTIES, INCLUDING, BUT NOT LIMITED TO, THE
 * IMPLIED WARRANTIES OF MERCHANTABILITY AND FITNESS FOR A PARTICULAR PURPOSE
 * ARE DISCLAIMED.  IN NO EVENT SHALL THE AUTHOR OR CONTRIBUTORS BE LIABLE
 * FOR ANY DIRECT, INDIRECT, INCIDENTAL, SPECIAL, EXEMPLARY, OR CONSEQUENTIAL
 * DAMAGES (INCLUDING, BUT NOT LIMITED TO, PROCUREMENT OF SUBSTITUTE GOODS
 * OR SERVICES; LOSS OF USE, DATA, OR PROFITS; OR BUSINESS INTERRUPTION)
 * HOWEVER CAUSED AND ON ANY THEORY OF LIABILITY, WHETHER IN CONTRACT, STRICT
 * LIABILITY, OR TORT (INCLUDING NEGLIGENCE OR OTHERWISE) ARISING IN ANY WAY
 * OUT OF THE USE OF THIS SOFTWARE, EVEN IF ADVISED OF THE POSSIBILITY OF
 * SUCH DAMAGE.
 *
 * $FreeBSD$
 *
 */

#ifndef __T4_OFFLOAD_H__
#define __T4_OFFLOAD_H__

#define INIT_ULPTX_WRH(w, wrlen, atomic, tid) do { \
	(w)->wr_hi = htonl(V_FW_WR_OP(FW_ULPTX_WR) | V_FW_WR_ATOMIC(atomic)); \
	(w)->wr_mid = htonl(V_FW_WR_LEN16(DIV_ROUND_UP(wrlen, 16)) | \
			       V_FW_WR_FLOWID(tid)); \
	(w)->wr_lo = cpu_to_be64(0); \
} while (0)

#define INIT_ULPTX_WR(w, wrlen, atomic, tid) \
    INIT_ULPTX_WRH(&((w)->wr), wrlen, atomic, tid)

#define INIT_TP_WR(w, tid) do { \
	(w)->wr.wr_hi = htonl(V_FW_WR_OP(FW_TP_WR) | \
                              V_FW_WR_IMMDLEN(sizeof(*w) - sizeof(w->wr))); \
	(w)->wr.wr_mid = htonl(V_FW_WR_LEN16(DIV_ROUND_UP(sizeof(*w), 16)) | \
                               V_FW_WR_FLOWID(tid)); \
	(w)->wr.wr_lo = cpu_to_be64(0); \
} while (0)

#define INIT_TP_WR_MIT_CPL(w, cpl, tid) do { \
	INIT_TP_WR(w, tid); \
	OPCODE_TID(w) = htonl(MK_OPCODE_TID(cpl, tid)); \
} while (0)

TAILQ_HEAD(stid_head, stid_region);
struct listen_ctx;

struct stid_region {
	TAILQ_ENTRY(stid_region) link;
	u_int used;	/* # of stids used by this region */
	u_int free;	/* # of contiguous stids free right after this region */
};

/*
 * Max # of ATIDs.  The absolute HW max is 16K but we keep it lower.
 */
#define MAX_ATIDS 8192U

union aopen_entry {
	void *data;
	union aopen_entry *next;
};

/*
 * Holds the size, base address, free list start, etc of the TID, server TID,
 * and active-open TID tables.  The tables themselves are allocated dynamically.
 */
struct tid_info {
	void **tid_tab;
	u_int ntids;
	u_int tids_in_use;

	struct mtx stid_lock __aligned(CACHE_LINE_SIZE);
	struct listen_ctx **stid_tab;
	u_int nstids;
	u_int stid_base;
	u_int stids_in_use;
	u_int nstids_free_head;	/* # of available stids at the beginning */
	struct stid_head stids;

	struct mtx atid_lock __aligned(CACHE_LINE_SIZE);
	union aopen_entry *atid_tab;
	u_int natids;
	union aopen_entry *afree;
	u_int atids_in_use;

	struct mtx ftid_lock __aligned(CACHE_LINE_SIZE);
	struct filter_entry *ftid_tab;
	u_int nftids;
	u_int ftid_base;
	u_int ftids_in_use;

	struct mtx etid_lock __aligned(CACHE_LINE_SIZE);
	struct etid_entry *etid_tab;
	u_int netids;
	u_int etid_base;
};

struct t4_range {
	u_int start;
	u_int size;
};

struct t4_virt_res {                      /* virtualized HW resources */
	struct t4_range ddp;
	struct t4_range iscsi;
	struct t4_range stag;
	struct t4_range rq;
	struct t4_range pbl;
	struct t4_range qp;
	struct t4_range cq;
	struct t4_range srq;
	struct t4_range ocq;
	struct t4_range l2t;
};

enum {
	ULD_TOM = 0,
	ULD_IWARP,
	ULD_ISCSI,
	ULD_MAX = ULD_ISCSI
};

struct adapter;
struct port_info;
struct uld_info {
	SLIST_ENTRY(uld_info) link;
	int refcount;
	int uld_id;
	int (*activate)(struct adapter *);
	int (*deactivate)(struct adapter *);
};

struct tom_tunables {
	int cong_algorithm;
	int sndbuf;
	int ddp;
	int rx_coalesce;
	int tx_align;
	int tx_zcopy;
<<<<<<< HEAD
=======
};
/* iWARP driver tunables */
struct iw_tunables {
	int wc_en;
>>>>>>> f4a0996f
};
#ifdef TCP_OFFLOAD
int t4_register_uld(struct uld_info *);
int t4_unregister_uld(struct uld_info *);
int t4_activate_uld(struct adapter *, int);
int t4_deactivate_uld(struct adapter *, int);
int uld_active(struct adapter *, int);
#endif
#endif<|MERGE_RESOLUTION|>--- conflicted
+++ resolved
@@ -144,25 +144,22 @@
 };
 
 struct tom_tunables {
-	int cong_algorithm;
 	int sndbuf;
 	int ddp;
 	int rx_coalesce;
 	int tx_align;
 	int tx_zcopy;
-<<<<<<< HEAD
-=======
 };
 /* iWARP driver tunables */
 struct iw_tunables {
 	int wc_en;
->>>>>>> f4a0996f
 };
 #ifdef TCP_OFFLOAD
 int t4_register_uld(struct uld_info *);
 int t4_unregister_uld(struct uld_info *);
 int t4_activate_uld(struct adapter *, int);
 int t4_deactivate_uld(struct adapter *, int);
+void t4_iscsi_init(struct adapter *, u_int, const u_int *);
 int uld_active(struct adapter *, int);
 #endif
 #endif