/*
 * Copyright (C) 2013-2014 Universita` di Pisa. All rights reserved.
 *
 * Redistribution and use in source and binary forms, with or without
 * modification, are permitted provided that the following conditions
 * are met:
 *   1. Redistributions of source code must retain the above copyright
 *      notice, this list of conditions and the following disclaimer.
 *   2. Redistributions in binary form must reproduce the above copyright
 *      notice, this list of conditions and the following disclaimer in the
 *      documentation and/or other materials provided with the distribution.
 *
 * THIS SOFTWARE IS PROVIDED BY THE AUTHOR AND CONTRIBUTORS ``AS IS'' AND
 * ANY EXPRESS OR IMPLIED WARRANTIES, INCLUDING, BUT NOT LIMITED TO, THE
 * IMPLIED WARRANTIES OF MERCHANTABILITY AND FITNESS FOR A PARTICULAR PURPOSE
 * ARE DISCLAIMED.  IN NO EVENT SHALL THE AUTHOR OR CONTRIBUTORS BE LIABLE
 * FOR ANY DIRECT, INDIRECT, INCIDENTAL, SPECIAL, EXEMPLARY, OR CONSEQUENTIAL
 * DAMAGES (INCLUDING, BUT NOT LIMITED TO, PROCUREMENT OF SUBSTITUTE GOODS
 * OR SERVICES; LOSS OF USE, DATA, OR PROFITS; OR BUSINESS INTERRUPTION)
 * HOWEVER CAUSED AND ON ANY THEORY OF LIABILITY, WHETHER IN CONTRACT, STRICT
 * LIABILITY, OR TORT (INCLUDING NEGLIGENCE OR OTHERWISE) ARISING IN ANY WAY
 * OUT OF THE USE OF THIS SOFTWARE, EVEN IF ADVISED OF THE POSSIBILITY OF
 * SUCH DAMAGE.
 */


/*
 * This module implements the VALE switch for netmap

--- VALE SWITCH ---

NMG_LOCK() serializes all modifications to switches and ports.
A switch cannot be deleted until all ports are gone.

For each switch, an SX lock (RWlock on linux) protects
deletion of ports. When configuring or deleting a new port, the
lock is acquired in exclusive mode (after holding NMG_LOCK).
When forwarding, the lock is acquired in shared mode (without NMG_LOCK).
The lock is held throughout the entire forwarding cycle,
during which the thread may incur in a page fault.
Hence it is important that sleepable shared locks are used.

On the rx ring, the per-port lock is grabbed initially to reserve
a number of slot in the ring, then the lock is released,
packets are copied from source to destination, and then
the lock is acquired again and the receive ring is updated.
(A similar thing is done on the tx ring for NIC and host stack
ports attached to the switch)

 */

/*
 * OS-specific code that is used only within this file.
 * Other OS-specific code that must be accessed by drivers
 * is present in netmap_kern.h
 */

#if defined(__FreeBSD__)
#include <sys/cdefs.h> /* prerequisite */
__FBSDID("$FreeBSD$");

#include <sys/types.h>
#include <sys/errno.h>
#include <sys/param.h>	/* defines used in kernel.h */
#include <sys/kernel.h>	/* types used in module initialization */
#include <sys/conf.h>	/* cdevsw struct, UID, GID */
#include <sys/sockio.h>
#include <sys/socketvar.h>	/* struct socket */
#include <sys/malloc.h>
#include <sys/poll.h>
#include <sys/rwlock.h>
#include <sys/socket.h> /* sockaddrs */
#include <sys/selinfo.h>
#include <sys/sysctl.h>
#include <net/if.h>
#include <net/if_var.h>
#include <net/bpf.h>		/* BIOCIMMEDIATE */
#include <machine/bus.h>	/* bus_dmamap_* */
#include <sys/endian.h>
#include <sys/refcount.h>


#define BDG_RWLOCK_T		struct rwlock // struct rwlock

#define	BDG_RWINIT(b)		\
	rw_init_flags(&(b)->bdg_lock, "bdg lock", RW_NOWITNESS)
#define BDG_WLOCK(b)		rw_wlock(&(b)->bdg_lock)
#define BDG_WUNLOCK(b)		rw_wunlock(&(b)->bdg_lock)
#define BDG_RLOCK(b)		rw_rlock(&(b)->bdg_lock)
#define BDG_RTRYLOCK(b)		rw_try_rlock(&(b)->bdg_lock)
#define BDG_RUNLOCK(b)		rw_runlock(&(b)->bdg_lock)
#define BDG_RWDESTROY(b)	rw_destroy(&(b)->bdg_lock)


#elif defined(linux)

#include "bsd_glue.h"

#elif defined(__APPLE__)

#warning OSX support is only partial
#include "osx_glue.h"

#else

#error	Unsupported platform

#endif /* unsupported */

/*
 * common headers
 */

#include <net/netmap.h>
#include <dev/netmap/netmap_kern.h>
#include <dev/netmap/netmap_mem2.h>

#ifdef WITH_VALE

/*
 * system parameters (most of them in netmap_kern.h)
 * NM_NAME	prefix for switch port names, default "vale"
 * NM_BDG_MAXPORTS	number of ports
 * NM_BRIDGES	max number of switches in the system.
 *	XXX should become a sysctl or tunable
 *
 * Switch ports are named valeX:Y where X is the switch name and Y
 * is the port. If Y matches a physical interface name, the port is
 * connected to a physical device.
 *
 * Unlike physical interfaces, switch ports use their own memory region
 * for rings and buffers.
 * The virtual interfaces use per-queue lock instead of core lock.
 * In the tx loop, we aggregate traffic in batches to make all operations
 * faster. The batch size is bridge_batch.
 */
#define NM_BDG_MAXRINGS		16	/* XXX unclear how many. */
#define NM_BDG_MAXSLOTS		4096	/* XXX same as above */
#define NM_BRIDGE_RINGSIZE	1024	/* in the device */
#define NM_BDG_HASH		1024	/* forwarding table entries */
#define NM_BDG_BATCH		1024	/* entries in the forwarding buffer */
#define NM_MULTISEG		64	/* max size of a chain of bufs */
/* actual size of the tables */
#define NM_BDG_BATCH_MAX	(NM_BDG_BATCH + NM_MULTISEG)
/* NM_FT_NULL terminates a list of slots in the ft */
#define NM_FT_NULL		NM_BDG_BATCH_MAX
#define	NM_BRIDGES		8	/* number of bridges */


/*
 * bridge_batch is set via sysctl to the max batch size to be
 * used in the bridge. The actual value may be larger as the
 * last packet in the block may overflow the size.
 */
int bridge_batch = NM_BDG_BATCH; /* bridge batch size */
SYSCTL_DECL(_dev_netmap);
SYSCTL_INT(_dev_netmap, OID_AUTO, bridge_batch, CTLFLAG_RW, &bridge_batch, 0 , "");


static int bdg_netmap_attach(struct nmreq *nmr, struct ifnet *ifp);
static int bdg_netmap_reg(struct netmap_adapter *na, int onoff);
static int netmap_bwrap_attach(struct ifnet *, struct ifnet *);
static int netmap_bwrap_register(struct netmap_adapter *, int onoff);
int kern_netmap_regif(struct nmreq *nmr);

/*
 * For each output interface, nm_bdg_q is used to construct a list.
 * bq_len is the number of output buffers (we can have coalescing
 * during the copy).
 */
struct nm_bdg_q {
	uint16_t bq_head;
	uint16_t bq_tail;
	uint32_t bq_len;	/* number of buffers */
};

/* XXX revise this */
struct nm_hash_ent {
	uint64_t	mac;	/* the top 2 bytes are the epoch */
	uint64_t	ports;
};

/*
 * nm_bridge is a descriptor for a VALE switch.
 * Interfaces for a bridge are all in bdg_ports[].
 * The array has fixed size, an empty entry does not terminate
 * the search, but lookups only occur on attach/detach so we
 * don't mind if they are slow.
 *
 * The bridge is non blocking on the transmit ports: excess
 * packets are dropped if there is no room on the output port.
 *
 * bdg_lock protects accesses to the bdg_ports array.
 * This is a rw lock (or equivalent).
 */
struct nm_bridge {
	/* XXX what is the proper alignment/layout ? */
	BDG_RWLOCK_T	bdg_lock;	/* protects bdg_ports */
	int		bdg_namelen;
	uint32_t	bdg_active_ports; /* 0 means free */
	char		bdg_basename[IFNAMSIZ];

	/* Indexes of active ports (up to active_ports)
	 * and all other remaining ports.
	 */
	uint8_t		bdg_port_index[NM_BDG_MAXPORTS];

	struct netmap_vp_adapter *bdg_ports[NM_BDG_MAXPORTS];


	/*
	 * The function to decide the destination port.
	 * It returns either of an index of the destination port,
	 * NM_BDG_BROADCAST to broadcast this packet, or NM_BDG_NOPORT not to
	 * forward this packet.  ring_nr is the source ring index, and the
	 * function may overwrite this value to forward this packet to a
	 * different ring index.
	 * This function must be set by netmap_bdgctl().
	 */
	bdg_lookup_fn_t nm_bdg_lookup;

	/* the forwarding table, MAC+ports.
	 * XXX should be changed to an argument to be passed to
	 * the lookup function, and allocated on attach
	 */
	struct nm_hash_ent ht[NM_BDG_HASH];
};


/*
 * XXX in principle nm_bridges could be created dynamically
 * Right now we have a static array and deletions are protected
 * by an exclusive lock.
 */
struct nm_bridge nm_bridges[NM_BRIDGES];


/*
 * this is a slightly optimized copy routine which rounds
 * to multiple of 64 bytes and is often faster than dealing
 * with other odd sizes. We assume there is enough room
 * in the source and destination buffers.
 *
 * XXX only for multiples of 64 bytes, non overlapped.
 */
static inline void
pkt_copy(void *_src, void *_dst, int l)
{
        uint64_t *src = _src;
        uint64_t *dst = _dst;
        if (unlikely(l >= 1024)) {
                memcpy(dst, src, l);
                return;
        }
        for (; likely(l > 0); l-=64) {
                *dst++ = *src++;
                *dst++ = *src++;
                *dst++ = *src++;
                *dst++ = *src++;
                *dst++ = *src++;
                *dst++ = *src++;
                *dst++ = *src++;
                *dst++ = *src++;
        }
}


/*
 * locate a bridge among the existing ones.
 * MUST BE CALLED WITH NMG_LOCK()
 *
 * a ':' in the name terminates the bridge name. Otherwise, just NM_NAME.
 * We assume that this is called with a name of at least NM_NAME chars.
 */
static struct nm_bridge *
nm_find_bridge(const char *name, int create)
{
	int i, l, namelen;
	struct nm_bridge *b = NULL;

	NMG_LOCK_ASSERT();

	namelen = strlen(NM_NAME);	/* base length */
	l = name ? strlen(name) : 0;		/* actual length */
	if (l < namelen) {
		D("invalid bridge name %s", name ? name : NULL);
		return NULL;
	}
	for (i = namelen + 1; i < l; i++) {
		if (name[i] == ':') {
			namelen = i;
			break;
		}
	}
	if (namelen >= IFNAMSIZ)
		namelen = IFNAMSIZ;
	ND("--- prefix is '%.*s' ---", namelen, name);

	/* lookup the name, remember empty slot if there is one */
	for (i = 0; i < NM_BRIDGES; i++) {
		struct nm_bridge *x = nm_bridges + i;

		if (x->bdg_active_ports == 0) {
			if (create && b == NULL)
				b = x;	/* record empty slot */
		} else if (x->bdg_namelen != namelen) {
			continue;
		} else if (strncmp(name, x->bdg_basename, namelen) == 0) {
			ND("found '%.*s' at %d", namelen, name, i);
			b = x;
			break;
		}
	}
	if (i == NM_BRIDGES && b) { /* name not found, can create entry */
		/* initialize the bridge */
		strncpy(b->bdg_basename, name, namelen);
		ND("create new bridge %s with ports %d", b->bdg_basename,
			b->bdg_active_ports);
		b->bdg_namelen = namelen;
		b->bdg_active_ports = 0;
		for (i = 0; i < NM_BDG_MAXPORTS; i++)
			b->bdg_port_index[i] = i;
		/* set the default function */
		b->nm_bdg_lookup = netmap_bdg_learning;
		/* reset the MAC address table */
		bzero(b->ht, sizeof(struct nm_hash_ent) * NM_BDG_HASH);
	}
	return b;
}


/*
 * Free the forwarding tables for rings attached to switch ports.
 */
static void
nm_free_bdgfwd(struct netmap_adapter *na)
{
	int nrings, i;
	struct netmap_kring *kring;

	NMG_LOCK_ASSERT();
	nrings = na->num_tx_rings;
	kring = na->tx_rings;
	for (i = 0; i < nrings; i++) {
		if (kring[i].nkr_ft) {
			free(kring[i].nkr_ft, M_DEVBUF);
			kring[i].nkr_ft = NULL; /* protect from freeing twice */
		}
	}
}


/*
 * Allocate the forwarding tables for the rings attached to the bridge ports.
 */
static int
nm_alloc_bdgfwd(struct netmap_adapter *na)
{
	int nrings, l, i, num_dstq;
	struct netmap_kring *kring;

	NMG_LOCK_ASSERT();
	/* all port:rings + broadcast */
	num_dstq = NM_BDG_MAXPORTS * NM_BDG_MAXRINGS + 1;
	l = sizeof(struct nm_bdg_fwd) * NM_BDG_BATCH_MAX;
	l += sizeof(struct nm_bdg_q) * num_dstq;
	l += sizeof(uint16_t) * NM_BDG_BATCH_MAX;

	nrings = netmap_real_tx_rings(na);
	kring = na->tx_rings;
	for (i = 0; i < nrings; i++) {
		struct nm_bdg_fwd *ft;
		struct nm_bdg_q *dstq;
		int j;

		ft = malloc(l, M_DEVBUF, M_NOWAIT | M_ZERO);
		if (!ft) {
			nm_free_bdgfwd(na);
			return ENOMEM;
		}
		dstq = (struct nm_bdg_q *)(ft + NM_BDG_BATCH_MAX);
		for (j = 0; j < num_dstq; j++) {
			dstq[j].bq_head = dstq[j].bq_tail = NM_FT_NULL;
			dstq[j].bq_len = 0;
		}
		kring[i].nkr_ft = ft;
	}
	return 0;
}


static void
netmap_bdg_detach_common(struct nm_bridge *b, int hw, int sw)
{
	int s_hw = hw, s_sw = sw;
	int i, lim =b->bdg_active_ports;
	uint8_t tmp[NM_BDG_MAXPORTS];

	/*
	New algorithm:
	make a copy of bdg_port_index;
	lookup NA(ifp)->bdg_port and SWNA(ifp)->bdg_port
	in the array of bdg_port_index, replacing them with
	entries from the bottom of the array;
	decrement bdg_active_ports;
	acquire BDG_WLOCK() and copy back the array.
	 */

	if (netmap_verbose)
		D("detach %d and %d (lim %d)", hw, sw, lim);
	/* make a copy of the list of active ports, update it,
	 * and then copy back within BDG_WLOCK().
	 */
	memcpy(tmp, b->bdg_port_index, sizeof(tmp));
	for (i = 0; (hw >= 0 || sw >= 0) && i < lim; ) {
		if (hw >= 0 && tmp[i] == hw) {
			ND("detach hw %d at %d", hw, i);
			lim--; /* point to last active port */
			tmp[i] = tmp[lim]; /* swap with i */
			tmp[lim] = hw;	/* now this is inactive */
			hw = -1;
		} else if (sw >= 0 && tmp[i] == sw) {
			ND("detach sw %d at %d", sw, i);
			lim--;
			tmp[i] = tmp[lim];
			tmp[lim] = sw;
			sw = -1;
		} else {
			i++;
		}
	}
	if (hw >= 0 || sw >= 0) {
		D("XXX delete failed hw %d sw %d, should panic...", hw, sw);
	}

	BDG_WLOCK(b);
	b->bdg_ports[s_hw] = NULL;
	if (s_sw >= 0) {
		b->bdg_ports[s_sw] = NULL;
	}
	memcpy(b->bdg_port_index, tmp, sizeof(tmp));
	b->bdg_active_ports = lim;
	BDG_WUNLOCK(b);

	ND("now %d active ports", lim);
	if (lim == 0) {
		ND("marking bridge %s as free", b->bdg_basename);
		b->nm_bdg_lookup = NULL;
	}
}


static void
netmap_adapter_vp_dtor(struct netmap_adapter *na)
{
	struct netmap_vp_adapter *vpna = (struct netmap_vp_adapter*)na;
	struct nm_bridge *b = vpna->na_bdg;
	struct ifnet *ifp = na->ifp;

	ND("%s has %d references", NM_IFPNAME(ifp), na->na_refcount);

	if (b) {
		netmap_bdg_detach_common(b, vpna->bdg_port, -1);
	}

	bzero(ifp, sizeof(*ifp));
	free(ifp, M_DEVBUF);
	na->ifp = NULL;
}


/* Try to get a reference to a netmap adapter attached to a VALE switch.
 * If the adapter is found (or is created), this function returns 0, a
 * non NULL pointer is returned into *na, and the caller holds a
 * reference to the adapter.
 * If an adapter is not found, then no reference is grabbed and the
 * function returns an error code, or 0 if there is just a VALE prefix
 * mismatch. Therefore the caller holds a reference when
 * (*na != NULL && return == 0).
 */
int
netmap_get_bdg_na(struct nmreq *nmr, struct netmap_adapter **na, int create)
{
	const char *name = nmr->nr_name;
	struct ifnet *ifp;
	int error = 0;
	struct netmap_adapter *ret;
	struct netmap_vp_adapter *vpna;
	struct nm_bridge *b;
	int i, j, cand = -1, cand2 = -1;
	int needed;

	*na = NULL;     /* default return value */

	/* first try to see if this is a bridge port. */
	NMG_LOCK_ASSERT();
	if (strncmp(name, NM_NAME, sizeof(NM_NAME) - 1)) {
		return 0;  /* no error, but no VALE prefix */
	}

	b = nm_find_bridge(name, create);
	if (b == NULL) {
		D("no bridges available for '%s'", name);
		return (create ? ENOMEM : ENXIO);
	}

	/* Now we are sure that name starts with the bridge's name,
	 * lookup the port in the bridge. We need to scan the entire
	 * list. It is not important to hold a WLOCK on the bridge
	 * during the search because NMG_LOCK already guarantees
	 * that there are no other possible writers.
	 */

	/* lookup in the local list of ports */
	for (j = 0; j < b->bdg_active_ports; j++) {
		i = b->bdg_port_index[j];
		vpna = b->bdg_ports[i];
		// KASSERT(na != NULL);
		ifp = vpna->up.ifp;
		/* XXX make sure the name only contains one : */
		if (!strcmp(NM_IFPNAME(ifp), name)) {
			netmap_adapter_get(&vpna->up);
			ND("found existing if %s refs %d", name,
				vpna->na_bdg_refcount);
			*na = (struct netmap_adapter *)vpna;
			return 0;
		}
	}
	/* not found, should we create it? */
	if (!create)
		return ENXIO;
	/* yes we should, see if we have space to attach entries */
	needed = 2; /* in some cases we only need 1 */
	if (b->bdg_active_ports + needed >= NM_BDG_MAXPORTS) {
		D("bridge full %d, cannot create new port", b->bdg_active_ports);
		return ENOMEM;
	}
	/* record the next two ports available, but do not allocate yet */
	cand = b->bdg_port_index[b->bdg_active_ports];
	cand2 = b->bdg_port_index[b->bdg_active_ports + 1];
	ND("+++ bridge %s port %s used %d avail %d %d",
		b->bdg_basename, name, b->bdg_active_ports, cand, cand2);

	/*
	 * try see if there is a matching NIC with this name
	 * (after the bridge's name)
	 */
	ifp = ifunit_ref(name + b->bdg_namelen + 1);
	if (!ifp) { /* this is a virtual port */
		if (nmr->nr_cmd) {
			/* nr_cmd must be 0 for a virtual port */
			return EINVAL;
		}

	 	/* create a struct ifnet for the new port.
		 * need M_NOWAIT as we are under nma_lock
		 */
		ifp = malloc(sizeof(*ifp), M_DEVBUF, M_NOWAIT | M_ZERO);
		if (!ifp)
			return ENOMEM;

		strcpy(ifp->if_xname, name);
		/* bdg_netmap_attach creates a struct netmap_adapter */
		error = bdg_netmap_attach(nmr, ifp);
		if (error) {
			D("error %d", error);
			free(ifp, M_DEVBUF);
			return error;
		}
		ret = NA(ifp);
		cand2 = -1;	/* only need one port */
	} else {  /* this is a NIC */
		struct ifnet *fake_ifp;

		error = netmap_get_hw_na(ifp, &ret);
		if (error || ret == NULL)
			goto out;

		/* make sure the NIC is not already in use */
		if (NETMAP_OWNED_BY_ANY(ret)) {
			D("NIC %s busy, cannot attach to bridge",
				NM_IFPNAME(ifp));
			error = EBUSY;
			goto out;
		}
		/* create a fake interface */
		fake_ifp = malloc(sizeof(*ifp), M_DEVBUF, M_NOWAIT | M_ZERO);
		if (!fake_ifp) {
			error = ENOMEM;
			goto out;
		}
		strcpy(fake_ifp->if_xname, name);
		error = netmap_bwrap_attach(fake_ifp, ifp);
		if (error) {
			free(fake_ifp, M_DEVBUF);
			goto out;
		}
		ret = NA(fake_ifp);
		if (nmr->nr_arg1 != NETMAP_BDG_HOST)
			cand2 = -1; /* only need one port */
		if_rele(ifp);
	}
	vpna = (struct netmap_vp_adapter *)ret;

	BDG_WLOCK(b);
	vpna->bdg_port = cand;
	ND("NIC  %p to bridge port %d", vpna, cand);
	/* bind the port to the bridge (virtual ports are not active) */
	b->bdg_ports[cand] = vpna;
	vpna->na_bdg = b;
	b->bdg_active_ports++;
	if (cand2 >= 0) {
		struct netmap_vp_adapter *hostna = vpna + 1;
		/* also bind the host stack to the bridge */
		b->bdg_ports[cand2] = hostna;
		hostna->bdg_port = cand2;
		hostna->na_bdg = b;
		b->bdg_active_ports++;
		ND("host %p to bridge port %d", hostna, cand2);
	}
	ND("if %s refs %d", name, vpna->up.na_refcount);
	BDG_WUNLOCK(b);
	*na = ret;
	netmap_adapter_get(ret);
	return 0;

out:
	if_rele(ifp);

	return error;
}


/* Process NETMAP_BDG_ATTACH and NETMAP_BDG_DETACH */
static int
nm_bdg_attach(struct nmreq *nmr)
{
	struct netmap_adapter *na;
	struct netmap_if *nifp;
	struct netmap_priv_d *npriv;
	struct netmap_bwrap_adapter *bna;
	int error;

	npriv = malloc(sizeof(*npriv), M_DEVBUF, M_NOWAIT|M_ZERO);
	if (npriv == NULL)
		return ENOMEM;

	NMG_LOCK();
<<<<<<< HEAD
	/* XXX probably netmap_get_bdg_na() */
	error = netmap_get_bdg_na(nmr, &na, 1 /* create if not exists */);
	if (error) /* no device, or another bridge or user owns the device */
		goto unlock_exit;
=======

	error = netmap_get_bdg_na(nmr, &na, 1 /* create if not exists */);
	if (error) /* no device, or another bridge or user owns the device */
		goto unlock_exit;

>>>>>>> 3c9c635c
	if (na == NULL) { /* VALE prefix missing */
		error = EINVAL;
		goto unlock_exit;
	}

	if (na->active_fds > 0) { /* already registered */
		error = EBUSY;
		goto unref_exit;
	}

	nifp = netmap_do_regif(npriv, na, nmr->nr_ringid, nmr->nr_flags, &error);
	if (!nifp) {
		goto unref_exit;
	}

	bna = (struct netmap_bwrap_adapter*)na;
	bna->na_kpriv = npriv;
	NMG_UNLOCK();
	ND("registered %s to netmap-mode", NM_IFPNAME(na->ifp));
	return 0;

unref_exit:
	netmap_adapter_put(na);
unlock_exit:
	NMG_UNLOCK();
	bzero(npriv, sizeof(*npriv));
	free(npriv, M_DEVBUF);
	return error;
}


static int
nm_bdg_detach(struct nmreq *nmr)
{
	struct netmap_adapter *na;
	int error;
	struct netmap_bwrap_adapter *bna;
	int last_instance;

	NMG_LOCK();
	error = netmap_get_bdg_na(nmr, &na, 0 /* don't create */);
	if (error) { /* no device, or another bridge or user owns the device */
		goto unlock_exit;
	}
<<<<<<< HEAD
=======

>>>>>>> 3c9c635c
	if (na == NULL) { /* VALE prefix missing */
		error = EINVAL;
		goto unlock_exit;
	}

	bna = (struct netmap_bwrap_adapter *)na;

	if (na->active_fds == 0) { /* not registered */
		error = EINVAL;
		goto unref_exit;
	}

	last_instance = netmap_dtor_locked(bna->na_kpriv); /* unregister */
	if (!last_instance) {
		D("--- error, trying to detach an entry with active mmaps");
		error = EINVAL;
	} else {
		struct netmap_priv_d *npriv = bna->na_kpriv;

		bna->na_kpriv = NULL;
		D("deleting priv");

		bzero(npriv, sizeof(*npriv));
		free(npriv, M_DEVBUF);
	}

unref_exit:
	netmap_adapter_put(na);
unlock_exit:
	NMG_UNLOCK();
	return error;

}


/* exported to kernel callers, e.g. OVS ?
 * Entry point.
 * Called without NMG_LOCK.
 */
int
netmap_bdg_ctl(struct nmreq *nmr, bdg_lookup_fn_t func)
{
	struct nm_bridge *b;
	struct netmap_adapter *na;
	struct netmap_vp_adapter *vpna;
	struct ifnet *iter;
	char *name = nmr->nr_name;
	int cmd = nmr->nr_cmd, namelen = strlen(name);
	int error = 0, i, j;

	switch (cmd) {
	case NETMAP_BDG_ATTACH:
		error = nm_bdg_attach(nmr);
		break;

	case NETMAP_BDG_DETACH:
		error = nm_bdg_detach(nmr);
		break;

	case NETMAP_BDG_LIST:
		/* this is used to enumerate bridges and ports */
		if (namelen) { /* look up indexes of bridge and port */
			if (strncmp(name, NM_NAME, strlen(NM_NAME))) {
				error = EINVAL;
				break;
			}
			NMG_LOCK();
			b = nm_find_bridge(name, 0 /* don't create */);
			if (!b) {
				error = ENOENT;
				NMG_UNLOCK();
				break;
			}

			error = ENOENT;
			for (j = 0; j < b->bdg_active_ports; j++) {
				i = b->bdg_port_index[j];
				vpna = b->bdg_ports[i];
				if (vpna == NULL) {
					D("---AAAAAAAAARGH-------");
					continue;
				}
				iter = vpna->up.ifp;
				/* the former and the latter identify a
				 * virtual port and a NIC, respectively
				 */
				if (!strcmp(iter->if_xname, name)) {
					/* bridge index */
					nmr->nr_arg1 = b - nm_bridges;
					nmr->nr_arg2 = i; /* port index */
					error = 0;
					break;
				}
			}
			NMG_UNLOCK();
		} else {
			/* return the first non-empty entry starting from
			 * bridge nr_arg1 and port nr_arg2.
			 *
			 * Users can detect the end of the same bridge by
			 * seeing the new and old value of nr_arg1, and can
			 * detect the end of all the bridge by error != 0
			 */
			i = nmr->nr_arg1;
			j = nmr->nr_arg2;

			NMG_LOCK();
			for (error = ENOENT; i < NM_BRIDGES; i++) {
				b = nm_bridges + i;
				if (j >= b->bdg_active_ports) {
					j = 0; /* following bridges scan from 0 */
					continue;
				}
				nmr->nr_arg1 = i;
				nmr->nr_arg2 = j;
				j = b->bdg_port_index[j];
				vpna = b->bdg_ports[j];
				iter = vpna->up.ifp;
				strncpy(name, iter->if_xname, (size_t)IFNAMSIZ);
				error = 0;
				break;
			}
			NMG_UNLOCK();
		}
		break;

	case NETMAP_BDG_LOOKUP_REG:
		/* register a lookup function to the given bridge.
		 * nmr->nr_name may be just bridge's name (including ':'
		 * if it is not just NM_NAME).
		 */
		if (!func) {
			error = EINVAL;
			break;
		}
		NMG_LOCK();
		b = nm_find_bridge(name, 0 /* don't create */);
		if (!b) {
			error = EINVAL;
		} else {
			b->nm_bdg_lookup = func;
		}
		NMG_UNLOCK();
		break;

	case NETMAP_BDG_VNET_HDR:
		/* Valid lengths for the virtio-net header are 0 (no header),
		   10 and 12. */
		if (nmr->nr_arg1 != 0 &&
			nmr->nr_arg1 != sizeof(struct nm_vnet_hdr) &&
				nmr->nr_arg1 != 12) {
			error = EINVAL;
			break;
		}
		NMG_LOCK();
		error = netmap_get_bdg_na(nmr, &na, 0);
		if (na && !error) {
			vpna = (struct netmap_vp_adapter *)na;
<<<<<<< HEAD
			if (nmr->nr_arg1 > NETMAP_BDG_MAX_OFFSET)
				nmr->nr_arg1 = NETMAP_BDG_MAX_OFFSET;
			vpna->offset = nmr->nr_arg1;
			D("Using offset %d for %p", vpna->offset, vpna);
=======
			vpna->virt_hdr_len = nmr->nr_arg1;
			if (vpna->virt_hdr_len)
				vpna->mfs = NETMAP_BDG_BUF_SIZE(na->nm_mem);
			D("Using vnet_hdr_len %d for %p", vpna->virt_hdr_len, vpna);
>>>>>>> 3c9c635c
			netmap_adapter_put(na);
		}
		NMG_UNLOCK();
		break;

	default:
		D("invalid cmd (nmr->nr_cmd) (0x%x)", cmd);
		error = EINVAL;
		break;
	}
	return error;
}

static int
netmap_vp_krings_create(struct netmap_adapter *na)
{
	u_int tailroom;
	int error, i;
	uint32_t *leases;
	u_int nrx = netmap_real_rx_rings(na);

	/*
	 * Leases are attached to RX rings on vale ports
	 */
	tailroom = sizeof(uint32_t) * na->num_rx_desc * nrx;

	error = netmap_krings_create(na, tailroom);
	if (error)
		return error;

	leases = na->tailroom;

	for (i = 0; i < nrx; i++) { /* Receive rings */
		na->rx_rings[i].nkr_leases = leases;
		leases += na->num_rx_desc;
	}

	error = nm_alloc_bdgfwd(na);
	if (error) {
		netmap_krings_delete(na);
		return error;
	}

	return 0;
}


static void
netmap_vp_krings_delete(struct netmap_adapter *na)
{
	nm_free_bdgfwd(na);
	netmap_krings_delete(na);
}


static int
nm_bdg_flush(struct nm_bdg_fwd *ft, u_int n,
	struct netmap_vp_adapter *na, u_int ring_nr);


/*
 * Grab packets from a kring, move them into the ft structure
 * associated to the tx (input) port. Max one instance per port,
 * filtered on input (ioctl, poll or XXX).
 * Returns the next position in the ring.
 */
static int
nm_bdg_preflush(struct netmap_vp_adapter *na, u_int ring_nr,
	struct netmap_kring *kring, u_int end)
{
	struct netmap_ring *ring = kring->ring;
	struct nm_bdg_fwd *ft;
	u_int j = kring->nr_hwcur, lim = kring->nkr_num_slots - 1;
	u_int ft_i = 0;	/* start from 0 */
	u_int frags = 1; /* how many frags ? */
	struct nm_bridge *b = na->na_bdg;

	/* To protect against modifications to the bridge we acquire a
	 * shared lock, waiting if we can sleep (if the source port is
	 * attached to a user process) or with a trylock otherwise (NICs).
	 */
	ND("wait rlock for %d packets", ((j > end ? lim+1 : 0) + end) - j);
	if (na->up.na_flags & NAF_BDG_MAYSLEEP)
		BDG_RLOCK(b);
	else if (!BDG_RTRYLOCK(b))
		return 0;
	ND(5, "rlock acquired for %d packets", ((j > end ? lim+1 : 0) + end) - j);
	ft = kring->nkr_ft;

	for (; likely(j != end); j = nm_next(j, lim)) {
		struct netmap_slot *slot = &ring->slot[j];
		char *buf;

		ft[ft_i].ft_len = slot->len;
		ft[ft_i].ft_flags = slot->flags;

		ND("flags is 0x%x", slot->flags);
		/* this slot goes into a list so initialize the link field */
		ft[ft_i].ft_next = NM_FT_NULL;
		buf = ft[ft_i].ft_buf = (slot->flags & NS_INDIRECT) ?
			(void *)(uintptr_t)slot->ptr : BDG_NMB(&na->up, slot);
		__builtin_prefetch(buf);
		++ft_i;
		if (slot->flags & NS_MOREFRAG) {
			frags++;
			continue;
		}
		if (unlikely(netmap_verbose && frags > 1))
			RD(5, "%d frags at %d", frags, ft_i - frags);
		ft[ft_i - frags].ft_frags = frags;
		frags = 1;
		if (unlikely((int)ft_i >= bridge_batch))
			ft_i = nm_bdg_flush(ft, ft_i, na, ring_nr);
	}
	if (frags > 1) {
		D("truncate incomplete fragment at %d (%d frags)", ft_i, frags);
		// ft_i > 0, ft[ft_i-1].flags has NS_MOREFRAG
		ft[ft_i - 1].ft_frags &= ~NS_MOREFRAG;
		ft[ft_i - frags].ft_frags = frags - 1;
	}
	if (ft_i)
		ft_i = nm_bdg_flush(ft, ft_i, na, ring_nr);
	BDG_RUNLOCK(b);
	return j;
}


/* ----- FreeBSD if_bridge hash function ------- */

/*
 * The following hash function is adapted from "Hash Functions" by Bob Jenkins
 * ("Algorithm Alley", Dr. Dobbs Journal, September 1997).
 *
 * http://www.burtleburtle.net/bob/hash/spooky.html
 */
#define mix(a, b, c)                                                    \
do {                                                                    \
        a -= b; a -= c; a ^= (c >> 13);                                 \
        b -= c; b -= a; b ^= (a << 8);                                  \
        c -= a; c -= b; c ^= (b >> 13);                                 \
        a -= b; a -= c; a ^= (c >> 12);                                 \
        b -= c; b -= a; b ^= (a << 16);                                 \
        c -= a; c -= b; c ^= (b >> 5);                                  \
        a -= b; a -= c; a ^= (c >> 3);                                  \
        b -= c; b -= a; b ^= (a << 10);                                 \
        c -= a; c -= b; c ^= (b >> 15);                                 \
} while (/*CONSTCOND*/0)


static __inline uint32_t
nm_bridge_rthash(const uint8_t *addr)
{
        uint32_t a = 0x9e3779b9, b = 0x9e3779b9, c = 0; // hask key

        b += addr[5] << 8;
        b += addr[4];
        a += addr[3] << 24;
        a += addr[2] << 16;
        a += addr[1] << 8;
        a += addr[0];

        mix(a, b, c);
#define BRIDGE_RTHASH_MASK	(NM_BDG_HASH-1)
        return (c & BRIDGE_RTHASH_MASK);
}

#undef mix


static int
bdg_netmap_reg(struct netmap_adapter *na, int onoff)
{
	struct netmap_vp_adapter *vpna =
		(struct netmap_vp_adapter*)na;
	struct ifnet *ifp = na->ifp;

	/* the interface is already attached to the bridge,
	 * so we only need to toggle IFCAP_NETMAP.
	 */
	BDG_WLOCK(vpna->na_bdg);
	if (onoff) {
		ifp->if_capenable |= IFCAP_NETMAP;
	} else {
		ifp->if_capenable &= ~IFCAP_NETMAP;
	}
	BDG_WUNLOCK(vpna->na_bdg);
	return 0;
}


/*
 * Lookup function for a learning bridge.
 * Update the hash table with the source address,
 * and then returns the destination port index, and the
 * ring in *dst_ring (at the moment, always use ring 0)
 */
u_int
netmap_bdg_learning(char *buf, u_int buf_len, uint8_t *dst_ring,
		struct netmap_vp_adapter *na)
{
	struct nm_hash_ent *ht = na->na_bdg->ht;
	uint32_t sh, dh;
	u_int dst, mysrc = na->bdg_port;
	uint64_t smac, dmac;

	if (buf_len < 14) {
		D("invalid buf length %d", buf_len);
		return NM_BDG_NOPORT;
	}
	dmac = le64toh(*(uint64_t *)(buf)) & 0xffffffffffff;
	smac = le64toh(*(uint64_t *)(buf + 4));
	smac >>= 16;

	/*
	 * The hash is somewhat expensive, there might be some
	 * worthwhile optimizations here.
	 */
	if ((buf[6] & 1) == 0) { /* valid src */
		uint8_t *s = buf+6;
		sh = nm_bridge_rthash(s); // XXX hash of source
		/* update source port forwarding entry */
		ht[sh].mac = smac;	/* XXX expire ? */
		ht[sh].ports = mysrc;
		if (netmap_verbose)
		    D("src %02x:%02x:%02x:%02x:%02x:%02x on port %d",
			s[0], s[1], s[2], s[3], s[4], s[5], mysrc);
	}
	dst = NM_BDG_BROADCAST;
	if ((buf[0] & 1) == 0) { /* unicast */
		dh = nm_bridge_rthash(buf); // XXX hash of dst
		if (ht[dh].mac == dmac) {	/* found dst */
			dst = ht[dh].ports;
		}
		/* XXX otherwise return NM_BDG_UNKNOWN ? */
	}
	*dst_ring = 0;
	return dst;
}


/*
 * Available space in the ring. Only used in VALE code
 * and only with is_rx = 1
 */
static inline uint32_t
nm_kr_space(struct netmap_kring *k, int is_rx)
{
	int space;

	if (is_rx) {
		int busy = k->nkr_hwlease - k->nr_hwcur;
		if (busy < 0)
			busy += k->nkr_num_slots;
		space = k->nkr_num_slots - 1 - busy;
	} else {
		/* XXX never used in this branch */
		space = k->nr_hwtail - k->nkr_hwlease;
		if (space < 0)
			space += k->nkr_num_slots;
	}
#if 0
	// sanity check
	if (k->nkr_hwlease >= k->nkr_num_slots ||
		k->nr_hwcur >= k->nkr_num_slots ||
		k->nr_tail >= k->nkr_num_slots ||
		busy < 0 ||
		busy >= k->nkr_num_slots) {
		D("invalid kring, cur %d tail %d lease %d lease_idx %d lim %d",			k->nr_hwcur, k->nr_hwtail, k->nkr_hwlease,
			k->nkr_lease_idx, k->nkr_num_slots);
	}
#endif
	return space;
}




/* make a lease on the kring for N positions. return the
 * lease index
 * XXX only used in VALE code and with is_rx = 1
 */
static inline uint32_t
nm_kr_lease(struct netmap_kring *k, u_int n, int is_rx)
{
	uint32_t lim = k->nkr_num_slots - 1;
	uint32_t lease_idx = k->nkr_lease_idx;

	k->nkr_leases[lease_idx] = NR_NOSLOT;
	k->nkr_lease_idx = nm_next(lease_idx, lim);

	if (n > nm_kr_space(k, is_rx)) {
		D("invalid request for %d slots", n);
		panic("x");
	}
	/* XXX verify that there are n slots */
	k->nkr_hwlease += n;
	if (k->nkr_hwlease > lim)
		k->nkr_hwlease -= lim + 1;

	if (k->nkr_hwlease >= k->nkr_num_slots ||
		k->nr_hwcur >= k->nkr_num_slots ||
		k->nr_hwtail >= k->nkr_num_slots ||
		k->nkr_lease_idx >= k->nkr_num_slots) {
		D("invalid kring %s, cur %d tail %d lease %d lease_idx %d lim %d",
			k->na->ifp->if_xname,
			k->nr_hwcur, k->nr_hwtail, k->nkr_hwlease,
			k->nkr_lease_idx, k->nkr_num_slots);
	}
	return lease_idx;
}

/*
 * This flush routine supports only unicast and broadcast but a large
 * number of ports, and lets us replace the learn and dispatch functions.
 */
int
nm_bdg_flush(struct nm_bdg_fwd *ft, u_int n, struct netmap_vp_adapter *na,
		u_int ring_nr)
{
	struct nm_bdg_q *dst_ents, *brddst;
	uint16_t num_dsts = 0, *dsts;
	struct nm_bridge *b = na->na_bdg;
	u_int i, j, me = na->bdg_port;

	/*
	 * The work area (pointed by ft) is followed by an array of
	 * pointers to queues , dst_ents; there are NM_BDG_MAXRINGS
	 * queues per port plus one for the broadcast traffic.
	 * Then we have an array of destination indexes.
	 */
	dst_ents = (struct nm_bdg_q *)(ft + NM_BDG_BATCH_MAX);
	dsts = (uint16_t *)(dst_ents + NM_BDG_MAXPORTS * NM_BDG_MAXRINGS + 1);

	/* first pass: find a destination for each packet in the batch */
	for (i = 0; likely(i < n); i += ft[i].ft_frags) {
		uint8_t dst_ring = ring_nr; /* default, same ring as origin */
		uint16_t dst_port, d_i;
		struct nm_bdg_q *d;
		uint8_t *buf = ft[i].ft_buf;
		u_int len = ft[i].ft_len;

		ND("slot %d frags %d", i, ft[i].ft_frags);
		/* Drop the packet if the virtio-net header is not into the first
		   fragment nor at the very beginning of the second. */
		if (unlikely(na->virt_hdr_len > len))
			continue;
		if (len == na->virt_hdr_len) {
			buf = ft[i+1].ft_buf;
			len = ft[i+1].ft_len;
		} else {
			buf += na->virt_hdr_len;
			len -= na->virt_hdr_len;
		}
		dst_port = b->nm_bdg_lookup(buf, len, &dst_ring, na);
		if (netmap_verbose > 255)
			RD(5, "slot %d port %d -> %d", i, me, dst_port);
		if (dst_port == NM_BDG_NOPORT)
			continue; /* this packet is identified to be dropped */
		else if (unlikely(dst_port > NM_BDG_MAXPORTS))
			continue;
		else if (dst_port == NM_BDG_BROADCAST)
			dst_ring = 0; /* broadcasts always go to ring 0 */
		else if (unlikely(dst_port == me ||
		    !b->bdg_ports[dst_port]))
			continue;

		/* get a position in the scratch pad */
		d_i = dst_port * NM_BDG_MAXRINGS + dst_ring;
		d = dst_ents + d_i;

		/* append the first fragment to the list */
		if (d->bq_head == NM_FT_NULL) { /* new destination */
			d->bq_head = d->bq_tail = i;
			/* remember this position to be scanned later */
			if (dst_port != NM_BDG_BROADCAST)
				dsts[num_dsts++] = d_i;
		} else {
			ft[d->bq_tail].ft_next = i;
			d->bq_tail = i;
		}
		d->bq_len += ft[i].ft_frags;
	}

	/*
	 * Broadcast traffic goes to ring 0 on all destinations.
	 * So we need to add these rings to the list of ports to scan.
	 * XXX at the moment we scan all NM_BDG_MAXPORTS ports, which is
	 * expensive. We should keep a compact list of active destinations
	 * so we could shorten this loop.
	 */
	brddst = dst_ents + NM_BDG_BROADCAST * NM_BDG_MAXRINGS;
	if (brddst->bq_head != NM_FT_NULL) {
		for (j = 0; likely(j < b->bdg_active_ports); j++) {
			uint16_t d_i;
			i = b->bdg_port_index[j];
			if (unlikely(i == me))
				continue;
			d_i = i * NM_BDG_MAXRINGS;
			if (dst_ents[d_i].bq_head == NM_FT_NULL)
				dsts[num_dsts++] = d_i;
		}
	}

	ND(5, "pass 1 done %d pkts %d dsts", n, num_dsts);
	/* second pass: scan destinations (XXX will be modular somehow) */
	for (i = 0; i < num_dsts; i++) {
		struct ifnet *dst_ifp;
		struct netmap_vp_adapter *dst_na;
		struct netmap_kring *kring;
		struct netmap_ring *ring;
		u_int dst_nr, lim, j, d_i, next, brd_next;
		u_int needed, howmany;
		int retry = netmap_txsync_retry;
		struct nm_bdg_q *d;
		uint32_t my_start = 0, lease_idx = 0;
		int nrings;
		int virt_hdr_mismatch = 0;

		d_i = dsts[i];
		ND("second pass %d port %d", i, d_i);
		d = dst_ents + d_i;
		// XXX fix the division
		dst_na = b->bdg_ports[d_i/NM_BDG_MAXRINGS];
		/* protect from the lookup function returning an inactive
		 * destination port
		 */
		if (unlikely(dst_na == NULL))
			goto cleanup;
		if (dst_na->up.na_flags & NAF_SW_ONLY)
			goto cleanup;
		dst_ifp = dst_na->up.ifp;
		/*
		 * The interface may be in !netmap mode in two cases:
		 * - when na is attached but not activated yet;
		 * - when na is being deactivated but is still attached.
		 */
		if (unlikely(!(dst_ifp->if_capenable & IFCAP_NETMAP))) {
			ND("not in netmap mode!");
			goto cleanup;
		}

		/* there is at least one either unicast or broadcast packet */
		brd_next = brddst->bq_head;
		next = d->bq_head;
		/* we need to reserve this many slots. If fewer are
		 * available, some packets will be dropped.
		 * Packets may have multiple fragments, so we may not use
		 * there is a chance that we may not use all of the slots
		 * we have claimed, so we will need to handle the leftover
		 * ones when we regain the lock.
		 */
		needed = d->bq_len + brddst->bq_len;

		if (unlikely(dst_na->virt_hdr_len != na->virt_hdr_len)) {
			/* There is a virtio-net header/offloadings mismatch between
			 * source and destination. The slower mismatch datapath will
			 * be used to cope with all the mismatches.
			 */
			virt_hdr_mismatch = 1;
			if (dst_na->mfs < na->mfs) {
				/* We may need to do segmentation offloadings, and so
				 * we may need a number of destination slots greater
				 * than the number of input slots ('needed').
				 * We look for the smallest integer 'x' which satisfies:
				 *	needed * na->mfs + x * H <= x * na->mfs
				 * where 'H' is the length of the longest header that may
				 * be replicated in the segmentation process (e.g. for
				 * TCPv4 we must account for ethernet header, IP header
				 * and TCPv4 header).
				 */
				needed = (needed * na->mfs) /
						(dst_na->mfs - WORST_CASE_GSO_HEADER) + 1;
				ND(3, "srcmtu=%u, dstmtu=%u, x=%u", na->mfs, dst_na->mfs, needed);
			}
		}

		ND(5, "pass 2 dst %d is %x %s",
			i, d_i, is_vp ? "virtual" : "nic/host");
		dst_nr = d_i & (NM_BDG_MAXRINGS-1);
		nrings = dst_na->up.num_rx_rings;
		if (dst_nr >= nrings)
			dst_nr = dst_nr % nrings;
		kring = &dst_na->up.rx_rings[dst_nr];
		ring = kring->ring;
		lim = kring->nkr_num_slots - 1;

retry:

		if (dst_na->retry && retry) {
			/* try to get some free slot from the previous run */
			dst_na->up.nm_notify(&dst_na->up, dst_nr, NR_RX, 0);
		}
		/* reserve the buffers in the queue and an entry
		 * to report completion, and drop lock.
		 * XXX this might become a helper function.
		 */
		mtx_lock(&kring->q_lock);
		if (kring->nkr_stopped) {
			mtx_unlock(&kring->q_lock);
			goto cleanup;
		}
		my_start = j = kring->nkr_hwlease;
		howmany = nm_kr_space(kring, 1);
		if (needed < howmany)
			howmany = needed;
		lease_idx = nm_kr_lease(kring, howmany, 1);
		mtx_unlock(&kring->q_lock);

		/* only retry if we need more than available slots */
		if (retry && needed <= howmany)
			retry = 0;

		/* copy to the destination queue */
		while (howmany > 0) {
			struct netmap_slot *slot;
			struct nm_bdg_fwd *ft_p, *ft_end;
			u_int cnt;

			/* find the queue from which we pick next packet.
			 * NM_FT_NULL is always higher than valid indexes
			 * so we never dereference it if the other list
			 * has packets (and if both are empty we never
			 * get here).
			 */
			if (next < brd_next) {
				ft_p = ft + next;
				next = ft_p->ft_next;
			} else { /* insert broadcast */
				ft_p = ft + brd_next;
				brd_next = ft_p->ft_next;
			}
			cnt = ft_p->ft_frags; // cnt > 0
			if (unlikely(cnt > howmany))
			    break; /* no more space */
			if (netmap_verbose && cnt > 1)
				RD(5, "rx %d frags to %d", cnt, j);
			ft_end = ft_p + cnt;
<<<<<<< HEAD
			do {
			    char *dst, *src = ft_p->ft_buf;
			    size_t copy_len = ft_p->ft_len, dst_len = copy_len;

			    slot = &ring->slot[j];
			    dst = BDG_NMB(&dst_na->up, slot);

			    if (unlikely(fix_mismatch)) {
				    /* We are processing the first fragment
				     * and there is a mismatch between source
				     * and destination offsets. Create a zeroed
				     * header for the destination, independently
				     * of the source header length and content.
				     */
				    src += na->offset;
				    copy_len -= na->offset;
				    bzero(dst, dst_na->offset);
				    dst += dst_na->offset;
				    dst_len = dst_na->offset + copy_len;
				    /* fix the first fragment only */
				    fix_mismatch = 0;
				    /* Here it could be copy_len == dst_len == 0,
				     * and so a zero length fragment is passed.
				     */
			    }

			    ND("send [%d] %d(%d) bytes at %s:%d",
				i, (int)copy_len, (int)dst_len,
				NM_IFPNAME(dst_ifp), j);
			    /* round to a multiple of 64 */
			    copy_len = (copy_len + 63) & ~63;

			    if (ft_p->ft_flags & NS_INDIRECT) {
				if (copyin(src, dst, copy_len)) {
					// invalid user pointer, pretend len is 0
					dst_len = 0;
				}
			    } else {
				//memcpy(dst, src, copy_len);
				pkt_copy(src, dst, (int)copy_len);
			    }
			    slot->len = dst_len;
			    slot->flags = (cnt << 8)| NS_MOREFRAG;
			    j = nm_next(j, lim);
			    ft_p++;
			    sent++;
			} while (ft_p != ft_end);
			slot->flags = (cnt << 8); /* clear flag on last entry */
=======
			if (unlikely(virt_hdr_mismatch)) {
				bdg_mismatch_datapath(na, dst_na, ft_p, ring, &j, lim, &howmany);
			} else {
				howmany -= cnt;
				do {
					char *dst, *src = ft_p->ft_buf;
					size_t copy_len = ft_p->ft_len, dst_len = copy_len;

					slot = &ring->slot[j];
					dst = BDG_NMB(&dst_na->up, slot);

					ND("send [%d] %d(%d) bytes at %s:%d",
							i, (int)copy_len, (int)dst_len,
							NM_IFPNAME(dst_ifp), j);
					/* round to a multiple of 64 */
					copy_len = (copy_len + 63) & ~63;

					if (ft_p->ft_flags & NS_INDIRECT) {
						if (copyin(src, dst, copy_len)) {
							// invalid user pointer, pretend len is 0
							dst_len = 0;
						}
					} else {
						//memcpy(dst, src, copy_len);
						pkt_copy(src, dst, (int)copy_len);
					}
					slot->len = dst_len;
					slot->flags = (cnt << 8)| NS_MOREFRAG;
					j = nm_next(j, lim);
					needed--;
					ft_p++;
				} while (ft_p != ft_end);
				slot->flags = (cnt << 8); /* clear flag on last entry */
			}
>>>>>>> 3c9c635c
			/* are we done ? */
			if (next == NM_FT_NULL && brd_next == NM_FT_NULL)
				break;
		}
		{
		    /* current position */
		    uint32_t *p = kring->nkr_leases; /* shorthand */
		    uint32_t update_pos;
		    int still_locked = 1;

		    mtx_lock(&kring->q_lock);
		    if (unlikely(howmany > 0)) {
			/* not used all bufs. If i am the last one
			 * i can recover the slots, otherwise must
			 * fill them with 0 to mark empty packets.
			 */
			ND("leftover %d bufs", howmany);
			if (nm_next(lease_idx, lim) == kring->nkr_lease_idx) {
			    /* yes i am the last one */
			    ND("roll back nkr_hwlease to %d", j);
			    kring->nkr_hwlease = j;
			} else {
			    while (howmany-- > 0) {
				ring->slot[j].len = 0;
				ring->slot[j].flags = 0;
				j = nm_next(j, lim);
			    }
			}
		    }
		    p[lease_idx] = j; /* report I am done */

		    update_pos = kring->nr_hwtail;

		    if (my_start == update_pos) {
			/* all slots before my_start have been reported,
			 * so scan subsequent leases to see if other ranges
			 * have been completed, and to a selwakeup or txsync.
		         */
			while (lease_idx != kring->nkr_lease_idx &&
				p[lease_idx] != NR_NOSLOT) {
			    j = p[lease_idx];
			    p[lease_idx] = NR_NOSLOT;
			    lease_idx = nm_next(lease_idx, lim);
			}
			/* j is the new 'write' position. j != my_start
			 * means there are new buffers to report
			 */
			if (likely(j != my_start)) {
				kring->nr_hwtail = j;
<<<<<<< HEAD
				dst_na->up.nm_notify(&dst_na->up, dst_nr, NR_RX, 0);
=======
>>>>>>> 3c9c635c
				still_locked = 0;
				mtx_unlock(&kring->q_lock);
				dst_na->up.nm_notify(&dst_na->up, dst_nr, NR_RX, 0);
				if (dst_na->retry && retry--)
					goto retry;
			}
		    }
		    if (still_locked)
			mtx_unlock(&kring->q_lock);
		}
cleanup:
		d->bq_head = d->bq_tail = NM_FT_NULL; /* cleanup */
		d->bq_len = 0;
	}
	brddst->bq_head = brddst->bq_tail = NM_FT_NULL; /* cleanup */
	brddst->bq_len = 0;
	return 0;
}


static int
netmap_vp_txsync(struct netmap_vp_adapter *na, u_int ring_nr, int flags)
{
	struct netmap_kring *kring = &na->up.tx_rings[ring_nr];
	u_int done;
	u_int const lim = kring->nkr_num_slots - 1;
	u_int const cur = kring->rcur;

	if (bridge_batch <= 0) { /* testing only */
		done = cur; // used all
		goto done;
	}
	if (bridge_batch > NM_BDG_BATCH)
		bridge_batch = NM_BDG_BATCH;

	done = nm_bdg_preflush(na, ring_nr, kring, cur);
done:
	if (done != cur)
		D("early break at %d/ %d, tail %d", done, cur, kring->nr_hwtail);
	/*
	 * packets between 'done' and 'cur' are left unsent.
	 */
	kring->nr_hwcur = done;
	kring->nr_hwtail = nm_prev(done, lim);
	nm_txsync_finalize(kring);
	if (netmap_verbose)
		D("%s ring %d flags %d", NM_IFPNAME(na->up.ifp), ring_nr, flags);
	return 0;
}


/*
 * main dispatch routine for the bridge.
 * We already know that only one thread is running this.
 * we must run nm_bdg_preflush without lock.
 */
static int
bdg_netmap_txsync(struct netmap_adapter *na, u_int ring_nr, int flags)
{
	struct netmap_vp_adapter *vpna = (struct netmap_vp_adapter*)na;
	return netmap_vp_txsync(vpna, ring_nr, flags);
}

static int
netmap_vp_rxsync(struct netmap_adapter *na, u_int ring_nr, int flags)
{
	struct netmap_kring *kring = &na->rx_rings[ring_nr];
	struct netmap_ring *ring = kring->ring;
	u_int nm_i, lim = kring->nkr_num_slots - 1;
	u_int head = nm_rxsync_prologue(kring);
	int n;

	if (head > lim) {
		D("ouch dangerous reset!!!");
		n = netmap_ring_reinit(kring);
		goto done;
	}

	/* First part, import newly received packets. */
	/* actually nothing to do here, they are already in the kring */

	/* Second part, skip past packets that userspace has released. */
	nm_i = kring->nr_hwcur;
	if (nm_i != head) {
		/* consistency check, but nothing really important here */
		for (n = 0; likely(nm_i != head); n++) {
			struct netmap_slot *slot = &ring->slot[nm_i];
			void *addr = BDG_NMB(na, slot);

			if (addr == netmap_buffer_base) { /* bad buf */
				D("bad buffer index %d, ignore ?",
					slot->buf_idx);
			}
			slot->flags &= ~NS_BUF_CHANGED;
			nm_i = nm_next(nm_i, lim);
		}
		kring->nr_hwcur = head;
	}

	/* tell userspace that there are new packets */
	nm_rxsync_finalize(kring);
	n = 0;
done:
	return n;
}

/*
 * user process reading from a VALE switch.
 * Already protected against concurrent calls from userspace,
 * but we must acquire the queue's lock to protect against
 * writers on the same queue.
 */
static int
bdg_netmap_rxsync(struct netmap_adapter *na, u_int ring_nr, int flags)
{
	struct netmap_kring *kring = &na->rx_rings[ring_nr];
	int n;

	mtx_lock(&kring->q_lock);
	n = netmap_vp_rxsync(na, ring_nr, flags);
	mtx_unlock(&kring->q_lock);
	return n;
}


static int
bdg_netmap_attach(struct nmreq *nmr, struct ifnet *ifp)
{
	struct netmap_vp_adapter *vpna;
	struct netmap_adapter *na;
	int error;
	u_int npipes = 0;

	vpna = malloc(sizeof(*vpna), M_DEVBUF, M_NOWAIT | M_ZERO);
	if (vpna == NULL)
		return ENOMEM;

 	na = &vpna->up;

	na->ifp = ifp;

	/* bound checking */
	na->num_tx_rings = nmr->nr_tx_rings;
	nm_bound_var(&na->num_tx_rings, 1, 1, NM_BDG_MAXRINGS, NULL);
	nmr->nr_tx_rings = na->num_tx_rings; // write back
	na->num_rx_rings = nmr->nr_rx_rings;
	nm_bound_var(&na->num_rx_rings, 1, 1, NM_BDG_MAXRINGS, NULL);
	nmr->nr_rx_rings = na->num_rx_rings; // write back
	nm_bound_var(&nmr->nr_tx_slots, NM_BRIDGE_RINGSIZE,
			1, NM_BDG_MAXSLOTS, NULL);
	na->num_tx_desc = nmr->nr_tx_slots;
	nm_bound_var(&nmr->nr_rx_slots, NM_BRIDGE_RINGSIZE,
			1, NM_BDG_MAXSLOTS, NULL);
	/* validate number of pipes. We want at least 1,
	 * but probably can do with some more.
	 * So let's use 2 as default (when 0 is supplied)
	 */
	npipes = nmr->nr_arg1;
	nm_bound_var(&npipes, 2, 1, NM_MAXPIPES, NULL);
	nmr->nr_arg1 = npipes;	/* write back */
	/* validate extra bufs */
	nm_bound_var(&nmr->nr_arg3, 0, 0,
			128*NM_BDG_MAXSLOTS, NULL);
	na->num_rx_desc = nmr->nr_rx_slots;
	vpna->virt_hdr_len = 0;
	vpna->mfs = 1514;
	/*if (vpna->mfs > netmap_buf_size)  TODO netmap_buf_size is zero??
		vpna->mfs = netmap_buf_size; */
        if (netmap_verbose)
		D("max frame size %u", vpna->mfs);

	na->na_flags |= NAF_BDG_MAYSLEEP | NAF_MEM_OWNER;
	na->nm_txsync = bdg_netmap_txsync;
	na->nm_rxsync = bdg_netmap_rxsync;
	na->nm_register = bdg_netmap_reg;
	na->nm_dtor = netmap_adapter_vp_dtor;
	na->nm_krings_create = netmap_vp_krings_create;
	na->nm_krings_delete = netmap_vp_krings_delete;
	na->nm_mem = netmap_mem_private_new(NM_IFPNAME(na->ifp),
			na->num_tx_rings, na->num_tx_desc,
			na->num_rx_rings, na->num_rx_desc,
			nmr->nr_arg3, npipes, &error);
	if (na->nm_mem == NULL)
		goto err;
	/* other nmd fields are set in the common routine */
	error = netmap_attach_common(na);
	if (error)
		goto err;
	return 0;

err:
	if (na->nm_mem != NULL)
		netmap_mem_private_delete(na->nm_mem);
	free(vpna, M_DEVBUF);
	return error;
}


static void
netmap_bwrap_dtor(struct netmap_adapter *na)
{
	struct netmap_bwrap_adapter *bna = (struct netmap_bwrap_adapter*)na;
	struct netmap_adapter *hwna = bna->hwna;
	struct nm_bridge *b = bna->up.na_bdg,
		*bh = bna->host.na_bdg;
	struct ifnet *ifp = na->ifp;

	ND("na %p", na);

	if (b) {
		netmap_bdg_detach_common(b, bna->up.bdg_port,
			(bh ? bna->host.bdg_port : -1));
	}

	hwna->na_private = NULL;
	netmap_adapter_put(hwna);

	bzero(ifp, sizeof(*ifp));
	free(ifp, M_DEVBUF);
	na->ifp = NULL;

}


/*
 * Intr callback for NICs connected to a bridge.
 * Simply ignore tx interrupts (maybe we could try to recover space ?)
 * and pass received packets from nic to the bridge.
 *
 * XXX TODO check locking: this is called from the interrupt
 * handler so we should make sure that the interface is not
 * disconnected while passing down an interrupt.
 *
 * Note, no user process can access this NIC or the host stack.
 * The only part of the ring that is significant are the slots,
 * and head/cur/tail are set from the kring as needed
 * (part as a receive ring, part as a transmit ring).
 *
 * callback that overwrites the hwna notify callback.
 * Packets come from the outside or from the host stack and are put on an hwna rx ring.
 * The bridge wrapper then sends the packets through the bridge.
 */
static int
netmap_bwrap_intr_notify(struct netmap_adapter *na, u_int ring_nr, enum txrx tx, int flags)
{
	struct ifnet *ifp = na->ifp;
	struct netmap_bwrap_adapter *bna = na->na_private;
	struct netmap_vp_adapter *hostna = &bna->host;
	struct netmap_kring *kring, *bkring;
	struct netmap_ring *ring;
	int is_host_ring = ring_nr == na->num_rx_rings;
	struct netmap_vp_adapter *vpna = &bna->up;
	int error = 0;

	if (netmap_verbose)
	    D("%s %s%d 0x%x", NM_IFPNAME(ifp),
		(tx == NR_TX ? "TX" : "RX"), ring_nr, flags);

	if (flags & NAF_DISABLE_NOTIFY) {
		kring = tx == NR_TX ? na->tx_rings : na->rx_rings;
		bkring = tx == NR_TX ? vpna->up.rx_rings : vpna->up.tx_rings;
		if (kring[ring_nr].nkr_stopped)
			netmap_disable_ring(&bkring[ring_nr]);
		else
			bkring[ring_nr].nkr_stopped = 0;
		return 0;
	}

	if (ifp == NULL || !(ifp->if_capenable & IFCAP_NETMAP))
		return 0;

	/* we only care about receive interrupts */
	if (tx == NR_TX)
		return 0;

	kring = &na->rx_rings[ring_nr];
	ring = kring->ring;

	/* make sure the ring is not disabled */
	if (nm_kr_tryget(kring))
		return 0;

	if (is_host_ring && hostna->na_bdg == NULL) {
		error = bna->save_notify(na, ring_nr, tx, flags);
		goto put_out;
	}

	/* Here we expect ring->head = ring->cur = ring->tail
	 * because everything has been released from the previous round.
	 * However the ring is shared and we might have info from
	 * the wrong side (the tx ring). Hence we overwrite with
	 * the info from the rx kring.
	 */
	if (netmap_verbose)
	    D("%s head %d cur %d tail %d (kring %d %d %d)",  NM_IFPNAME(ifp),
		ring->head, ring->cur, ring->tail,
		kring->rhead, kring->rcur, kring->rtail);

	ring->head = kring->rhead;
	ring->cur = kring->rcur;
	ring->tail = kring->rtail;

<<<<<<< HEAD
	/* simulate a user wakeup on the rx ring */
=======
>>>>>>> 3c9c635c
	if (is_host_ring) {
		netmap_rxsync_from_host(na, NULL, NULL);
		vpna = hostna;
		ring_nr = 0;
<<<<<<< HEAD
	} else {
		/* fetch packets that have arrived.
		 * XXX maybe do this in a loop ?
		 */
		error = na->nm_rxsync(na, ring_nr, 0);
		if (error)
			goto put_out;
	}
=======
	} 
	/* simulate a user wakeup on the rx ring */
	/* fetch packets that have arrived.
	 * XXX maybe do this in a loop ?
	 */
	error = kring->nm_sync(kring, 0);
	if (error)
		goto put_out;
>>>>>>> 3c9c635c
	if (kring->nr_hwcur == kring->nr_hwtail && netmap_verbose) {
		D("how strange, interrupt with no packets on %s",
			NM_IFPNAME(ifp));
		goto put_out;
	}

	/* new packets are ring->cur to ring->tail, and the bkring
	 * had hwcur == ring->cur. So advance ring->cur to ring->tail
	 * to push all packets out.
	 */
	ring->head = ring->cur = ring->tail;

	/* also set tail to what the bwrap expects */
	bkring = &vpna->up.tx_rings[ring_nr];
	ring->tail = bkring->nr_hwtail; // rtail too ?

	/* pass packets to the switch */
	nm_txsync_prologue(bkring); // XXX error checking ?
	netmap_vp_txsync(vpna, ring_nr, flags);

	/* mark all buffers as released on this ring */
	ring->head = ring->cur = kring->nr_hwtail;
	ring->tail = kring->rtail;
	/* another call to actually release the buffers */
	if (!is_host_ring) {
<<<<<<< HEAD
		error = na->nm_rxsync(na, ring_nr, 0);
=======
		error = kring->nm_sync(kring, 0);
>>>>>>> 3c9c635c
	} else {
		/* mark all packets as released, as in the
		 * second part of netmap_rxsync_from_host()
		 */
		kring->nr_hwcur = kring->nr_hwtail;
		nm_rxsync_finalize(kring);
	}

put_out:
	nm_kr_put(kring);
	return error;
}


static int
netmap_bwrap_register(struct netmap_adapter *na, int onoff)
{
	struct netmap_bwrap_adapter *bna =
		(struct netmap_bwrap_adapter *)na;
	struct netmap_adapter *hwna = bna->hwna;
	struct netmap_vp_adapter *hostna = &bna->host;
	int error;

	ND("%s %s", NM_IFPNAME(na->ifp), onoff ? "on" : "off");

	if (onoff) {
		int i;

		hwna->na_lut = na->na_lut;
		hwna->na_lut_objtotal = na->na_lut_objtotal;

		if (hostna->na_bdg) {
			hostna->up.na_lut = na->na_lut;
			hostna->up.na_lut_objtotal = na->na_lut_objtotal;
		}

		/* cross-link the netmap rings
		 * The original number of rings comes from hwna,
		 * rx rings on one side equals tx rings on the other.
		 */
		for (i = 0; i < na->num_rx_rings + 1; i++) {
			hwna->tx_rings[i].nkr_num_slots = na->rx_rings[i].nkr_num_slots;
			hwna->tx_rings[i].ring = na->rx_rings[i].ring;
		}
		for (i = 0; i < na->num_tx_rings + 1; i++) {
			hwna->rx_rings[i].nkr_num_slots = na->tx_rings[i].nkr_num_slots;
			hwna->rx_rings[i].ring = na->tx_rings[i].ring;
		}
	}

	if (hwna->ifp) {
		error = hwna->nm_register(hwna, onoff);
		if (error)
			return error;
	}

	bdg_netmap_reg(na, onoff);

	if (onoff) {
		bna->save_notify = hwna->nm_notify;
		hwna->nm_notify = netmap_bwrap_intr_notify;
	} else {
		hwna->nm_notify = bna->save_notify;
		hwna->na_lut = NULL;
		hwna->na_lut_objtotal = 0;
	}

	return 0;
}


static int
netmap_bwrap_config(struct netmap_adapter *na, u_int *txr, u_int *txd,
				    u_int *rxr, u_int *rxd)
{
	struct netmap_bwrap_adapter *bna =
		(struct netmap_bwrap_adapter *)na;
	struct netmap_adapter *hwna = bna->hwna;

	/* forward the request */
	netmap_update_config(hwna);
	/* swap the results */
	*txr = hwna->num_rx_rings;
	*txd = hwna->num_rx_desc;
	*rxr = hwna->num_tx_rings;
	*rxd = hwna->num_rx_desc;

	return 0;
}


static int
netmap_bwrap_krings_create(struct netmap_adapter *na)
{
	struct netmap_bwrap_adapter *bna =
		(struct netmap_bwrap_adapter *)na;
	struct netmap_adapter *hwna = bna->hwna;
	struct netmap_adapter *hostna = &bna->host.up;
	int error;

	ND("%s", NM_IFPNAME(na->ifp));

	error = netmap_vp_krings_create(na);
	if (error)
		return error;

	error = hwna->nm_krings_create(hwna);
	if (error) {
		netmap_vp_krings_delete(na);
		return error;
	}

	if (na->na_flags & NAF_HOST_RINGS) {
		hostna->tx_rings = na->tx_rings + na->num_tx_rings;
		hostna->rx_rings = na->rx_rings + na->num_rx_rings;
	}

	return 0;
}


static void
netmap_bwrap_krings_delete(struct netmap_adapter *na)
{
	struct netmap_bwrap_adapter *bna =
		(struct netmap_bwrap_adapter *)na;
	struct netmap_adapter *hwna = bna->hwna;

	ND("%s", NM_IFPNAME(na->ifp));

	hwna->nm_krings_delete(hwna);
	netmap_vp_krings_delete(na);
}


/* notify method for the bridge-->hwna direction */
static int
netmap_bwrap_notify(struct netmap_adapter *na, u_int ring_n, enum txrx tx, int flags)
{
	struct netmap_bwrap_adapter *bna =
		(struct netmap_bwrap_adapter *)na;
	struct netmap_adapter *hwna = bna->hwna;
	struct netmap_kring *kring, *hw_kring;
	struct netmap_ring *ring;
	u_int lim;
	int error = 0;

	if (tx == NR_TX)
	        return EINVAL;

	kring = &na->rx_rings[ring_n];
	hw_kring = &hwna->tx_rings[ring_n];
	ring = kring->ring;
	lim = kring->nkr_num_slots - 1;

	if (hwna->ifp == NULL || !(hwna->ifp->if_capenable & IFCAP_NETMAP))
		return 0;
<<<<<<< HEAD
=======
	mtx_lock(&kring->q_lock);
>>>>>>> 3c9c635c
	/* first step: simulate a user wakeup on the rx ring */
	netmap_vp_rxsync(na, ring_n, flags);
	ND("%s[%d] PRE rx(c%3d t%3d l%3d) ring(h%3d c%3d t%3d) tx(c%3d ht%3d t%3d)",
		NM_IFPNAME(na->ifp), ring_n,
		kring->nr_hwcur, kring->nr_hwtail, kring->nkr_hwlease,
		ring->head, ring->cur, ring->tail,
		hw_kring->nr_hwcur, hw_kring->nr_hwtail, hw_ring->rtail);
	/* second step: the simulated user consumes all new packets */
	ring->head = ring->cur = ring->tail;

	/* third step: the new packets are sent on the tx ring
	 * (which is actually the same ring)
	 */
	/* set tail to what the hw expects */
	ring->tail = hw_kring->rtail;
<<<<<<< HEAD
	if (ring_n == na->num_rx_rings) {
		netmap_txsync_to_host(hwna);
	} else {
		nm_txsync_prologue(&hwna->tx_rings[ring_n]); // XXX error checking ?
		error = hwna->nm_txsync(hwna, ring_n, flags);
	}
=======
	nm_txsync_prologue(&hwna->tx_rings[ring_n]); // XXX error checking ?
	error = hw_kring->nm_sync(hw_kring, flags);
>>>>>>> 3c9c635c

	/* fourth step: now we are back the rx ring */
	/* claim ownership on all hw owned bufs */
	ring->head = nm_next(ring->tail, lim); /* skip past reserved slot */
	ring->tail = kring->rtail; /* restore saved value of tail, for safety */

	/* fifth step: the user goes to sleep again, causing another rxsync */
	netmap_vp_rxsync(na, ring_n, flags);
	ND("%s[%d] PST rx(c%3d t%3d l%3d) ring(h%3d c%3d t%3d) tx(c%3d ht%3d t%3d)",
		NM_IFPNAME(na->ifp), ring_n,
		kring->nr_hwcur, kring->nr_hwtail, kring->nkr_hwlease,
		ring->head, ring->cur, ring->tail,
		hw_kring->nr_hwcur, hw_kring->nr_hwtail, hw_kring->rtail);
<<<<<<< HEAD

=======
	mtx_unlock(&kring->q_lock);
>>>>>>> 3c9c635c
	return error;
}


static int
netmap_bwrap_host_notify(struct netmap_adapter *na, u_int ring_n, enum txrx tx, int flags)
{
	struct netmap_bwrap_adapter *bna = na->na_private;
	struct netmap_adapter *port_na = &bna->up.up;
	if (tx == NR_TX || ring_n != 0)
		return EINVAL;
	return netmap_bwrap_notify(port_na, port_na->num_rx_rings, NR_RX, flags);
}


/* attach a bridge wrapper to the 'real' device */
static int
netmap_bwrap_attach(struct ifnet *fake, struct ifnet *real)
{
	struct netmap_bwrap_adapter *bna;
	struct netmap_adapter *na;
	struct netmap_adapter *hwna = NA(real);
	struct netmap_adapter *hostna;
	int error;


	bna = malloc(sizeof(*bna), M_DEVBUF, M_NOWAIT | M_ZERO);
	if (bna == NULL)
		return ENOMEM;

	na = &bna->up.up;
	na->ifp = fake;
	/* fill the ring data for the bwrap adapter with rx/tx meanings
	 * swapped. The real cross-linking will be done during register,
	 * when all the krings will have been created.
	 */
	na->num_rx_rings = hwna->num_tx_rings;
	na->num_tx_rings = hwna->num_rx_rings;
	na->num_tx_desc = hwna->num_rx_desc;
	na->num_rx_desc = hwna->num_tx_desc;
	na->nm_dtor = netmap_bwrap_dtor;
	na->nm_register = netmap_bwrap_register;
	// na->nm_txsync = netmap_bwrap_txsync;
	// na->nm_rxsync = netmap_bwrap_rxsync;
	na->nm_config = netmap_bwrap_config;
	na->nm_krings_create = netmap_bwrap_krings_create;
	na->nm_krings_delete = netmap_bwrap_krings_delete;
	na->nm_notify = netmap_bwrap_notify;
	na->nm_mem = hwna->nm_mem;
	na->na_private = na; /* prevent NIOCREGIF */
	bna->up.retry = 1; /* XXX maybe this should depend on the hwna */

	bna->hwna = hwna;
	netmap_adapter_get(hwna);
	hwna->na_private = bna; /* weak reference */
	
	if (hwna->na_flags & NAF_HOST_RINGS) {
		na->na_flags |= NAF_HOST_RINGS;
		hostna = &bna->host.up;
		hostna->ifp = hwna->ifp;
		hostna->num_tx_rings = 1;
		hostna->num_tx_desc = hwna->num_rx_desc;
		hostna->num_rx_rings = 1;
		hostna->num_rx_desc = hwna->num_tx_desc;
		// hostna->nm_txsync = netmap_bwrap_host_txsync;
		// hostna->nm_rxsync = netmap_bwrap_host_rxsync;
		hostna->nm_notify = netmap_bwrap_host_notify;
		hostna->nm_mem = na->nm_mem;
		hostna->na_private = bna;
	}

<<<<<<< HEAD
	hostna = &bna->host.up;
	hostna->ifp = hwna->ifp;
	hostna->num_tx_rings = 1;
	hostna->num_tx_desc = hwna->num_rx_desc;
	hostna->num_rx_rings = 1;
	hostna->num_rx_desc = hwna->num_tx_desc;
	// hostna->nm_txsync = netmap_bwrap_host_txsync;
	// hostna->nm_rxsync = netmap_bwrap_host_rxsync;
	hostna->nm_notify = netmap_bwrap_host_notify;
	hostna->nm_mem = na->nm_mem;
	hostna->na_private = bna;

=======
>>>>>>> 3c9c635c
	ND("%s<->%s txr %d txd %d rxr %d rxd %d",
		fake->if_xname, real->if_xname,
		na->num_tx_rings, na->num_tx_desc,
		na->num_rx_rings, na->num_rx_desc);

	error = netmap_attach_common(na);
	if (error) {
		netmap_adapter_put(hwna);
		free(bna, M_DEVBUF);
		return error;
	}
	return 0;
}


void
netmap_init_bridges(void)
{
	int i;
	bzero(nm_bridges, sizeof(struct nm_bridge) * NM_BRIDGES); /* safety */
	for (i = 0; i < NM_BRIDGES; i++)
		BDG_RWINIT(&nm_bridges[i]);
}
#endif /* WITH_VALE */<|MERGE_RESOLUTION|>--- conflicted
+++ resolved
@@ -646,18 +646,11 @@
 		return ENOMEM;
 
 	NMG_LOCK();
-<<<<<<< HEAD
-	/* XXX probably netmap_get_bdg_na() */
+
 	error = netmap_get_bdg_na(nmr, &na, 1 /* create if not exists */);
 	if (error) /* no device, or another bridge or user owns the device */
 		goto unlock_exit;
-=======
-
-	error = netmap_get_bdg_na(nmr, &na, 1 /* create if not exists */);
-	if (error) /* no device, or another bridge or user owns the device */
-		goto unlock_exit;
-
->>>>>>> 3c9c635c
+
 	if (na == NULL) { /* VALE prefix missing */
 		error = EINVAL;
 		goto unlock_exit;
@@ -702,10 +695,7 @@
 	if (error) { /* no device, or another bridge or user owns the device */
 		goto unlock_exit;
 	}
-<<<<<<< HEAD
-=======
-
->>>>>>> 3c9c635c
+
 	if (na == NULL) { /* VALE prefix missing */
 		error = EINVAL;
 		goto unlock_exit;
@@ -864,17 +854,10 @@
 		error = netmap_get_bdg_na(nmr, &na, 0);
 		if (na && !error) {
 			vpna = (struct netmap_vp_adapter *)na;
-<<<<<<< HEAD
-			if (nmr->nr_arg1 > NETMAP_BDG_MAX_OFFSET)
-				nmr->nr_arg1 = NETMAP_BDG_MAX_OFFSET;
-			vpna->offset = nmr->nr_arg1;
-			D("Using offset %d for %p", vpna->offset, vpna);
-=======
 			vpna->virt_hdr_len = nmr->nr_arg1;
 			if (vpna->virt_hdr_len)
 				vpna->mfs = NETMAP_BDG_BUF_SIZE(na->nm_mem);
 			D("Using vnet_hdr_len %d for %p", vpna->virt_hdr_len, vpna);
->>>>>>> 3c9c635c
 			netmap_adapter_put(na);
 		}
 		NMG_UNLOCK();
@@ -1412,56 +1395,6 @@
 			if (netmap_verbose && cnt > 1)
 				RD(5, "rx %d frags to %d", cnt, j);
 			ft_end = ft_p + cnt;
-<<<<<<< HEAD
-			do {
-			    char *dst, *src = ft_p->ft_buf;
-			    size_t copy_len = ft_p->ft_len, dst_len = copy_len;
-
-			    slot = &ring->slot[j];
-			    dst = BDG_NMB(&dst_na->up, slot);
-
-			    if (unlikely(fix_mismatch)) {
-				    /* We are processing the first fragment
-				     * and there is a mismatch between source
-				     * and destination offsets. Create a zeroed
-				     * header for the destination, independently
-				     * of the source header length and content.
-				     */
-				    src += na->offset;
-				    copy_len -= na->offset;
-				    bzero(dst, dst_na->offset);
-				    dst += dst_na->offset;
-				    dst_len = dst_na->offset + copy_len;
-				    /* fix the first fragment only */
-				    fix_mismatch = 0;
-				    /* Here it could be copy_len == dst_len == 0,
-				     * and so a zero length fragment is passed.
-				     */
-			    }
-
-			    ND("send [%d] %d(%d) bytes at %s:%d",
-				i, (int)copy_len, (int)dst_len,
-				NM_IFPNAME(dst_ifp), j);
-			    /* round to a multiple of 64 */
-			    copy_len = (copy_len + 63) & ~63;
-
-			    if (ft_p->ft_flags & NS_INDIRECT) {
-				if (copyin(src, dst, copy_len)) {
-					// invalid user pointer, pretend len is 0
-					dst_len = 0;
-				}
-			    } else {
-				//memcpy(dst, src, copy_len);
-				pkt_copy(src, dst, (int)copy_len);
-			    }
-			    slot->len = dst_len;
-			    slot->flags = (cnt << 8)| NS_MOREFRAG;
-			    j = nm_next(j, lim);
-			    ft_p++;
-			    sent++;
-			} while (ft_p != ft_end);
-			slot->flags = (cnt << 8); /* clear flag on last entry */
-=======
 			if (unlikely(virt_hdr_mismatch)) {
 				bdg_mismatch_datapath(na, dst_na, ft_p, ring, &j, lim, &howmany);
 			} else {
@@ -1496,7 +1429,6 @@
 				} while (ft_p != ft_end);
 				slot->flags = (cnt << 8); /* clear flag on last entry */
 			}
->>>>>>> 3c9c635c
 			/* are we done ? */
 			if (next == NM_FT_NULL && brd_next == NM_FT_NULL)
 				break;
@@ -1546,10 +1478,6 @@
 			 */
 			if (likely(j != my_start)) {
 				kring->nr_hwtail = j;
-<<<<<<< HEAD
-				dst_na->up.nm_notify(&dst_na->up, dst_nr, NR_RX, 0);
-=======
->>>>>>> 3c9c635c
 				still_locked = 0;
 				mtx_unlock(&kring->q_lock);
 				dst_na->up.nm_notify(&dst_na->up, dst_nr, NR_RX, 0);
@@ -1852,24 +1780,9 @@
 	ring->cur = kring->rcur;
 	ring->tail = kring->rtail;
 
-<<<<<<< HEAD
-	/* simulate a user wakeup on the rx ring */
-=======
->>>>>>> 3c9c635c
 	if (is_host_ring) {
-		netmap_rxsync_from_host(na, NULL, NULL);
 		vpna = hostna;
 		ring_nr = 0;
-<<<<<<< HEAD
-	} else {
-		/* fetch packets that have arrived.
-		 * XXX maybe do this in a loop ?
-		 */
-		error = na->nm_rxsync(na, ring_nr, 0);
-		if (error)
-			goto put_out;
-	}
-=======
 	} 
 	/* simulate a user wakeup on the rx ring */
 	/* fetch packets that have arrived.
@@ -1878,7 +1791,6 @@
 	error = kring->nm_sync(kring, 0);
 	if (error)
 		goto put_out;
->>>>>>> 3c9c635c
 	if (kring->nr_hwcur == kring->nr_hwtail && netmap_verbose) {
 		D("how strange, interrupt with no packets on %s",
 			NM_IFPNAME(ifp));
@@ -1904,11 +1816,7 @@
 	ring->tail = kring->rtail;
 	/* another call to actually release the buffers */
 	if (!is_host_ring) {
-<<<<<<< HEAD
-		error = na->nm_rxsync(na, ring_nr, 0);
-=======
 		error = kring->nm_sync(kring, 0);
->>>>>>> 3c9c635c
 	} else {
 		/* mark all packets as released, as in the
 		 * second part of netmap_rxsync_from_host()
@@ -2066,10 +1974,7 @@
 
 	if (hwna->ifp == NULL || !(hwna->ifp->if_capenable & IFCAP_NETMAP))
 		return 0;
-<<<<<<< HEAD
-=======
 	mtx_lock(&kring->q_lock);
->>>>>>> 3c9c635c
 	/* first step: simulate a user wakeup on the rx ring */
 	netmap_vp_rxsync(na, ring_n, flags);
 	ND("%s[%d] PRE rx(c%3d t%3d l%3d) ring(h%3d c%3d t%3d) tx(c%3d ht%3d t%3d)",
@@ -2085,17 +1990,8 @@
 	 */
 	/* set tail to what the hw expects */
 	ring->tail = hw_kring->rtail;
-<<<<<<< HEAD
-	if (ring_n == na->num_rx_rings) {
-		netmap_txsync_to_host(hwna);
-	} else {
-		nm_txsync_prologue(&hwna->tx_rings[ring_n]); // XXX error checking ?
-		error = hwna->nm_txsync(hwna, ring_n, flags);
-	}
-=======
 	nm_txsync_prologue(&hwna->tx_rings[ring_n]); // XXX error checking ?
 	error = hw_kring->nm_sync(hw_kring, flags);
->>>>>>> 3c9c635c
 
 	/* fourth step: now we are back the rx ring */
 	/* claim ownership on all hw owned bufs */
@@ -2109,11 +2005,7 @@
 		kring->nr_hwcur, kring->nr_hwtail, kring->nkr_hwlease,
 		ring->head, ring->cur, ring->tail,
 		hw_kring->nr_hwcur, hw_kring->nr_hwtail, hw_kring->rtail);
-<<<<<<< HEAD
-
-=======
 	mtx_unlock(&kring->q_lock);
->>>>>>> 3c9c635c
 	return error;
 }
 
@@ -2185,21 +2077,6 @@
 		hostna->na_private = bna;
 	}
 
-<<<<<<< HEAD
-	hostna = &bna->host.up;
-	hostna->ifp = hwna->ifp;
-	hostna->num_tx_rings = 1;
-	hostna->num_tx_desc = hwna->num_rx_desc;
-	hostna->num_rx_rings = 1;
-	hostna->num_rx_desc = hwna->num_tx_desc;
-	// hostna->nm_txsync = netmap_bwrap_host_txsync;
-	// hostna->nm_rxsync = netmap_bwrap_host_rxsync;
-	hostna->nm_notify = netmap_bwrap_host_notify;
-	hostna->nm_mem = na->nm_mem;
-	hostna->na_private = bna;
-
-=======
->>>>>>> 3c9c635c
 	ND("%s<->%s txr %d txd %d rxr %d rxd %d",
 		fake->if_xname, real->if_xname,
 		na->num_tx_rings, na->num_tx_desc,
