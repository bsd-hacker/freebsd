/******************************************************************************
 * balloon.c
 *
 * Xen balloon driver - enables returning/claiming memory to/from Xen.
 *
 * Copyright (c) 2003, B Dragovic
 * Copyright (c) 2003-2004, M Williamson, K Fraser
 * Copyright (c) 2005 Dan M. Smith, IBM Corporation
 * 
 * This file may be distributed separately from the Linux kernel, or
 * incorporated into other software packages, subject to the following license:
 * 
 * Permission is hereby granted, free of charge, to any person obtaining a copy
 * of this source file (the "Software"), to deal in the Software without
 * restriction, including without limitation the rights to use, copy, modify,
 * merge, publish, distribute, sublicense, and/or sell copies of the Software,
 * and to permit persons to whom the Software is furnished to do so, subject to
 * the following conditions:
 * 
 * The above copyright notice and this permission notice shall be included in
 * all copies or substantial portions of the Software.
 * 
 * THE SOFTWARE IS PROVIDED "AS IS", WITHOUT WARRANTY OF ANY KIND, EXPRESS OR
 * IMPLIED, INCLUDING BUT NOT LIMITED TO THE WARRANTIES OF MERCHANTABILITY,
 * FITNESS FOR A PARTICULAR PURPOSE AND NONINFRINGEMENT. IN NO EVENT SHALL THE
 * AUTHORS OR COPYRIGHT HOLDERS BE LIABLE FOR ANY CLAIM, DAMAGES OR OTHER
 * LIABILITY, WHETHER IN AN ACTION OF CONTRACT, TORT OR OTHERWISE, ARISING
 * FROM, OUT OF OR IN CONNECTION WITH THE SOFTWARE OR THE USE OR OTHER DEALINGS
 * IN THE SOFTWARE.
 */

#include <sys/cdefs.h>
__FBSDID("$FreeBSD$");

#include <sys/param.h>
#include <sys/lock.h>
#include <sys/kernel.h>
#include <sys/kthread.h>
#include <sys/malloc.h>
#include <sys/mutex.h>
#include <sys/sysctl.h>

#include <vm/vm.h>
#include <vm/vm_page.h>

#include <xen/xen-os.h>
#include <xen/hypervisor.h>
#include <xen/features.h>
#include <xen/xenstore/xenstorevar.h>

#include <machine/xen/xenvar.h>

static MALLOC_DEFINE(M_BALLOON, "Balloon", "Xen Balloon Driver");

/* Convert from KB (as fetched from xenstore) to number of PAGES */
#define KB_TO_PAGE_SHIFT	(PAGE_SHIFT - 10)

struct mtx balloon_mutex;

/* We increase/decrease in batches which fit in a page */
static unsigned long frame_list[PAGE_SIZE / sizeof(unsigned long)];

struct balloon_stats {
	/* We aim for 'current allocation' == 'target allocation'. */
	unsigned long current_pages;
	unsigned long target_pages;
	/* We may hit the hard limit in Xen. If we do then we remember it. */
	unsigned long hard_limit;
	/*
	 * Drivers may alter the memory reservation independently, but they
	 * must inform the balloon driver so we avoid hitting the hard limit.
	 */
	unsigned long driver_pages;
	/* Number of pages in high- and low-memory balloons. */
	unsigned long balloon_low;
	unsigned long balloon_high;
};

static struct balloon_stats balloon_stats;
#define bs balloon_stats

SYSCTL_DECL(_dev_xen);
static SYSCTL_NODE(_dev_xen, OID_AUTO, balloon, CTLFLAG_RD, NULL, "Balloon");
SYSCTL_ULONG(_dev_xen_balloon, OID_AUTO, current, CTLFLAG_RD,
    &bs.current_pages, 0, "Current allocation");
SYSCTL_ULONG(_dev_xen_balloon, OID_AUTO, target, CTLFLAG_RD,
    &bs.target_pages, 0, "Target allocation");
SYSCTL_ULONG(_dev_xen_balloon, OID_AUTO, driver_pages, CTLFLAG_RD,
    &bs.driver_pages, 0, "Driver pages");
SYSCTL_ULONG(_dev_xen_balloon, OID_AUTO, hard_limit, CTLFLAG_RD,
    &bs.hard_limit, 0, "Xen hard limit");
SYSCTL_ULONG(_dev_xen_balloon, OID_AUTO, low_mem, CTLFLAG_RD,
    &bs.balloon_low, 0, "Low-mem balloon");
SYSCTL_ULONG(_dev_xen_balloon, OID_AUTO, high_mem, CTLFLAG_RD,
    &bs.balloon_high, 0, "High-mem balloon");

struct balloon_entry {
	vm_page_t page;
	STAILQ_ENTRY(balloon_entry) list;
};

/* List of ballooned pages, threaded through the mem_map array. */
static STAILQ_HEAD(,balloon_entry) ballooned_pages;

/* Main work function, always executed in process context. */
static void balloon_process(void *unused);

#define IPRINTK(fmt, args...) \
	printk(KERN_INFO "xen_mem: " fmt, ##args)
#define WPRINTK(fmt, args...) \
	printk(KERN_WARNING "xen_mem: " fmt, ##args)

/* balloon_append: add the given page to the balloon. */
static int
balloon_append(vm_page_t page)
{
	struct balloon_entry *entry;

	mtx_assert(&balloon_mutex, MA_OWNED);

	entry = malloc(sizeof(struct balloon_entry), M_BALLOON, M_NOWAIT);
	if (!entry)
		return (ENOMEM);
	entry->page = page;
	STAILQ_INSERT_HEAD(&ballooned_pages, entry, list);
	bs.balloon_low++;

	return (0);
}

/* balloon_retrieve: rescue a page from the balloon, if it is not empty. */
static vm_page_t
balloon_retrieve(void)
{
	vm_page_t page;
	struct balloon_entry *entry;

	mtx_assert(&balloon_mutex, MA_OWNED);

	if (STAILQ_EMPTY(&ballooned_pages))
		return (NULL);

	entry = STAILQ_FIRST(&ballooned_pages);
	STAILQ_REMOVE_HEAD(&ballooned_pages, list);

	page = entry->page;
	free(entry, M_BALLOON);
	
	bs.balloon_low--;

	return (page);
}

static unsigned long 
current_target(void)
{
	unsigned long target = min(bs.target_pages, bs.hard_limit);
	if (target > (bs.current_pages + bs.balloon_low + bs.balloon_high))
		target = bs.current_pages + bs.balloon_low + bs.balloon_high;
	return (target);
}

static unsigned long
minimum_target(void)
{
#ifdef XENHVM
#define max_pfn realmem
#else
#define max_pfn HYPERVISOR_shared_info->arch.max_pfn
#endif
	unsigned long min_pages, curr_pages = current_target();

#define MB2PAGES(mb) ((mb) << (20 - PAGE_SHIFT))
	/*
	 * Simple continuous piecewiese linear function:
	 *  max MiB -> min MiB	gradient
	 *       0	   0
	 *      16	  16
	 *      32	  24
	 *     128	  72	(1/2)
	 *     512 	 168	(1/4)
	 *    2048	 360	(1/8)
	 *    8192	 552	(1/32)
	 *   32768	1320
	 *  131072	4392
	 */
	if (max_pfn < MB2PAGES(128))
		min_pages = MB2PAGES(8) + (max_pfn >> 1);
	else if (max_pfn < MB2PAGES(512))
		min_pages = MB2PAGES(40) + (max_pfn >> 2);
	else if (max_pfn < MB2PAGES(2048))
		min_pages = MB2PAGES(104) + (max_pfn >> 3);
	else
		min_pages = MB2PAGES(296) + (max_pfn >> 5);
#undef MB2PAGES
#undef max_pfn

	/* Don't enforce growth */
	return (min(min_pages, curr_pages));
}

static int 
increase_reservation(unsigned long nr_pages)
{
	unsigned long  pfn, i;
	struct balloon_entry *entry;
	vm_page_t      page;
	long           rc;
	struct xen_memory_reservation reservation = {
		.address_bits = 0,
		.extent_order = 0,
		.domid        = DOMID_SELF
	};

	mtx_assert(&balloon_mutex, MA_OWNED);

	if (nr_pages > nitems(frame_list))
		nr_pages = nitems(frame_list);

	for (entry = STAILQ_FIRST(&ballooned_pages), i = 0;
	     i < nr_pages; i++, entry = STAILQ_NEXT(entry, list)) {
		KASSERT(entry, ("ballooned_pages list corrupt"));
		page = entry->page;
		frame_list[i] = (VM_PAGE_TO_PHYS(page) >> PAGE_SHIFT);
	}

	set_xen_guest_handle(reservation.extent_start, frame_list);
	reservation.nr_extents   = nr_pages;
	rc = HYPERVISOR_memory_op(
		XENMEM_populate_physmap, &reservation);
	if (rc < nr_pages) {
		if (rc > 0) {
			int ret;

			/* We hit the Xen hard limit: reprobe. */
			reservation.nr_extents = rc;
			ret = HYPERVISOR_memory_op(XENMEM_decrease_reservation,
					&reservation);
			KASSERT(ret == rc, ("HYPERVISOR_memory_op failed"));
		}
		if (rc >= 0)
			bs.hard_limit = (bs.current_pages + rc -
					 bs.driver_pages);
		goto out;
	}

	for (i = 0; i < nr_pages; i++) {
		page = balloon_retrieve();
		KASSERT(page, ("balloon_retrieve failed"));

		pfn = (VM_PAGE_TO_PHYS(page) >> PAGE_SHIFT);
		KASSERT((xen_feature(XENFEAT_auto_translated_physmap) ||
			!phys_to_machine_mapping_valid(pfn)),
		    ("auto translated physmap but mapping is valid"));

		set_phys_to_machine(pfn, frame_list[i]);

<<<<<<< HEAD
=======
		vm_page_unwire(page, PQ_INACTIVE);
>>>>>>> 2802c525
		vm_page_free(page);
	}

	bs.current_pages += nr_pages;

 out:
	return (0);
}

static int
decrease_reservation(unsigned long nr_pages)
{
	unsigned long  pfn, i;
	vm_page_t      page;
	int            need_sleep = 0;
	int ret;
	struct xen_memory_reservation reservation = {
		.address_bits = 0,
		.extent_order = 0,
		.domid        = DOMID_SELF
	};

	mtx_assert(&balloon_mutex, MA_OWNED);

	if (nr_pages > nitems(frame_list))
		nr_pages = nitems(frame_list);

	for (i = 0; i < nr_pages; i++) {
		if ((page = vm_page_alloc(NULL, 0, 
			    VM_ALLOC_NORMAL | VM_ALLOC_NOOBJ | 
			    VM_ALLOC_WIRED | VM_ALLOC_ZERO)) == NULL) {
			nr_pages = i;
			need_sleep = 1;
			break;
		}

		pfn = (VM_PAGE_TO_PHYS(page) >> PAGE_SHIFT);
		frame_list[i] = PFNTOMFN(pfn);

		set_phys_to_machine(pfn, INVALID_P2M_ENTRY);
		if (balloon_append(page) != 0) {
<<<<<<< HEAD
=======
			vm_page_unwire(page, PQ_INACTIVE);
>>>>>>> 2802c525
			vm_page_free(page);

			nr_pages = i;
			need_sleep = 1;
			break;
		}
	}

	set_xen_guest_handle(reservation.extent_start, frame_list);
	reservation.nr_extents   = nr_pages;
	ret = HYPERVISOR_memory_op(XENMEM_decrease_reservation, &reservation);
	KASSERT(ret == nr_pages, ("HYPERVISOR_memory_op failed"));

	bs.current_pages -= nr_pages;

	return (need_sleep);
}

/*
 * We avoid multiple worker processes conflicting via the balloon mutex.
 * We may of course race updates of the target counts (which are protected
 * by the balloon lock), or with changes to the Xen hard limit, but we will
 * recover from these in time.
 */
static void 
balloon_process(void *unused)
{
	int need_sleep = 0;
	long credit;
	
	mtx_lock(&balloon_mutex);
	for (;;) {
		int sleep_time;

		do {
			credit = current_target() - bs.current_pages;
			if (credit > 0)
				need_sleep = (increase_reservation(credit) != 0);
			if (credit < 0)
				need_sleep = (decrease_reservation(-credit) != 0);
			
		} while ((credit != 0) && !need_sleep);
		
		/* Schedule more work if there is some still to be done. */
		if (current_target() != bs.current_pages)
			sleep_time = hz;
		else
			sleep_time = 0;

		msleep(balloon_process, &balloon_mutex, 0, "balloon",
		       sleep_time);
	}
	mtx_unlock(&balloon_mutex);
}

/* Resets the Xen limit, sets new target, and kicks off processing. */
static void 
set_new_target(unsigned long target)
{
	/* No need for lock. Not read-modify-write updates. */
	bs.hard_limit   = ~0UL;
	bs.target_pages = max(target, minimum_target());
	wakeup(balloon_process);
}

static struct xs_watch target_watch =
{
	.node = "memory/target"
};

/* React to a change in the target key */
static void 
watch_target(struct xs_watch *watch,
	     const char **vec, unsigned int len)
{
	unsigned long long new_target;
	int err;

	err = xs_scanf(XST_NIL, "memory", "target", NULL,
	    "%llu", &new_target);
	if (err) {
		/* This is ok (for domain0 at least) - so just return */
		return;
	} 
        
	/*
	 * The given memory/target value is in KiB, so it needs converting to
	 * pages.  PAGE_SHIFT converts bytes to pages, hence PAGE_SHIFT - 10.
	 */
	set_new_target(new_target >> KB_TO_PAGE_SHIFT);
}

static void 
balloon_init_watcher(void *arg)
{
	int err;

	if (!is_running_on_xen())
		return;

	err = xs_register_watch(&target_watch);
	if (err)
		printf("Failed to set balloon watcher\n");

}
SYSINIT(balloon_init_watcher, SI_SUB_PSEUDO, SI_ORDER_ANY,
    balloon_init_watcher, NULL);

static void 
balloon_init(void *arg)
{
#ifndef XENHVM
	vm_page_t page;
	unsigned long pfn;

#define max_pfn HYPERVISOR_shared_info->arch.max_pfn
#endif

	if (!is_running_on_xen())
		return;

	mtx_init(&balloon_mutex, "balloon_mutex", NULL, MTX_DEF);

#ifndef XENHVM
	bs.current_pages = min(xen_start_info->nr_pages, max_pfn);
#else
	bs.current_pages = realmem;
#endif
	bs.target_pages  = bs.current_pages;
	bs.balloon_low   = 0;
	bs.balloon_high  = 0;
	bs.driver_pages  = 0UL;
	bs.hard_limit    = ~0UL;

	kproc_create(balloon_process, NULL, NULL, 0, 0, "balloon");
    
#ifndef XENHVM
	/* Initialise the balloon with excess memory space. */
	for (pfn = xen_start_info->nr_pages; pfn < max_pfn; pfn++) {
		page = PHYS_TO_VM_PAGE(pfn << PAGE_SHIFT);
		balloon_append(page);
	}
#undef max_pfn
#endif

	target_watch.callback = watch_target;
    
	return;
}
SYSINIT(balloon_init, SI_SUB_PSEUDO, SI_ORDER_ANY, balloon_init, NULL);

void balloon_update_driver_allowance(long delta);

void 
balloon_update_driver_allowance(long delta)
{
	mtx_lock(&balloon_mutex);
	bs.driver_pages += delta;
	mtx_unlock(&balloon_mutex);
}<|MERGE_RESOLUTION|>--- conflicted
+++ resolved
@@ -255,10 +255,7 @@
 
 		set_phys_to_machine(pfn, frame_list[i]);
 
-<<<<<<< HEAD
-=======
 		vm_page_unwire(page, PQ_INACTIVE);
->>>>>>> 2802c525
 		vm_page_free(page);
 	}
 
@@ -300,10 +297,7 @@
 
 		set_phys_to_machine(pfn, INVALID_P2M_ENTRY);
 		if (balloon_append(page) != 0) {
-<<<<<<< HEAD
-=======
 			vm_page_unwire(page, PQ_INACTIVE);
->>>>>>> 2802c525
 			vm_page_free(page);
 
 			nr_pages = i;
