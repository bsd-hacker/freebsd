--- conflicted
+++ resolved
@@ -79,11 +79,6 @@
 
 #include "miibus_if.h"
 
-<<<<<<< HEAD
-static struct mge_softc *sc_mge0 = NULL;
-
-=======
->>>>>>> cbb800d0
 static int mge_probe(device_t dev);
 static int mge_attach(device_t dev);
 static int mge_detach(device_t dev);
@@ -456,13 +451,8 @@
 	tab[size - 1].mge_desc->next_desc = desc_paddr;
 
 	/* Allocate a busdma tag for mbufs. */
-<<<<<<< HEAD
-	error = bus_dma_tag_create(NULL,	/* parent */
+	error = bus_dma_tag_create(bus_get_dma_tag(sc->dev),	/* parent */
 	    1, 0,				/* alignment, boundary */
-=======
-	error = bus_dma_tag_create(bus_get_dma_tag(sc->dev),	/* parent */
-	    8, 0,				/* alignment, boundary */
->>>>>>> cbb800d0
 	    BUS_SPACE_MAXADDR_32BIT,		/* lowaddr */
 	    BUS_SPACE_MAXADDR,			/* highaddr */
 	    NULL, NULL,				/* filtfunc, filtfuncarg */
