--- conflicted
+++ resolved
@@ -658,11 +658,8 @@
 	bool first;
 	int error, i;
 
-<<<<<<< HEAD
-=======
 	ASSERT_VOP_LOCKED(imgp->vp, __func__);
 
->>>>>>> 956606fe
 	base_addr = 0;
 	first = true;
 
@@ -719,11 +716,7 @@
 	struct nameidata *nd;
 	struct vattr *attr;
 	struct image_params *imgp;
-<<<<<<< HEAD
-	u_long rbase;
-=======
 	u_long flags, rbase;
->>>>>>> 956606fe
 	u_long base_addr = 0;
 	int error;
 
