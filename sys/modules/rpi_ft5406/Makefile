# $FreeBSD$

.PATH: ${.CURDIR}/../../arm/broadcom/bcm2835/

KMOD=	rpi_ft5406
SRCS=	bcm2835_ft5406.c

<<<<<<< HEAD
SRCS+= bus_if.h device_if.h ofw_bus_if.h
SRCS+= mbox_if.h
=======
SRCS+= bus_if.h device_if.h mbox_if.h ofw_bus_if.h
>>>>>>> 1e33e46c

.include <bsd.kmod.mk><|MERGE_RESOLUTION|>--- conflicted
+++ resolved
@@ -5,11 +5,6 @@
 KMOD=	rpi_ft5406
 SRCS=	bcm2835_ft5406.c
 
-<<<<<<< HEAD
-SRCS+= bus_if.h device_if.h ofw_bus_if.h
-SRCS+= mbox_if.h
-=======
 SRCS+= bus_if.h device_if.h mbox_if.h ofw_bus_if.h
->>>>>>> 1e33e46c
 
 .include <bsd.kmod.mk>