/*
 * Copyright (c) 2006 Mellanox Technologies Ltd.  All rights reserved.
 *
 * This software is available to you under a choice of one of two
 * licenses.  You may choose to be licensed under the terms of the GNU
 * General Public License (GPL) Version 2, available from the file
 * COPYING in the main directory of this source tree, or the
 * OpenIB.org BSD license below:
 *
 *     Redistribution and use in source and binary forms, with or
 *     without modification, are permitted provided that the following
 *     conditions are met:
 *
 *      - Redistributions of source code must retain the above
 *        copyright notice, this list of conditions and the following
 *        disclaimer.
 *
 *      - Redistributions in binary form must reproduce the above
 *        copyright notice, this list of conditions and the following
 *        disclaimer in the documentation and/or other materials
 *        provided with the distribution.
 *
 * THE SOFTWARE IS PROVIDED "AS IS", WITHOUT WARRANTY OF ANY KIND,
 * EXPRESS OR IMPLIED, INCLUDING BUT NOT LIMITED TO THE WARRANTIES OF
 * MERCHANTABILITY, FITNESS FOR A PARTICULAR PURPOSE AND
 * NONINFRINGEMENT. IN NO EVENT SHALL THE AUTHORS OR COPYRIGHT HOLDERS
 * BE LIABLE FOR ANY CLAIM, DAMAGES OR OTHER LIABILITY, WHETHER IN AN
 * ACTION OF CONTRACT, TORT OR OTHERWISE, ARISING FROM, OUT OF OR IN
 * CONNECTION WITH THE SOFTWARE OR THE USE OR OTHER DEALINGS IN THE
 * SOFTWARE.
 *
 * $Id$
 */
#include "sdp.h"

#define SDP_MAJV_MINV 0x22

SDP_MODPARAM_SINT(sdp_link_layer_ib_only, 0, "Support only link layer of "
		"type Infiniband");

<<<<<<< HEAD
enum {
	SDP_HH_SIZE = 76,
	SDP_HAH_SIZE = 180,
};

static void
sdp_qp_event_handler(struct ib_event *event, void *data)
=======
static void sdp_qp_event_handler(struct ib_event *event, void *data)
>>>>>>> fcb834c8
{
	sdp_warn(NULL, "unexpected invocation: event: %d, data=%p\n",
			event->event, data);
}

static int
sdp_get_max_dev_sge(struct ib_device *dev)
{
	struct ib_device_attr attr;
	static int max_sges = -1;

	if (max_sges > 0)
		goto out;

	ib_query_device(dev, &attr);

	max_sges = attr.max_sge;

out:
	return max_sges;
}

static int
sdp_init_qp(struct socket *sk, struct rdma_cm_id *id)
{
	struct ib_qp_init_attr qp_init_attr = {
		.event_handler = sdp_qp_event_handler,
		.cap.max_send_wr = SDP_TX_SIZE,
		.cap.max_recv_wr = SDP_RX_SIZE,
		.cap.max_inline_data = sdp_inline_thresh,
        	.sq_sig_type = IB_SIGNAL_REQ_WR,
        	.qp_type = IB_QPT_RC,
	};
	struct ib_device *device = id->device;
	struct sdp_sock *ssk;
	int rc;

	sdp_dbg(sk, "%s\n", __func__);

	ssk = sdp_sk(sk);
	ssk->max_sge = sdp_get_max_dev_sge(device);
	sdp_dbg(sk, "Max sges: %d\n", ssk->max_sge);

<<<<<<< HEAD
	qp_init_attr.cap.max_send_sge = MIN(ssk->max_sge, SDP_MAX_SEND_SGES);
	sdp_dbg(sk, "Setting max send sge to: %d\n",
	    qp_init_attr.cap.max_send_sge);
		
	qp_init_attr.cap.max_recv_sge = MIN(ssk->max_sge, SDP_MAX_RECV_SGES);
	sdp_dbg(sk, "Setting max recv sge to: %d\n",
	    qp_init_attr.cap.max_recv_sge);
		
	ssk->sdp_dev = ib_get_client_data(device, &sdp_client);
	if (!ssk->sdp_dev) {
=======
	qp_init_attr.cap.max_send_sge = MIN(sdp_sk(sk)->max_sge, SDP_MAX_SEND_SGES);
	sdp_dbg(sk, "Setting max send sge to: %d\n", qp_init_attr.cap.max_send_sge);

	qp_init_attr.cap.max_recv_sge = MIN(sdp_sk(sk)->max_sge, SDP_MAX_RECV_SGES);
	sdp_dbg(sk, "Setting max recv sge to: %d\n", qp_init_attr.cap.max_recv_sge);

	sdp_sk(sk)->sdp_dev = ib_get_client_data(device, &sdp_client);
	if (!sdp_sk(sk)->sdp_dev) {
>>>>>>> fcb834c8
		sdp_warn(sk, "SDP not available on device %s\n", device->name);
		rc = -ENODEV;
		goto err_rx;
	}

	rc = sdp_rx_ring_create(ssk, device);
	if (rc)
		goto err_rx;

	rc = sdp_tx_ring_create(ssk, device);
	if (rc)
		goto err_tx;

	qp_init_attr.recv_cq = ssk->rx_ring.cq;
	qp_init_attr.send_cq = ssk->tx_ring.cq;

	rc = rdma_create_qp(id, ssk->sdp_dev->pd, &qp_init_attr);
	if (rc) {
		sdp_warn(sk, "Unable to create QP: %d.\n", rc);
		goto err_qp;
	}
<<<<<<< HEAD
	ssk->qp = id->qp;
	ssk->ib_device = device;
	ssk->qp_active = 1;
	ssk->context.device = device;
=======
	sdp_sk(sk)->qp = id->qp;
	sdp_sk(sk)->ib_device = device;
	sdp_sk(sk)->qp_active = 1;
	sdp_sk(sk)->context.device = device;
	sdp_sk(sk)->inline_thresh = qp_init_attr.cap.max_inline_data;
>>>>>>> fcb834c8

	sdp_dbg(sk, "%s done\n", __func__);
	return 0;

err_qp:
	sdp_tx_ring_destroy(ssk);
err_tx:
	sdp_rx_ring_destroy(ssk);
err_rx:
	return rc;
}

static int
sdp_connect_handler(struct socket *sk, struct rdma_cm_id *id,
    struct rdma_cm_event *event)
{
	struct sockaddr_in *dst_addr;
	struct socket *child;
	const struct sdp_hh *h;
	struct sdp_sock *ssk;
	int rc;

	sdp_dbg(sk, "%s %p -> %p\n", __func__, sdp_sk(sk)->id, id);

	h = event->param.conn.private_data;
	SDP_DUMP_PACKET(sk, "RX", NULL, &h->bsdh);

	if (!h->max_adverts)
		return -EINVAL;

	child = sonewconn(sk, SS_ISCONNECTED);
	if (!child)
		return -ENOMEM;

<<<<<<< HEAD
	ssk = sdp_sk(child);
	rc = sdp_init_qp(child, id);
	if (rc)
		return rc;
	SDP_WLOCK(ssk);
	id->context = ssk;
	ssk->id = id;
	ssk->socket = child;
	ssk->cred = crhold(child->so_cred);
	dst_addr = (struct sockaddr_in *)&id->route.addr.dst_addr;
	ssk->fport = dst_addr->sin_port;
	ssk->faddr = dst_addr->sin_addr.s_addr;
	ssk->max_bufs = ntohs(h->bsdh.bufs);
	atomic_set(&ssk->tx_ring.credits, ssk->max_bufs);
	ssk->min_bufs = tx_credits(ssk) / 4;
	ssk->xmit_size_goal = ntohl(h->localrcvsz) - sizeof(struct sdp_bsdh);
	sdp_init_buffers(ssk, rcvbuf_initial_size);
	ssk->state = TCPS_SYN_RECEIVED;
	SDP_WUNLOCK(ssk);
=======
	sdp_init_sock(child);

	dst_addr = (struct sockaddr_in *)&id->route.addr.dst_addr;
	inet_sk(child)->dport = dst_addr->sin_port;
	inet_sk(child)->daddr = dst_addr->sin_addr.s_addr;

#ifdef SDP_SOCK_HISTORY
	sdp_ssk_hist_rename(sk);
#endif
	__sock_put(child, SOCK_REF_CLONE);

	down_read(&device_removal_lock);

	rc = sdp_init_qp(child, id);
	if (rc) {
		bh_unlock_sock(child);
		up_read(&device_removal_lock);
		sdp_sk(child)->destructed_already = 1;
#ifdef SDP_SOCK_HISTORY
		sdp_ssk_hist_close(child);
#endif
		sk_free(child);
		return rc;
	}

	sdp_sk(child)->max_bufs = ntohs(h->bsdh.bufs);
	atomic_set(&sdp_sk(child)->tx_ring.credits, sdp_sk(child)->max_bufs);

	sdp_sk(child)->min_bufs = tx_credits(sdp_sk(child)) / 4;
	sdp_sk(child)->xmit_size_goal = ntohl(h->localrcvsz) -
		sizeof(struct sdp_bsdh);

	sdp_sk(child)->send_frags = sdp_get_max_send_frags(sdp_sk(child)->xmit_size_goal);
	sdp_init_buffers(sdp_sk(child), rcvbuf_initial_size);

	id->context = child;
	sdp_sk(child)->id = id;

	list_add_tail(&sdp_sk(child)->backlog_queue,
			&sdp_sk(sk)->backlog_queue);
	sdp_sk(child)->parent = sk;

	bh_unlock_sock(child);
	sdp_add_sock(sdp_sk(child));
	up_read(&device_removal_lock);

	sdp_exch_state(child, TCPF_LISTEN | TCPF_CLOSE, TCP_SYN_RECV);

	/* child->sk_write_space(child); */
	/* child->sk_data_ready(child, 0); */
	sk->sk_data_ready(sk, 0);
>>>>>>> fcb834c8

	return 0;
}

static int
sdp_response_handler(struct socket *sk, struct rdma_cm_id *id,
    struct rdma_cm_event *event)
{
	const struct sdp_hah *h;
	struct sockaddr_in *dst_addr;
	struct sdp_sock *ssk;
	sdp_dbg(sk, "%s\n", __func__);

	ssk = sdp_sk(sk);
	SDP_WLOCK(ssk);
	ssk->state = TCPS_ESTABLISHED;
/*	sdp_set_default_moderation(ssk); */
	if (ssk->flags & SDP_DROPPED) {
		SDP_WUNLOCK(ssk);
		return 0;
	}
	if (sk->so_options & SO_KEEPALIVE)
		sdp_start_keepalive_timer(sk);
	h = event->param.conn.private_data;
	SDP_DUMP_PACKET(sk, "RX", NULL, &h->bsdh);
	ssk->max_bufs = ntohs(h->bsdh.bufs);
	atomic_set(&ssk->tx_ring.credits, ssk->max_bufs);
	ssk->min_bufs = tx_credits(ssk) / 4;
	ssk->xmit_size_goal =
		ntohl(h->actrcvsz) - sizeof(struct sdp_bsdh);
	ssk->poll_cq = 1;

	dst_addr = (struct sockaddr_in *)&id->route.addr.dst_addr;
	ssk->fport = dst_addr->sin_port;
	ssk->faddr = dst_addr->sin_addr.s_addr;
	soisconnected(sk);
	sdp_do_posts(ssk);
	SDP_WUNLOCK(ssk);

#ifdef SDP_SOCK_HISTORY
	sdp_ssk_hist_rename(sk);
#endif
	return 0;
}

<<<<<<< HEAD
static int
sdp_connected_handler(struct socket *sk, struct rdma_cm_event *event)
=======
static int sdp_connected_handler(struct sock *sk)
>>>>>>> fcb834c8
{
	struct sdp_sock *ssk;

	sdp_dbg(sk, "%s\n", __func__);

	ssk = sdp_sk(sk);
	SDP_WLOCK(ssk);
	ssk->state = TCPS_ESTABLISHED;

<<<<<<< HEAD
/*	sdp_set_default_moderation(ssk); */
=======
#ifdef SDP_SOCK_HISTORY
	sdp_ssk_hist_rename(sk);
#endif
	sdp_set_default_moderation(sdp_sk(sk));
>>>>>>> fcb834c8

	if (sk->so_options & SO_KEEPALIVE)
		sdp_start_keepalive_timer(sk);

	if ((ssk->flags & SDP_DROPPED) == 0) {
		soisconnected(sk);
		sdp_do_posts(ssk);
	}
	SDP_WUNLOCK(ssk);
	return 0;
}

static int
sdp_disconnected_handler(struct socket *sk)
{
	struct sdp_sock *ssk;

	ssk = sdp_sk(sk);
	sdp_dbg(sk, "%s\n", __func__);

<<<<<<< HEAD
	SDP_WLOCK_ASSERT(ssk);
	if (sdp_sk(sk)->state == TCPS_SYN_RECEIVED) {
		sdp_connected_handler(sk, NULL);
=======
	if (ssk->tx_ring.cq)
		if (sdp_xmit_poll(ssk, 1))
			sdp_post_sends(ssk, 0);

	if (sk->sk_state == TCP_SYN_RECV) {
		sdp_connected_handler(sk);
>>>>>>> fcb834c8

		if (rcv_nxt(ssk))
			return 0;
	}

	return -ECONNRESET;
}

int
sdp_cma_handler(struct rdma_cm_id *id, struct rdma_cm_event *event)
{
	struct rdma_conn_param conn_param;
	struct socket *sk;
	struct sdp_sock *ssk;
	struct sdp_hah hah;
	struct sdp_hh hh;

	int rc = 0;

<<<<<<< HEAD
	ssk = id->context;
	sk = NULL;
	if (ssk)
		sk = ssk->socket;
	if (!ssk || !sk || !ssk->id) {
		sdp_dbg(sk,
		    "cm_id is being torn down, event %d, ssk %p, sk %p, id %p\n",
		       	event->event, ssk, sk, id);
=======
	sk = id->context;
	if (!sk) {
		sdp_dbg(NULL, "cm_id is being torn down, event %s\n",
		       	rdma_cm_event_str(event->event));
>>>>>>> fcb834c8
		return event->event == RDMA_CM_EVENT_CONNECT_REQUEST ?
			-EINVAL : 0;
	}

<<<<<<< HEAD
	sdp_dbg(sk, "%s event %d id %p\n", __func__, event->event, id);
=======
	sdp_add_to_history(sk, rdma_cm_event_str(event->event));

	lock_sock_nested(sk, SINGLE_DEPTH_NESTING);
	sdp_dbg(sk, "event: %s\n", rdma_cm_event_str(event->event));
	if (!sdp_sk(sk)->id) {
		sdp_dbg(sk, "socket is being torn down\n");
		rc = event->event == RDMA_CM_EVENT_CONNECT_REQUEST ?
			-EINVAL : 0;
		release_sock(sk);
		return rc;
	}

>>>>>>> fcb834c8
	switch (event->event) {
	case RDMA_CM_EVENT_ADDR_RESOLVED:
		if (sdp_link_layer_ib_only &&
			rdma_node_get_transport(id->device->node_type) ==
				RDMA_TRANSPORT_IB &&
			rdma_port_get_link_layer(id->device, id->port_num) !=
				IB_LINK_LAYER_INFINIBAND) {
			sdp_dbg(sk, "Link layer is: %d. Only IB link layer "
				"is allowed\n",
				rdma_port_get_link_layer(id->device, id->port_num));
			rc = -ENETUNREACH;
			break;
		}

		rc = rdma_resolve_route(id, SDP_ROUTE_TIMEOUT);
		break;
	case RDMA_CM_EVENT_ADDR_ERROR:
		rc = -ENETUNREACH;
		break;
	case RDMA_CM_EVENT_ROUTE_RESOLVED:
		rc = sdp_init_qp(sk, id);
		if (rc)
			break;
		memset(&hh, 0, sizeof hh);
		hh.bsdh.mid = SDP_MID_HELLO;
		hh.bsdh.len = htonl(sizeof(struct sdp_hh));
		hh.max_adverts = 1;
		hh.ipv_cap = 0x40;
		hh.majv_minv = SDP_MAJV_MINV;
		sdp_init_buffers(sdp_sk(sk), rcvbuf_initial_size);
		hh.bsdh.bufs = htons(rx_ring_posted(sdp_sk(sk)));
<<<<<<< HEAD
		hh.localrcvsz = hh.desremrcvsz = htonl(sdp_sk(sk)->recv_bytes);
		hh.max_adverts = 0x1;
		sdp_sk(sk)->laddr = 
=======
		atomic_set(&sdp_sk(sk)->remote_credits,
				rx_ring_posted(sdp_sk(sk)));
		hh.localrcvsz = hh.desremrcvsz = htonl(sdp_sk(sk)->recv_frags *
				PAGE_SIZE + sizeof(struct sdp_bsdh));
		inet_sk(sk)->saddr = inet_sk(sk)->rcv_saddr =
>>>>>>> fcb834c8
			((struct sockaddr_in *)&id->route.addr.src_addr)->sin_addr.s_addr;
		memset(&conn_param, 0, sizeof conn_param);
		conn_param.private_data_len = sizeof hh;
		conn_param.private_data = &hh;
		conn_param.responder_resources = 4 /* TODO */;
		conn_param.initiator_depth = 4 /* TODO */;
		conn_param.retry_count = SDP_RETRY_COUNT;
		SDP_DUMP_PACKET(sk, "TX", NULL, &hh.bsdh);
		rc = rdma_connect(id, &conn_param);
		break;
	case RDMA_CM_EVENT_ROUTE_ERROR:
		rc = -ETIMEDOUT;
		break;
	case RDMA_CM_EVENT_CONNECT_REQUEST:
		rc = sdp_connect_handler(sk, id, event);
		if (rc) {
			sdp_dbg(sk, "Destroying qp\n");
			rdma_reject(id, NULL, 0);
			break;
		}
		ssk = id->context;
		atomic_set(&ssk->remote_credits, rx_ring_posted(ssk));
		memset(&hah, 0, sizeof hah);
		hah.bsdh.mid = SDP_MID_HELLO_ACK;
		hah.bsdh.bufs = htons(rx_ring_posted(ssk));
		hah.bsdh.len = htonl(sizeof(struct sdp_hah));
		hah.majv_minv = SDP_MAJV_MINV;
		hah.ext_max_adverts = 1; /* Doesn't seem to be mandated by spec,
					    but just in case */
		hah.actrcvsz = htonl(ssk->recv_bytes);
		memset(&conn_param, 0, sizeof conn_param);
		conn_param.private_data_len = sizeof hah;
		conn_param.private_data = &hah;
		conn_param.responder_resources = 4 /* TODO */;
		conn_param.initiator_depth = 4 /* TODO */;
		conn_param.retry_count = SDP_RETRY_COUNT;
		SDP_DUMP_PACKET(sk, "TX", NULL, &hah.bsdh);
		rc = rdma_accept(id, &conn_param);
		if (rc) {
			ssk->id = NULL;
			id->qp = NULL;
			id->context = NULL;
		}
		break;
	case RDMA_CM_EVENT_CONNECT_RESPONSE:
		rc = sdp_response_handler(sk, id, event);
		if (rc) {
			sdp_dbg(sk, "Destroying qp\n");
			rdma_reject(id, NULL, 0);
		} else
			rc = rdma_accept(id, NULL);
		break;
	case RDMA_CM_EVENT_CONNECT_ERROR:
		rc = -ETIMEDOUT;
		break;
	case RDMA_CM_EVENT_UNREACHABLE:
		rc = -ENETUNREACH;
		break;
	case RDMA_CM_EVENT_REJECTED:
		rc = -ECONNREFUSED;
		break;
	case RDMA_CM_EVENT_ESTABLISHED:
<<<<<<< HEAD
		sdp_dbg(sk, "RDMA_CM_EVENT_ESTABLISHED\n");
		sdp_sk(sk)->laddr = 
=======
		inet_sk(sk)->saddr = inet_sk(sk)->rcv_saddr =
>>>>>>> fcb834c8
			((struct sockaddr_in *)&id->route.addr.src_addr)->sin_addr.s_addr;
		rc = sdp_connected_handler(sk);
		break;
	case RDMA_CM_EVENT_DISCONNECTED: /* This means DREQ/DREP received */
<<<<<<< HEAD
		sdp_dbg(sk, "RDMA_CM_EVENT_DISCONNECTED\n");

		SDP_WLOCK(ssk);
		if (ssk->state == TCPS_LAST_ACK) {
			sdp_cancel_dreq_wait_timeout(ssk);
=======
		if (sk->sk_state == TCP_LAST_ACK) {
			sdp_cancel_dreq_wait_timeout(sdp_sk(sk));

			sdp_exch_state(sk, TCPF_LAST_ACK, TCP_TIME_WAIT);
>>>>>>> fcb834c8

			sdp_dbg(sk, "%s: waiting for Infiniband tear down\n",
				__func__);
		}
		ssk->qp_active = 0;
		SDP_WUNLOCK(ssk);
		rdma_disconnect(id);
		SDP_WLOCK(ssk);
		if (ssk->state != TCPS_TIME_WAIT) {
			if (ssk->state == TCPS_CLOSE_WAIT) {
				sdp_dbg(sk, "IB teardown while in "
					"TCPS_CLOSE_WAIT taking reference to "
					"let close() finish the work\n");
<<<<<<< HEAD
			}
=======
				sock_hold(sk, SOCK_REF_CMA);
				sdp_start_cma_timewait_timeout(sdp_sk(sk),
						SDP_CMA_TIMEWAIT_TIMEOUT);

			}
			sdp_set_error(sk, -EPIPE);
>>>>>>> fcb834c8
			rc = sdp_disconnected_handler(sk);
			if (rc)
				rc = -EPIPE;
		}
		SDP_WUNLOCK(ssk);
		break;
	case RDMA_CM_EVENT_TIMEWAIT_EXIT:
<<<<<<< HEAD
		sdp_dbg(sk, "RDMA_CM_EVENT_TIMEWAIT_EXIT\n");
		SDP_WLOCK(ssk);
=======
>>>>>>> fcb834c8
		rc = sdp_disconnected_handler(sk);
		SDP_WUNLOCK(ssk);
		break;
	case RDMA_CM_EVENT_DEVICE_REMOVAL:
		rc = -ENETRESET;
		break;
	default:
		printk(KERN_ERR "SDP: Unexpected CMA event: %d\n",
		       event->event);
		rc = -ECONNABORTED;
		break;
	}

<<<<<<< HEAD
	sdp_dbg(sk, "event %d done. status %d\n", event->event, rc);

	if (rc) {
		SDP_WLOCK(ssk);
		if (ssk->id == id) {
			ssk->id = NULL;
			id->qp = NULL;
			id->context = NULL;
			if (sdp_notify(ssk, -rc))
				SDP_WUNLOCK(ssk);
		} else
			SDP_WUNLOCK(ssk);
=======
	sdp_dbg(sk, "event: %s handled\n", rdma_cm_event_str(event->event));

	if (rc && sdp_sk(sk)->id == id) {
		child = sk;
		sdp_sk(sk)->id = NULL;
		id->qp = NULL;
		id->context = NULL;
		parent = sdp_sk(sk)->parent;
		sdp_reset_sk(sk, rc);
	}

	release_sock(sk);

	sdp_dbg(sk, "event: %s done. status %d\n",
			rdma_cm_event_str(event->event), rc);

	if (parent) {
		lock_sock(parent);
		if (!sdp_sk(parent)->id) { /* TODO: look at SOCK_DEAD? */
			sdp_dbg(sk, "parent is going away.\n");
			child = NULL;
			goto done;
		}
		if (!list_empty(&sdp_sk(child)->backlog_queue))
			list_del_init(&sdp_sk(child)->backlog_queue);
		else
			child = NULL;
done:
		release_sock(parent);
		if (child)
			sdp_common_release(child);
>>>>>>> fcb834c8
	}

	return rc;
}<|MERGE_RESOLUTION|>--- conflicted
+++ resolved
@@ -35,10 +35,9 @@
 
 #define SDP_MAJV_MINV 0x22
 
-SDP_MODPARAM_SINT(sdp_link_layer_ib_only, 0, "Support only link layer of "
+SDP_MODPARAM_SINT(sdp_link_layer_ib_only, 1, "Support only link layer of "
 		"type Infiniband");
 
-<<<<<<< HEAD
 enum {
 	SDP_HH_SIZE = 76,
 	SDP_HAH_SIZE = 180,
@@ -46,12 +45,7 @@
 
 static void
 sdp_qp_event_handler(struct ib_event *event, void *data)
-=======
-static void sdp_qp_event_handler(struct ib_event *event, void *data)
->>>>>>> fcb834c8
-{
-	sdp_warn(NULL, "unexpected invocation: event: %d, data=%p\n",
-			event->event, data);
+{
 }
 
 static int
@@ -78,7 +72,6 @@
 		.event_handler = sdp_qp_event_handler,
 		.cap.max_send_wr = SDP_TX_SIZE,
 		.cap.max_recv_wr = SDP_RX_SIZE,
-		.cap.max_inline_data = sdp_inline_thresh,
         	.sq_sig_type = IB_SIGNAL_REQ_WR,
         	.qp_type = IB_QPT_RC,
 	};
@@ -92,7 +85,6 @@
 	ssk->max_sge = sdp_get_max_dev_sge(device);
 	sdp_dbg(sk, "Max sges: %d\n", ssk->max_sge);
 
-<<<<<<< HEAD
 	qp_init_attr.cap.max_send_sge = MIN(ssk->max_sge, SDP_MAX_SEND_SGES);
 	sdp_dbg(sk, "Setting max send sge to: %d\n",
 	    qp_init_attr.cap.max_send_sge);
@@ -103,16 +95,6 @@
 		
 	ssk->sdp_dev = ib_get_client_data(device, &sdp_client);
 	if (!ssk->sdp_dev) {
-=======
-	qp_init_attr.cap.max_send_sge = MIN(sdp_sk(sk)->max_sge, SDP_MAX_SEND_SGES);
-	sdp_dbg(sk, "Setting max send sge to: %d\n", qp_init_attr.cap.max_send_sge);
-
-	qp_init_attr.cap.max_recv_sge = MIN(sdp_sk(sk)->max_sge, SDP_MAX_RECV_SGES);
-	sdp_dbg(sk, "Setting max recv sge to: %d\n", qp_init_attr.cap.max_recv_sge);
-
-	sdp_sk(sk)->sdp_dev = ib_get_client_data(device, &sdp_client);
-	if (!sdp_sk(sk)->sdp_dev) {
->>>>>>> fcb834c8
 		sdp_warn(sk, "SDP not available on device %s\n", device->name);
 		rc = -ENODEV;
 		goto err_rx;
@@ -134,18 +116,10 @@
 		sdp_warn(sk, "Unable to create QP: %d.\n", rc);
 		goto err_qp;
 	}
-<<<<<<< HEAD
 	ssk->qp = id->qp;
 	ssk->ib_device = device;
 	ssk->qp_active = 1;
 	ssk->context.device = device;
-=======
-	sdp_sk(sk)->qp = id->qp;
-	sdp_sk(sk)->ib_device = device;
-	sdp_sk(sk)->qp_active = 1;
-	sdp_sk(sk)->context.device = device;
-	sdp_sk(sk)->inline_thresh = qp_init_attr.cap.max_inline_data;
->>>>>>> fcb834c8
 
 	sdp_dbg(sk, "%s done\n", __func__);
 	return 0;
@@ -180,7 +154,6 @@
 	if (!child)
 		return -ENOMEM;
 
-<<<<<<< HEAD
 	ssk = sdp_sk(child);
 	rc = sdp_init_qp(child, id);
 	if (rc)
@@ -200,59 +173,6 @@
 	sdp_init_buffers(ssk, rcvbuf_initial_size);
 	ssk->state = TCPS_SYN_RECEIVED;
 	SDP_WUNLOCK(ssk);
-=======
-	sdp_init_sock(child);
-
-	dst_addr = (struct sockaddr_in *)&id->route.addr.dst_addr;
-	inet_sk(child)->dport = dst_addr->sin_port;
-	inet_sk(child)->daddr = dst_addr->sin_addr.s_addr;
-
-#ifdef SDP_SOCK_HISTORY
-	sdp_ssk_hist_rename(sk);
-#endif
-	__sock_put(child, SOCK_REF_CLONE);
-
-	down_read(&device_removal_lock);
-
-	rc = sdp_init_qp(child, id);
-	if (rc) {
-		bh_unlock_sock(child);
-		up_read(&device_removal_lock);
-		sdp_sk(child)->destructed_already = 1;
-#ifdef SDP_SOCK_HISTORY
-		sdp_ssk_hist_close(child);
-#endif
-		sk_free(child);
-		return rc;
-	}
-
-	sdp_sk(child)->max_bufs = ntohs(h->bsdh.bufs);
-	atomic_set(&sdp_sk(child)->tx_ring.credits, sdp_sk(child)->max_bufs);
-
-	sdp_sk(child)->min_bufs = tx_credits(sdp_sk(child)) / 4;
-	sdp_sk(child)->xmit_size_goal = ntohl(h->localrcvsz) -
-		sizeof(struct sdp_bsdh);
-
-	sdp_sk(child)->send_frags = sdp_get_max_send_frags(sdp_sk(child)->xmit_size_goal);
-	sdp_init_buffers(sdp_sk(child), rcvbuf_initial_size);
-
-	id->context = child;
-	sdp_sk(child)->id = id;
-
-	list_add_tail(&sdp_sk(child)->backlog_queue,
-			&sdp_sk(sk)->backlog_queue);
-	sdp_sk(child)->parent = sk;
-
-	bh_unlock_sock(child);
-	sdp_add_sock(sdp_sk(child));
-	up_read(&device_removal_lock);
-
-	sdp_exch_state(child, TCPF_LISTEN | TCPF_CLOSE, TCP_SYN_RECV);
-
-	/* child->sk_write_space(child); */
-	/* child->sk_data_ready(child, 0); */
-	sk->sk_data_ready(sk, 0);
->>>>>>> fcb834c8
 
 	return 0;
 }
@@ -292,18 +212,11 @@
 	sdp_do_posts(ssk);
 	SDP_WUNLOCK(ssk);
 
-#ifdef SDP_SOCK_HISTORY
-	sdp_ssk_hist_rename(sk);
-#endif
 	return 0;
 }
 
-<<<<<<< HEAD
 static int
 sdp_connected_handler(struct socket *sk, struct rdma_cm_event *event)
-=======
-static int sdp_connected_handler(struct sock *sk)
->>>>>>> fcb834c8
 {
 	struct sdp_sock *ssk;
 
@@ -313,14 +226,7 @@
 	SDP_WLOCK(ssk);
 	ssk->state = TCPS_ESTABLISHED;
 
-<<<<<<< HEAD
 /*	sdp_set_default_moderation(ssk); */
-=======
-#ifdef SDP_SOCK_HISTORY
-	sdp_ssk_hist_rename(sk);
-#endif
-	sdp_set_default_moderation(sdp_sk(sk));
->>>>>>> fcb834c8
 
 	if (sk->so_options & SO_KEEPALIVE)
 		sdp_start_keepalive_timer(sk);
@@ -341,18 +247,9 @@
 	ssk = sdp_sk(sk);
 	sdp_dbg(sk, "%s\n", __func__);
 
-<<<<<<< HEAD
 	SDP_WLOCK_ASSERT(ssk);
 	if (sdp_sk(sk)->state == TCPS_SYN_RECEIVED) {
 		sdp_connected_handler(sk, NULL);
-=======
-	if (ssk->tx_ring.cq)
-		if (sdp_xmit_poll(ssk, 1))
-			sdp_post_sends(ssk, 0);
-
-	if (sk->sk_state == TCP_SYN_RECV) {
-		sdp_connected_handler(sk);
->>>>>>> fcb834c8
 
 		if (rcv_nxt(ssk))
 			return 0;
@@ -372,7 +269,6 @@
 
 	int rc = 0;
 
-<<<<<<< HEAD
 	ssk = id->context;
 	sk = NULL;
 	if (ssk)
@@ -381,36 +277,17 @@
 		sdp_dbg(sk,
 		    "cm_id is being torn down, event %d, ssk %p, sk %p, id %p\n",
 		       	event->event, ssk, sk, id);
-=======
-	sk = id->context;
-	if (!sk) {
-		sdp_dbg(NULL, "cm_id is being torn down, event %s\n",
-		       	rdma_cm_event_str(event->event));
->>>>>>> fcb834c8
 		return event->event == RDMA_CM_EVENT_CONNECT_REQUEST ?
 			-EINVAL : 0;
 	}
 
-<<<<<<< HEAD
 	sdp_dbg(sk, "%s event %d id %p\n", __func__, event->event, id);
-=======
-	sdp_add_to_history(sk, rdma_cm_event_str(event->event));
-
-	lock_sock_nested(sk, SINGLE_DEPTH_NESTING);
-	sdp_dbg(sk, "event: %s\n", rdma_cm_event_str(event->event));
-	if (!sdp_sk(sk)->id) {
-		sdp_dbg(sk, "socket is being torn down\n");
-		rc = event->event == RDMA_CM_EVENT_CONNECT_REQUEST ?
-			-EINVAL : 0;
-		release_sock(sk);
-		return rc;
-	}
-
->>>>>>> fcb834c8
 	switch (event->event) {
 	case RDMA_CM_EVENT_ADDR_RESOLVED:
+		sdp_dbg(sk, "RDMA_CM_EVENT_ADDR_RESOLVED\n");
+
 		if (sdp_link_layer_ib_only &&
-			rdma_node_get_transport(id->device->node_type) ==
+			rdma_node_get_transport(id->device->node_type) == 
 				RDMA_TRANSPORT_IB &&
 			rdma_port_get_link_layer(id->device, id->port_num) !=
 				IB_LINK_LAYER_INFINIBAND) {
@@ -424,12 +301,16 @@
 		rc = rdma_resolve_route(id, SDP_ROUTE_TIMEOUT);
 		break;
 	case RDMA_CM_EVENT_ADDR_ERROR:
+		sdp_dbg(sk, "RDMA_CM_EVENT_ADDR_ERROR\n");
 		rc = -ENETUNREACH;
 		break;
 	case RDMA_CM_EVENT_ROUTE_RESOLVED:
+		sdp_dbg(sk, "RDMA_CM_EVENT_ROUTE_RESOLVED : %p\n", id);
 		rc = sdp_init_qp(sk, id);
 		if (rc)
 			break;
+		atomic_set(&sdp_sk(sk)->remote_credits,
+				rx_ring_posted(sdp_sk(sk)));
 		memset(&hh, 0, sizeof hh);
 		hh.bsdh.mid = SDP_MID_HELLO;
 		hh.bsdh.len = htonl(sizeof(struct sdp_hh));
@@ -438,17 +319,9 @@
 		hh.majv_minv = SDP_MAJV_MINV;
 		sdp_init_buffers(sdp_sk(sk), rcvbuf_initial_size);
 		hh.bsdh.bufs = htons(rx_ring_posted(sdp_sk(sk)));
-<<<<<<< HEAD
 		hh.localrcvsz = hh.desremrcvsz = htonl(sdp_sk(sk)->recv_bytes);
 		hh.max_adverts = 0x1;
 		sdp_sk(sk)->laddr = 
-=======
-		atomic_set(&sdp_sk(sk)->remote_credits,
-				rx_ring_posted(sdp_sk(sk)));
-		hh.localrcvsz = hh.desremrcvsz = htonl(sdp_sk(sk)->recv_frags *
-				PAGE_SIZE + sizeof(struct sdp_bsdh));
-		inet_sk(sk)->saddr = inet_sk(sk)->rcv_saddr =
->>>>>>> fcb834c8
 			((struct sockaddr_in *)&id->route.addr.src_addr)->sin_addr.s_addr;
 		memset(&conn_param, 0, sizeof conn_param);
 		conn_param.private_data_len = sizeof hh;
@@ -456,13 +329,15 @@
 		conn_param.responder_resources = 4 /* TODO */;
 		conn_param.initiator_depth = 4 /* TODO */;
 		conn_param.retry_count = SDP_RETRY_COUNT;
-		SDP_DUMP_PACKET(sk, "TX", NULL, &hh.bsdh);
+		SDP_DUMP_PACKET(NULL, "TX", NULL, &hh.bsdh);
 		rc = rdma_connect(id, &conn_param);
 		break;
 	case RDMA_CM_EVENT_ROUTE_ERROR:
+		sdp_dbg(sk, "RDMA_CM_EVENT_ROUTE_ERROR : %p\n", id);
 		rc = -ETIMEDOUT;
 		break;
 	case RDMA_CM_EVENT_CONNECT_REQUEST:
+		sdp_dbg(sk, "RDMA_CM_EVENT_CONNECT_REQUEST\n");
 		rc = sdp_connect_handler(sk, id, event);
 		if (rc) {
 			sdp_dbg(sk, "Destroying qp\n");
@@ -494,6 +369,7 @@
 		}
 		break;
 	case RDMA_CM_EVENT_CONNECT_RESPONSE:
+		sdp_dbg(sk, "RDMA_CM_EVENT_CONNECT_RESPONSE\n");
 		rc = sdp_response_handler(sk, id, event);
 		if (rc) {
 			sdp_dbg(sk, "Destroying qp\n");
@@ -502,37 +378,29 @@
 			rc = rdma_accept(id, NULL);
 		break;
 	case RDMA_CM_EVENT_CONNECT_ERROR:
+		sdp_dbg(sk, "RDMA_CM_EVENT_CONNECT_ERROR\n");
 		rc = -ETIMEDOUT;
 		break;
 	case RDMA_CM_EVENT_UNREACHABLE:
+		sdp_dbg(sk, "RDMA_CM_EVENT_UNREACHABLE\n");
 		rc = -ENETUNREACH;
 		break;
 	case RDMA_CM_EVENT_REJECTED:
+		sdp_dbg(sk, "RDMA_CM_EVENT_REJECTED\n");
 		rc = -ECONNREFUSED;
 		break;
 	case RDMA_CM_EVENT_ESTABLISHED:
-<<<<<<< HEAD
 		sdp_dbg(sk, "RDMA_CM_EVENT_ESTABLISHED\n");
 		sdp_sk(sk)->laddr = 
-=======
-		inet_sk(sk)->saddr = inet_sk(sk)->rcv_saddr =
->>>>>>> fcb834c8
 			((struct sockaddr_in *)&id->route.addr.src_addr)->sin_addr.s_addr;
-		rc = sdp_connected_handler(sk);
+		rc = sdp_connected_handler(sk, event);
 		break;
 	case RDMA_CM_EVENT_DISCONNECTED: /* This means DREQ/DREP received */
-<<<<<<< HEAD
 		sdp_dbg(sk, "RDMA_CM_EVENT_DISCONNECTED\n");
 
 		SDP_WLOCK(ssk);
 		if (ssk->state == TCPS_LAST_ACK) {
 			sdp_cancel_dreq_wait_timeout(ssk);
-=======
-		if (sk->sk_state == TCP_LAST_ACK) {
-			sdp_cancel_dreq_wait_timeout(sdp_sk(sk));
-
-			sdp_exch_state(sk, TCPF_LAST_ACK, TCP_TIME_WAIT);
->>>>>>> fcb834c8
 
 			sdp_dbg(sk, "%s: waiting for Infiniband tear down\n",
 				__func__);
@@ -546,16 +414,7 @@
 				sdp_dbg(sk, "IB teardown while in "
 					"TCPS_CLOSE_WAIT taking reference to "
 					"let close() finish the work\n");
-<<<<<<< HEAD
 			}
-=======
-				sock_hold(sk, SOCK_REF_CMA);
-				sdp_start_cma_timewait_timeout(sdp_sk(sk),
-						SDP_CMA_TIMEWAIT_TIMEOUT);
-
-			}
-			sdp_set_error(sk, -EPIPE);
->>>>>>> fcb834c8
 			rc = sdp_disconnected_handler(sk);
 			if (rc)
 				rc = -EPIPE;
@@ -563,15 +422,13 @@
 		SDP_WUNLOCK(ssk);
 		break;
 	case RDMA_CM_EVENT_TIMEWAIT_EXIT:
-<<<<<<< HEAD
 		sdp_dbg(sk, "RDMA_CM_EVENT_TIMEWAIT_EXIT\n");
 		SDP_WLOCK(ssk);
-=======
->>>>>>> fcb834c8
 		rc = sdp_disconnected_handler(sk);
 		SDP_WUNLOCK(ssk);
 		break;
 	case RDMA_CM_EVENT_DEVICE_REMOVAL:
+		sdp_dbg(sk, "RDMA_CM_EVENT_DEVICE_REMOVAL\n");
 		rc = -ENETRESET;
 		break;
 	default:
@@ -581,7 +438,6 @@
 		break;
 	}
 
-<<<<<<< HEAD
 	sdp_dbg(sk, "event %d done. status %d\n", event->event, rc);
 
 	if (rc) {
@@ -594,39 +450,6 @@
 				SDP_WUNLOCK(ssk);
 		} else
 			SDP_WUNLOCK(ssk);
-=======
-	sdp_dbg(sk, "event: %s handled\n", rdma_cm_event_str(event->event));
-
-	if (rc && sdp_sk(sk)->id == id) {
-		child = sk;
-		sdp_sk(sk)->id = NULL;
-		id->qp = NULL;
-		id->context = NULL;
-		parent = sdp_sk(sk)->parent;
-		sdp_reset_sk(sk, rc);
-	}
-
-	release_sock(sk);
-
-	sdp_dbg(sk, "event: %s done. status %d\n",
-			rdma_cm_event_str(event->event), rc);
-
-	if (parent) {
-		lock_sock(parent);
-		if (!sdp_sk(parent)->id) { /* TODO: look at SOCK_DEAD? */
-			sdp_dbg(sk, "parent is going away.\n");
-			child = NULL;
-			goto done;
-		}
-		if (!list_empty(&sdp_sk(child)->backlog_queue))
-			list_del_init(&sdp_sk(child)->backlog_queue);
-		else
-			child = NULL;
-done:
-		release_sock(parent);
-		if (child)
-			sdp_common_release(child);
->>>>>>> fcb834c8
 	}
 
 	return rc;
