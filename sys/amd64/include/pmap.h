--- conflicted
+++ resolved
@@ -257,13 +257,9 @@
 	uint64_t		pm_cr3;
 	TAILQ_HEAD(,pv_chunk)	pm_pvchunk;	/* list of mappings in pmap */
 	cpuset_t		pm_active;	/* active on cpus */
-<<<<<<< HEAD
-	enum pmap_type		pm_type;	/* regular or nested tables */
-=======
 	cpuset_t		pm_save;	/* Context valid on cpus mask */
 	int			pm_pcid;	/* context id */
-	/* spare u_int here due to padding */
->>>>>>> 23ba68da
+	enum pmap_type		pm_type;	/* regular or nested tables */
 	struct pmap_statistics	pm_stats;	/* pmap statistics */
 	struct vm_radix		pm_root;	/* spare page table pages */
 	long			pm_eptgen;	/* EPT pmap generation id */
