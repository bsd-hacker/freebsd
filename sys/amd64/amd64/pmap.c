/*-
 * Copyright (c) 1991 Regents of the University of California.
 * All rights reserved.
 * Copyright (c) 1994 John S. Dyson
 * All rights reserved.
 * Copyright (c) 1994 David Greenman
 * All rights reserved.
 * Copyright (c) 2003 Peter Wemm
 * All rights reserved.
 * Copyright (c) 2005-2010 Alan L. Cox <alc@cs.rice.edu>
 * All rights reserved.
 *
 * This code is derived from software contributed to Berkeley by
 * the Systems Programming Group of the University of Utah Computer
 * Science Department and William Jolitz of UUNET Technologies Inc.
 *
 * Redistribution and use in source and binary forms, with or without
 * modification, are permitted provided that the following conditions
 * are met:
 * 1. Redistributions of source code must retain the above copyright
 *    notice, this list of conditions and the following disclaimer.
 * 2. Redistributions in binary form must reproduce the above copyright
 *    notice, this list of conditions and the following disclaimer in the
 *    documentation and/or other materials provided with the distribution.
 * 3. All advertising materials mentioning features or use of this software
 *    must display the following acknowledgement:
 *	This product includes software developed by the University of
 *	California, Berkeley and its contributors.
 * 4. Neither the name of the University nor the names of its contributors
 *    may be used to endorse or promote products derived from this software
 *    without specific prior written permission.
 *
 * THIS SOFTWARE IS PROVIDED BY THE REGENTS AND CONTRIBUTORS ``AS IS'' AND
 * ANY EXPRESS OR IMPLIED WARRANTIES, INCLUDING, BUT NOT LIMITED TO, THE
 * IMPLIED WARRANTIES OF MERCHANTABILITY AND FITNESS FOR A PARTICULAR PURPOSE
 * ARE DISCLAIMED.  IN NO EVENT SHALL THE REGENTS OR CONTRIBUTORS BE LIABLE
 * FOR ANY DIRECT, INDIRECT, INCIDENTAL, SPECIAL, EXEMPLARY, OR CONSEQUENTIAL
 * DAMAGES (INCLUDING, BUT NOT LIMITED TO, PROCUREMENT OF SUBSTITUTE GOODS
 * OR SERVICES; LOSS OF USE, DATA, OR PROFITS; OR BUSINESS INTERRUPTION)
 * HOWEVER CAUSED AND ON ANY THEORY OF LIABILITY, WHETHER IN CONTRACT, STRICT
 * LIABILITY, OR TORT (INCLUDING NEGLIGENCE OR OTHERWISE) ARISING IN ANY WAY
 * OUT OF THE USE OF THIS SOFTWARE, EVEN IF ADVISED OF THE POSSIBILITY OF
 * SUCH DAMAGE.
 *
 *	from:	@(#)pmap.c	7.7 (Berkeley)	5/12/91
 */
/*-
 * Copyright (c) 2003 Networks Associates Technology, Inc.
 * All rights reserved.
 *
 * This software was developed for the FreeBSD Project by Jake Burkholder,
 * Safeport Network Services, and Network Associates Laboratories, the
 * Security Research Division of Network Associates, Inc. under
 * DARPA/SPAWAR contract N66001-01-C-8035 ("CBOSS"), as part of the DARPA
 * CHATS research program.
 *
 * Redistribution and use in source and binary forms, with or without
 * modification, are permitted provided that the following conditions
 * are met:
 * 1. Redistributions of source code must retain the above copyright
 *    notice, this list of conditions and the following disclaimer.
 * 2. Redistributions in binary form must reproduce the above copyright
 *    notice, this list of conditions and the following disclaimer in the
 *    documentation and/or other materials provided with the distribution.
 *
 * THIS SOFTWARE IS PROVIDED BY THE AUTHOR AND CONTRIBUTORS ``AS IS'' AND
 * ANY EXPRESS OR IMPLIED WARRANTIES, INCLUDING, BUT NOT LIMITED TO, THE
 * IMPLIED WARRANTIES OF MERCHANTABILITY AND FITNESS FOR A PARTICULAR PURPOSE
 * ARE DISCLAIMED.  IN NO EVENT SHALL THE AUTHOR OR CONTRIBUTORS BE LIABLE
 * FOR ANY DIRECT, INDIRECT, INCIDENTAL, SPECIAL, EXEMPLARY, OR CONSEQUENTIAL
 * DAMAGES (INCLUDING, BUT NOT LIMITED TO, PROCUREMENT OF SUBSTITUTE GOODS
 * OR SERVICES; LOSS OF USE, DATA, OR PROFITS; OR BUSINESS INTERRUPTION)
 * HOWEVER CAUSED AND ON ANY THEORY OF LIABILITY, WHETHER IN CONTRACT, STRICT
 * LIABILITY, OR TORT (INCLUDING NEGLIGENCE OR OTHERWISE) ARISING IN ANY WAY
 * OUT OF THE USE OF THIS SOFTWARE, EVEN IF ADVISED OF THE POSSIBILITY OF
 * SUCH DAMAGE.
 */

#define	AMD64_NPT_AWARE

#include <sys/cdefs.h>
__FBSDID("$FreeBSD$");

/*
 *	Manages physical address maps.
 *
 *	Since the information managed by this module is
 *	also stored by the logical address mapping module,
 *	this module may throw away valid virtual-to-physical
 *	mappings at almost any time.  However, invalidations
 *	of virtual-to-physical mappings must be done as
 *	requested.
 *
 *	In order to cope with hardware architectures which
 *	make virtual-to-physical map invalidates expensive,
 *	this module may delay invalidate or reduced protection
 *	operations until such time as they are actually
 *	necessary.  This module is given full information as
 *	to which processors are currently using which maps,
 *	and to when physical maps must be made correct.
 */

#include "opt_pmap.h"
#include "opt_vm.h"

#include <sys/param.h>
#include <sys/bus.h>
#include <sys/systm.h>
#include <sys/kernel.h>
#include <sys/ktr.h>
#include <sys/lock.h>
#include <sys/malloc.h>
#include <sys/mman.h>
#include <sys/mutex.h>
#include <sys/proc.h>
#include <sys/rwlock.h>
#include <sys/sx.h>
#include <sys/vmmeter.h>
#include <sys/sched.h>
#include <sys/sysctl.h>
#include <sys/_unrhdr.h>
#include <sys/smp.h>

#include <vm/vm.h>
#include <vm/vm_param.h>
#include <vm/vm_kern.h>
#include <vm/vm_page.h>
#include <vm/vm_map.h>
#include <vm/vm_object.h>
#include <vm/vm_extern.h>
#include <vm/vm_pageout.h>
#include <vm/vm_pager.h>
#include <vm/vm_radix.h>
#include <vm/vm_reserv.h>
#include <vm/uma.h>

#include <machine/intr_machdep.h>
#include <x86/apicvar.h>
#include <machine/cpu.h>
#include <machine/cputypes.h>
#include <machine/md_var.h>
#include <machine/pcb.h>
#include <machine/specialreg.h>
#ifdef SMP
#include <machine/smp.h>
#endif

static __inline boolean_t
pmap_emulate_ad_bits(pmap_t pmap)
{

	return ((pmap->pm_flags & PMAP_EMULATE_AD_BITS) != 0);
}

static __inline pt_entry_t
pmap_valid_bit(pmap_t pmap)
{
	pt_entry_t mask;

	switch (pmap->pm_type) {
	case PT_X86:
		mask = X86_PG_V;
		break;
	case PT_EPT:
		if (pmap_emulate_ad_bits(pmap))
			mask = EPT_PG_EMUL_V;
		else
			mask = EPT_PG_READ;
		break;
	default:
		panic("pmap_valid_bit: invalid pm_type %d", pmap->pm_type);
	}

	return (mask);
}

static __inline pt_entry_t
pmap_rw_bit(pmap_t pmap)
{
	pt_entry_t mask;

	switch (pmap->pm_type) {
	case PT_X86:
		mask = X86_PG_RW;
		break;
	case PT_EPT:
		if (pmap_emulate_ad_bits(pmap))
			mask = EPT_PG_EMUL_RW;
		else
			mask = EPT_PG_WRITE;
		break;
	default:
		panic("pmap_rw_bit: invalid pm_type %d", pmap->pm_type);
	}

	return (mask);
}

static __inline pt_entry_t
pmap_global_bit(pmap_t pmap)
{
	pt_entry_t mask;

	switch (pmap->pm_type) {
	case PT_X86:
		mask = X86_PG_G;
		break;
	case PT_EPT:
		mask = 0;
		break;
	default:
		panic("pmap_global_bit: invalid pm_type %d", pmap->pm_type);
	}

	return (mask);
}

static __inline pt_entry_t
pmap_accessed_bit(pmap_t pmap)
{
	pt_entry_t mask;

	switch (pmap->pm_type) {
	case PT_X86:
		mask = X86_PG_A;
		break;
	case PT_EPT:
		if (pmap_emulate_ad_bits(pmap))
			mask = EPT_PG_READ;
		else
			mask = EPT_PG_A;
		break;
	default:
		panic("pmap_accessed_bit: invalid pm_type %d", pmap->pm_type);
	}

	return (mask);
}

static __inline pt_entry_t
pmap_modified_bit(pmap_t pmap)
{
	pt_entry_t mask;

	switch (pmap->pm_type) {
	case PT_X86:
		mask = X86_PG_M;
		break;
	case PT_EPT:
		if (pmap_emulate_ad_bits(pmap))
			mask = EPT_PG_WRITE;
		else
			mask = EPT_PG_M;
		break;
	default:
		panic("pmap_modified_bit: invalid pm_type %d", pmap->pm_type);
	}

	return (mask);
}

#if !defined(DIAGNOSTIC)
#ifdef __GNUC_GNU_INLINE__
#define PMAP_INLINE	__attribute__((__gnu_inline__)) inline
#else
#define PMAP_INLINE	extern inline
#endif
#else
#define PMAP_INLINE
#endif

#ifdef PV_STATS
#define PV_STAT(x)	do { x ; } while (0)
#else
#define PV_STAT(x)	do { } while (0)
#endif

#define	pa_index(pa)	((pa) >> PDRSHIFT)
#define	pa_to_pvh(pa)	(&pv_table[pa_index(pa)])

#define	NPV_LIST_LOCKS	MAXCPU

#define	PHYS_TO_PV_LIST_LOCK(pa)	\
			(&pv_list_locks[pa_index(pa) % NPV_LIST_LOCKS])

#define	CHANGE_PV_LIST_LOCK_TO_PHYS(lockp, pa)	do {	\
	struct rwlock **_lockp = (lockp);		\
	struct rwlock *_new_lock;			\
							\
	_new_lock = PHYS_TO_PV_LIST_LOCK(pa);		\
	if (_new_lock != *_lockp) {			\
		if (*_lockp != NULL)			\
			rw_wunlock(*_lockp);		\
		*_lockp = _new_lock;			\
		rw_wlock(*_lockp);			\
	}						\
} while (0)

#define	CHANGE_PV_LIST_LOCK_TO_VM_PAGE(lockp, m)	\
			CHANGE_PV_LIST_LOCK_TO_PHYS(lockp, VM_PAGE_TO_PHYS(m))

#define	RELEASE_PV_LIST_LOCK(lockp)		do {	\
	struct rwlock **_lockp = (lockp);		\
							\
	if (*_lockp != NULL) {				\
		rw_wunlock(*_lockp);			\
		*_lockp = NULL;				\
	}						\
} while (0)

#define	VM_PAGE_TO_PV_LIST_LOCK(m)	\
			PHYS_TO_PV_LIST_LOCK(VM_PAGE_TO_PHYS(m))

struct pmap kernel_pmap_store;

vm_offset_t virtual_avail;	/* VA of first avail page (after kernel bss) */
vm_offset_t virtual_end;	/* VA of last avail page (end of kernel AS) */

int nkpt;
SYSCTL_INT(_machdep, OID_AUTO, nkpt, CTLFLAG_RD, &nkpt, 0,
    "Number of kernel page table pages allocated on bootup");

static int ndmpdp;
vm_paddr_t dmaplimit;
vm_offset_t kernel_vm_end = VM_MIN_KERNEL_ADDRESS;
pt_entry_t pg_nx;

static SYSCTL_NODE(_vm, OID_AUTO, pmap, CTLFLAG_RD, 0, "VM/pmap parameters");

static int pat_works = 1;
SYSCTL_INT(_vm_pmap, OID_AUTO, pat_works, CTLFLAG_RD, &pat_works, 1,
    "Is page attribute table fully functional?");

static int pg_ps_enabled = 1;
SYSCTL_INT(_vm_pmap, OID_AUTO, pg_ps_enabled, CTLFLAG_RDTUN, &pg_ps_enabled, 0,
    "Are large page mappings enabled?");

#define	PAT_INDEX_SIZE	8
static int pat_index[PAT_INDEX_SIZE];	/* cache mode to PAT index conversion */

static u_int64_t	KPTphys;	/* phys addr of kernel level 1 */
static u_int64_t	KPDphys;	/* phys addr of kernel level 2 */
u_int64_t		KPDPphys;	/* phys addr of kernel level 3 */
u_int64_t		KPML4phys;	/* phys addr of kernel level 4 */

static u_int64_t	DMPDphys;	/* phys addr of direct mapped level 2 */
static u_int64_t	DMPDPphys;	/* phys addr of direct mapped level 3 */
static int		ndmpdpphys;	/* number of DMPDPphys pages */

static struct rwlock_padalign pvh_global_lock;

/*
 * Data for the pv entry allocation mechanism
 */
static TAILQ_HEAD(pch, pv_chunk) pv_chunks = TAILQ_HEAD_INITIALIZER(pv_chunks);
static struct mtx pv_chunks_mutex;
static struct rwlock pv_list_locks[NPV_LIST_LOCKS];
static struct md_page *pv_table;

/*
 * All those kernel PT submaps that BSD is so fond of
 */
pt_entry_t *CMAP1 = 0;
caddr_t CADDR1 = 0;

static int pmap_flags = PMAP_PDE_SUPERPAGE;	/* flags for x86 pmaps */

static struct unrhdr pcid_unr;
static struct mtx pcid_mtx;
int pmap_pcid_enabled = 0;
SYSCTL_INT(_vm_pmap, OID_AUTO, pcid_enabled, CTLFLAG_RDTUN, &pmap_pcid_enabled,
    0, "Is TLB Context ID enabled ?");
int invpcid_works = 0;
SYSCTL_INT(_vm_pmap, OID_AUTO, invpcid_works, CTLFLAG_RD, &invpcid_works, 0,
    "Is the invpcid instruction available ?");

static int
pmap_pcid_save_cnt_proc(SYSCTL_HANDLER_ARGS)
{
	int i;
	uint64_t res;

	res = 0;
	CPU_FOREACH(i) {
		res += cpuid_to_pcpu[i]->pc_pm_save_cnt;
	}
	return (sysctl_handle_64(oidp, &res, 0, req));
}
SYSCTL_PROC(_vm_pmap, OID_AUTO, pcid_save_cnt, CTLTYPE_U64 | CTLFLAG_RW |
    CTLFLAG_MPSAFE, NULL, 0, pmap_pcid_save_cnt_proc, "QU",
    "Count of saved TLB context on switch");

/*
 * Crashdump maps.
 */
static caddr_t crashdumpmap;

static void	free_pv_chunk(struct pv_chunk *pc);
static void	free_pv_entry(pmap_t pmap, pv_entry_t pv);
static pv_entry_t get_pv_entry(pmap_t pmap, struct rwlock **lockp);
static int	popcnt_pc_map_elem(uint64_t elem);
static vm_page_t reclaim_pv_chunk(pmap_t locked_pmap, struct rwlock **lockp);
static void	reserve_pv_entries(pmap_t pmap, int needed,
		    struct rwlock **lockp);
static void	pmap_pv_demote_pde(pmap_t pmap, vm_offset_t va, vm_paddr_t pa,
		    struct rwlock **lockp);
static boolean_t pmap_pv_insert_pde(pmap_t pmap, vm_offset_t va, vm_paddr_t pa,
		    struct rwlock **lockp);
static void	pmap_pv_promote_pde(pmap_t pmap, vm_offset_t va, vm_paddr_t pa,
		    struct rwlock **lockp);
static void	pmap_pvh_free(struct md_page *pvh, pmap_t pmap, vm_offset_t va);
static pv_entry_t pmap_pvh_remove(struct md_page *pvh, pmap_t pmap,
		    vm_offset_t va);

static int pmap_change_attr_locked(vm_offset_t va, vm_size_t size, int mode);
static boolean_t pmap_demote_pde(pmap_t pmap, pd_entry_t *pde, vm_offset_t va);
static boolean_t pmap_demote_pde_locked(pmap_t pmap, pd_entry_t *pde,
    vm_offset_t va, struct rwlock **lockp);
static boolean_t pmap_demote_pdpe(pmap_t pmap, pdp_entry_t *pdpe,
    vm_offset_t va);
static boolean_t pmap_enter_pde(pmap_t pmap, vm_offset_t va, vm_page_t m,
    vm_prot_t prot, struct rwlock **lockp);
static vm_page_t pmap_enter_quick_locked(pmap_t pmap, vm_offset_t va,
    vm_page_t m, vm_prot_t prot, vm_page_t mpte, struct rwlock **lockp);
static void pmap_fill_ptp(pt_entry_t *firstpte, pt_entry_t newpte);
static int pmap_insert_pt_page(pmap_t pmap, vm_page_t mpte);
static void pmap_kenter_attr(vm_offset_t va, vm_paddr_t pa, int mode);
static vm_page_t pmap_lookup_pt_page(pmap_t pmap, vm_offset_t va);
static void pmap_pde_attr(pd_entry_t *pde, int cache_bits, int mask);
static void pmap_promote_pde(pmap_t pmap, pd_entry_t *pde, vm_offset_t va,
    struct rwlock **lockp);
static boolean_t pmap_protect_pde(pmap_t pmap, pd_entry_t *pde, vm_offset_t sva,
    vm_prot_t prot);
static void pmap_pte_attr(pt_entry_t *pte, int cache_bits, int mask);
static int pmap_remove_pde(pmap_t pmap, pd_entry_t *pdq, vm_offset_t sva,
    struct spglist *free, struct rwlock **lockp);
static int pmap_remove_pte(pmap_t pmap, pt_entry_t *ptq, vm_offset_t sva,
    pd_entry_t ptepde, struct spglist *free, struct rwlock **lockp);
static void pmap_remove_pt_page(pmap_t pmap, vm_page_t mpte);
static void pmap_remove_page(pmap_t pmap, vm_offset_t va, pd_entry_t *pde,
    struct spglist *free);
static boolean_t pmap_try_insert_pv_entry(pmap_t pmap, vm_offset_t va,
    vm_page_t m, struct rwlock **lockp);
static void pmap_update_pde(pmap_t pmap, vm_offset_t va, pd_entry_t *pde,
    pd_entry_t newpde);
static void pmap_update_pde_invalidate(pmap_t, vm_offset_t va, pd_entry_t pde);

static vm_page_t _pmap_allocpte(pmap_t pmap, vm_pindex_t ptepindex,
		struct rwlock **lockp);
static vm_page_t pmap_allocpde(pmap_t pmap, vm_offset_t va,
		struct rwlock **lockp);
static vm_page_t pmap_allocpte(pmap_t pmap, vm_offset_t va,
		struct rwlock **lockp);

static void _pmap_unwire_ptp(pmap_t pmap, vm_offset_t va, vm_page_t m,
    struct spglist *free);
static int pmap_unuse_pt(pmap_t, vm_offset_t, pd_entry_t, struct spglist *);
static vm_offset_t pmap_kmem_choose(vm_offset_t addr);

/*
 * Move the kernel virtual free pointer to the next
 * 2MB.  This is used to help improve performance
 * by using a large (2MB) page for much of the kernel
 * (.text, .data, .bss)
 */
static vm_offset_t
pmap_kmem_choose(vm_offset_t addr)
{
	vm_offset_t newaddr = addr;

	newaddr = (addr + (NBPDR - 1)) & ~(NBPDR - 1);
	return (newaddr);
}

/********************/
/* Inline functions */
/********************/

/* Return a non-clipped PD index for a given VA */
static __inline vm_pindex_t
pmap_pde_pindex(vm_offset_t va)
{
	return (va >> PDRSHIFT);
}


/* Return various clipped indexes for a given VA */
static __inline vm_pindex_t
pmap_pte_index(vm_offset_t va)
{

	return ((va >> PAGE_SHIFT) & ((1ul << NPTEPGSHIFT) - 1));
}

static __inline vm_pindex_t
pmap_pde_index(vm_offset_t va)
{

	return ((va >> PDRSHIFT) & ((1ul << NPDEPGSHIFT) - 1));
}

static __inline vm_pindex_t
pmap_pdpe_index(vm_offset_t va)
{

	return ((va >> PDPSHIFT) & ((1ul << NPDPEPGSHIFT) - 1));
}

static __inline vm_pindex_t
pmap_pml4e_index(vm_offset_t va)
{

	return ((va >> PML4SHIFT) & ((1ul << NPML4EPGSHIFT) - 1));
}

/* Return a pointer to the PML4 slot that corresponds to a VA */
static __inline pml4_entry_t *
pmap_pml4e(pmap_t pmap, vm_offset_t va)
{

	return (&pmap->pm_pml4[pmap_pml4e_index(va)]);
}

/* Return a pointer to the PDP slot that corresponds to a VA */
static __inline pdp_entry_t *
pmap_pml4e_to_pdpe(pml4_entry_t *pml4e, vm_offset_t va)
{
	pdp_entry_t *pdpe;

	pdpe = (pdp_entry_t *)PHYS_TO_DMAP(*pml4e & PG_FRAME);
	return (&pdpe[pmap_pdpe_index(va)]);
}

/* Return a pointer to the PDP slot that corresponds to a VA */
static __inline pdp_entry_t *
pmap_pdpe(pmap_t pmap, vm_offset_t va)
{
	pml4_entry_t *pml4e;
	pt_entry_t PG_V;

	PG_V = pmap_valid_bit(pmap);
	pml4e = pmap_pml4e(pmap, va);
	if ((*pml4e & PG_V) == 0)
		return (NULL);
	return (pmap_pml4e_to_pdpe(pml4e, va));
}

/* Return a pointer to the PD slot that corresponds to a VA */
static __inline pd_entry_t *
pmap_pdpe_to_pde(pdp_entry_t *pdpe, vm_offset_t va)
{
	pd_entry_t *pde;

	pde = (pd_entry_t *)PHYS_TO_DMAP(*pdpe & PG_FRAME);
	return (&pde[pmap_pde_index(va)]);
}

/* Return a pointer to the PD slot that corresponds to a VA */
static __inline pd_entry_t *
pmap_pde(pmap_t pmap, vm_offset_t va)
{
	pdp_entry_t *pdpe;
	pt_entry_t PG_V;

	PG_V = pmap_valid_bit(pmap);
	pdpe = pmap_pdpe(pmap, va);
	if (pdpe == NULL || (*pdpe & PG_V) == 0)
		return (NULL);
	return (pmap_pdpe_to_pde(pdpe, va));
}

/* Return a pointer to the PT slot that corresponds to a VA */
static __inline pt_entry_t *
pmap_pde_to_pte(pd_entry_t *pde, vm_offset_t va)
{
	pt_entry_t *pte;

	pte = (pt_entry_t *)PHYS_TO_DMAP(*pde & PG_FRAME);
	return (&pte[pmap_pte_index(va)]);
}

/* Return a pointer to the PT slot that corresponds to a VA */
static __inline pt_entry_t *
pmap_pte(pmap_t pmap, vm_offset_t va)
{
	pd_entry_t *pde;
	pt_entry_t PG_V;

	PG_V = pmap_valid_bit(pmap);
	pde = pmap_pde(pmap, va);
	if (pde == NULL || (*pde & PG_V) == 0)
		return (NULL);
	if ((*pde & PG_PS) != 0)	/* compat with i386 pmap_pte() */
		return ((pt_entry_t *)pde);
	return (pmap_pde_to_pte(pde, va));
}

static __inline void
pmap_resident_count_inc(pmap_t pmap, int count)
{

	PMAP_LOCK_ASSERT(pmap, MA_OWNED);
	pmap->pm_stats.resident_count += count;
}

static __inline void
pmap_resident_count_dec(pmap_t pmap, int count)
{

	PMAP_LOCK_ASSERT(pmap, MA_OWNED);
	KASSERT(pmap->pm_stats.resident_count >= count,
	    ("pmap %p resident count underflow %ld %d", pmap,
	    pmap->pm_stats.resident_count, count));
	pmap->pm_stats.resident_count -= count;
}

PMAP_INLINE pt_entry_t *
vtopte(vm_offset_t va)
{
	u_int64_t mask = ((1ul << (NPTEPGSHIFT + NPDEPGSHIFT + NPDPEPGSHIFT + NPML4EPGSHIFT)) - 1);

	KASSERT(va >= VM_MAXUSER_ADDRESS, ("vtopte on a uva/gpa 0x%0lx", va));

	return (PTmap + ((va >> PAGE_SHIFT) & mask));
}

static __inline pd_entry_t *
vtopde(vm_offset_t va)
{
	u_int64_t mask = ((1ul << (NPDEPGSHIFT + NPDPEPGSHIFT + NPML4EPGSHIFT)) - 1);

	KASSERT(va >= VM_MAXUSER_ADDRESS, ("vtopde on a uva/gpa 0x%0lx", va));

	return (PDmap + ((va >> PDRSHIFT) & mask));
}

static u_int64_t
allocpages(vm_paddr_t *firstaddr, int n)
{
	u_int64_t ret;

	ret = *firstaddr;
	bzero((void *)ret, n * PAGE_SIZE);
	*firstaddr += n * PAGE_SIZE;
	return (ret);
}

CTASSERT(powerof2(NDMPML4E));

/* number of kernel PDP slots */
#define	NKPDPE(ptpgs)		howmany((ptpgs), NPDEPG)

static void
nkpt_init(vm_paddr_t addr)
{
	int pt_pages;
	
#ifdef NKPT
	pt_pages = NKPT;
#else
	pt_pages = howmany(addr, 1 << PDRSHIFT);
	pt_pages += NKPDPE(pt_pages);

	/*
	 * Add some slop beyond the bare minimum required for bootstrapping
	 * the kernel.
	 *
	 * This is quite important when allocating KVA for kernel modules.
	 * The modules are required to be linked in the negative 2GB of
	 * the address space.  If we run out of KVA in this region then
	 * pmap_growkernel() will need to allocate page table pages to map
	 * the entire 512GB of KVA space which is an unnecessary tax on
	 * physical memory.
	 */
	pt_pages += 8;		/* 16MB additional slop for kernel modules */
#endif
	nkpt = pt_pages;
}

static void
create_pagetables(vm_paddr_t *firstaddr)
{
	int i, j, ndm1g, nkpdpe;
	pt_entry_t *pt_p;
	pd_entry_t *pd_p;
	pdp_entry_t *pdp_p;
	pml4_entry_t *p4_p;

	/* Allocate page table pages for the direct map */
	ndmpdp = (ptoa(Maxmem) + NBPDP - 1) >> PDPSHIFT;
	if (ndmpdp < 4)		/* Minimum 4GB of dirmap */
		ndmpdp = 4;
	ndmpdpphys = howmany(ndmpdp, NPDPEPG);
	if (ndmpdpphys > NDMPML4E) {
		/*
		 * Each NDMPML4E allows 512 GB, so limit to that,
		 * and then readjust ndmpdp and ndmpdpphys.
		 */
		printf("NDMPML4E limits system to %d GB\n", NDMPML4E * 512);
		Maxmem = atop(NDMPML4E * NBPML4);
		ndmpdpphys = NDMPML4E;
		ndmpdp = NDMPML4E * NPDEPG;
	}
	DMPDPphys = allocpages(firstaddr, ndmpdpphys);
	ndm1g = 0;
	if ((amd_feature & AMDID_PAGE1GB) != 0)
		ndm1g = ptoa(Maxmem) >> PDPSHIFT;
	if (ndm1g < ndmpdp)
		DMPDphys = allocpages(firstaddr, ndmpdp - ndm1g);
	dmaplimit = (vm_paddr_t)ndmpdp << PDPSHIFT;

	/* Allocate pages */
	KPML4phys = allocpages(firstaddr, 1);
	KPDPphys = allocpages(firstaddr, NKPML4E);

	/*
	 * Allocate the initial number of kernel page table pages required to
	 * bootstrap.  We defer this until after all memory-size dependent
	 * allocations are done (e.g. direct map), so that we don't have to
	 * build in too much slop in our estimate.
	 *
	 * Note that when NKPML4E > 1, we have an empty page underneath
	 * all but the KPML4I'th one, so we need NKPML4E-1 extra (zeroed)
	 * pages.  (pmap_enter requires a PD page to exist for each KPML4E.)
	 */
	nkpt_init(*firstaddr);
	nkpdpe = NKPDPE(nkpt);

	KPTphys = allocpages(firstaddr, nkpt);
	KPDphys = allocpages(firstaddr, nkpdpe);

	/* Fill in the underlying page table pages */
	/* Nominally read-only (but really R/W) from zero to physfree */
	/* XXX not fully used, underneath 2M pages */
	pt_p = (pt_entry_t *)KPTphys;
	for (i = 0; ptoa(i) < *firstaddr; i++)
		pt_p[i] = ptoa(i) | X86_PG_RW | X86_PG_V | X86_PG_G;

	/* Now map the page tables at their location within PTmap */
	pd_p = (pd_entry_t *)KPDphys;
	for (i = 0; i < nkpt; i++)
		pd_p[i] = (KPTphys + ptoa(i)) | X86_PG_RW | X86_PG_V;

	/* Map from zero to end of allocations under 2M pages */
	/* This replaces some of the KPTphys entries above */
	for (i = 0; (i << PDRSHIFT) < *firstaddr; i++)
		pd_p[i] = (i << PDRSHIFT) | X86_PG_RW | X86_PG_V | PG_PS |
		    X86_PG_G;

	/* And connect up the PD to the PDP (leaving room for L4 pages) */
	pdp_p = (pdp_entry_t *)(KPDPphys + ptoa(KPML4I - KPML4BASE));
	for (i = 0; i < nkpdpe; i++)
		pdp_p[i + KPDPI] = (KPDphys + ptoa(i)) | X86_PG_RW | X86_PG_V |
		    PG_U;

	/*
	 * Now, set up the direct map region using 2MB and/or 1GB pages.  If
	 * the end of physical memory is not aligned to a 1GB page boundary,
	 * then the residual physical memory is mapped with 2MB pages.  Later,
	 * if pmap_mapdev{_attr}() uses the direct map for non-write-back
	 * memory, pmap_change_attr() will demote any 2MB or 1GB page mappings
	 * that are partially used. 
	 */
	pd_p = (pd_entry_t *)DMPDphys;
	for (i = NPDEPG * ndm1g, j = 0; i < NPDEPG * ndmpdp; i++, j++) {
		pd_p[j] = (vm_paddr_t)i << PDRSHIFT;
		/* Preset PG_M and PG_A because demotion expects it. */
		pd_p[j] |= X86_PG_RW | X86_PG_V | PG_PS | X86_PG_G |
		    X86_PG_M | X86_PG_A;
	}
	pdp_p = (pdp_entry_t *)DMPDPphys;
	for (i = 0; i < ndm1g; i++) {
		pdp_p[i] = (vm_paddr_t)i << PDPSHIFT;
		/* Preset PG_M and PG_A because demotion expects it. */
		pdp_p[i] |= X86_PG_RW | X86_PG_V | PG_PS | X86_PG_G |
		    X86_PG_M | X86_PG_A;
	}
	for (j = 0; i < ndmpdp; i++, j++) {
		pdp_p[i] = DMPDphys + ptoa(j);
		pdp_p[i] |= X86_PG_RW | X86_PG_V | PG_U;
	}

	/* And recursively map PML4 to itself in order to get PTmap */
	p4_p = (pml4_entry_t *)KPML4phys;
	p4_p[PML4PML4I] = KPML4phys;
	p4_p[PML4PML4I] |= X86_PG_RW | X86_PG_V | PG_U;

	/* Connect the Direct Map slot(s) up to the PML4. */
	for (i = 0; i < ndmpdpphys; i++) {
		p4_p[DMPML4I + i] = DMPDPphys + ptoa(i);
		p4_p[DMPML4I + i] |= X86_PG_RW | X86_PG_V | PG_U;
	}

	/* Connect the KVA slots up to the PML4 */
	for (i = 0; i < NKPML4E; i++) {
		p4_p[KPML4BASE + i] = KPDPphys + ptoa(i);
		p4_p[KPML4BASE + i] |= X86_PG_RW | X86_PG_V | PG_U;
	}
}

/*
 *	Bootstrap the system enough to run with virtual memory.
 *
 *	On amd64 this is called after mapping has already been enabled
 *	and just syncs the pmap module with what has already been done.
 *	[We can't call it easily with mapping off since the kernel is not
 *	mapped with PA == VA, hence we would have to relocate every address
 *	from the linked base (virtual) address "KERNBASE" to the actual
 *	(physical) address starting relative to 0]
 */
void
pmap_bootstrap(vm_paddr_t *firstaddr)
{
	vm_offset_t va;
	pt_entry_t *pte;

	/*
	 * Create an initial set of page tables to run the kernel in.
	 */
	create_pagetables(firstaddr);

	virtual_avail = (vm_offset_t) KERNBASE + *firstaddr;
	virtual_avail = pmap_kmem_choose(virtual_avail);

	virtual_end = VM_MAX_KERNEL_ADDRESS;


	/* XXX do %cr0 as well */
	load_cr4(rcr4() | CR4_PGE | CR4_PSE);
	load_cr3(KPML4phys);
	if (cpu_stdext_feature & CPUID_STDEXT_SMEP)
		load_cr4(rcr4() | CR4_SMEP);

	/*
	 * Initialize the kernel pmap (which is statically allocated).
	 */
	PMAP_LOCK_INIT(kernel_pmap);
	kernel_pmap->pm_pml4 = (pdp_entry_t *)PHYS_TO_DMAP(KPML4phys);
	kernel_pmap->pm_cr3 = KPML4phys;
	CPU_FILL(&kernel_pmap->pm_active);	/* don't allow deactivation */
	CPU_FILL(&kernel_pmap->pm_save);	/* always superset of pm_active */
	TAILQ_INIT(&kernel_pmap->pm_pvchunk);
	kernel_pmap->pm_flags = pmap_flags;

 	/*
	 * Initialize the global pv list lock.
	 */
	rw_init(&pvh_global_lock, "pmap pv global");

	/*
	 * Reserve some special page table entries/VA space for temporary
	 * mapping of pages.
	 */
#define	SYSMAP(c, p, v, n)	\
	v = (c)va; va += ((n)*PAGE_SIZE); p = pte; pte += (n);

	va = virtual_avail;
	pte = vtopte(va);

	/*
	 * Crashdump maps.  The first page is reused as CMAP1 for the
	 * memory test.
	 */
	SYSMAP(caddr_t, CMAP1, crashdumpmap, MAXDUMPPGS)
	CADDR1 = crashdumpmap;

	virtual_avail = va;

	/* Initialize the PAT MSR. */
	pmap_init_pat();

	/* Initialize TLB Context Id. */
	TUNABLE_INT_FETCH("vm.pmap.pcid_enabled", &pmap_pcid_enabled);
	if ((cpu_feature2 & CPUID2_PCID) != 0 && pmap_pcid_enabled) {
		load_cr4(rcr4() | CR4_PCIDE);
		mtx_init(&pcid_mtx, "pcid", NULL, MTX_DEF);
		init_unrhdr(&pcid_unr, 1, (1 << 12) - 1, &pcid_mtx);
		/* Check for INVPCID support */
		invpcid_works = (cpu_stdext_feature & CPUID_STDEXT_INVPCID)
		    != 0;
		kernel_pmap->pm_pcid = 0;
#ifndef SMP
		pmap_pcid_enabled = 0;
#endif
	} else
		pmap_pcid_enabled = 0;
}

/*
 * Setup the PAT MSR.
 */
void
pmap_init_pat(void)
{
	int pat_table[PAT_INDEX_SIZE];
	uint64_t pat_msr;
	u_long cr0, cr4;
	int i;

	/* Bail if this CPU doesn't implement PAT. */
	if ((cpu_feature & CPUID_PAT) == 0)
		panic("no PAT??");

	/* Set default PAT index table. */
	for (i = 0; i < PAT_INDEX_SIZE; i++)
		pat_table[i] = -1;
	pat_table[PAT_WRITE_BACK] = 0;
	pat_table[PAT_WRITE_THROUGH] = 1;
	pat_table[PAT_UNCACHEABLE] = 3;
	pat_table[PAT_WRITE_COMBINING] = 3;
	pat_table[PAT_WRITE_PROTECTED] = 3;
	pat_table[PAT_UNCACHED] = 3;

	/* Initialize default PAT entries. */
	pat_msr = PAT_VALUE(0, PAT_WRITE_BACK) |
	    PAT_VALUE(1, PAT_WRITE_THROUGH) |
	    PAT_VALUE(2, PAT_UNCACHED) |
	    PAT_VALUE(3, PAT_UNCACHEABLE) |
	    PAT_VALUE(4, PAT_WRITE_BACK) |
	    PAT_VALUE(5, PAT_WRITE_THROUGH) |
	    PAT_VALUE(6, PAT_UNCACHED) |
	    PAT_VALUE(7, PAT_UNCACHEABLE);

	if (pat_works) {
		/*
		 * Leave the indices 0-3 at the default of WB, WT, UC-, and UC.
		 * Program 5 and 6 as WP and WC.
		 * Leave 4 and 7 as WB and UC.
		 */
		pat_msr &= ~(PAT_MASK(5) | PAT_MASK(6));
		pat_msr |= PAT_VALUE(5, PAT_WRITE_PROTECTED) |
		    PAT_VALUE(6, PAT_WRITE_COMBINING);
		pat_table[PAT_UNCACHED] = 2;
		pat_table[PAT_WRITE_PROTECTED] = 5;
		pat_table[PAT_WRITE_COMBINING] = 6;
	} else {
		/*
		 * Just replace PAT Index 2 with WC instead of UC-.
		 */
		pat_msr &= ~PAT_MASK(2);
		pat_msr |= PAT_VALUE(2, PAT_WRITE_COMBINING);
		pat_table[PAT_WRITE_COMBINING] = 2;
	}

	/* Disable PGE. */
	cr4 = rcr4();
	load_cr4(cr4 & ~CR4_PGE);

	/* Disable caches (CD = 1, NW = 0). */
	cr0 = rcr0();
	load_cr0((cr0 & ~CR0_NW) | CR0_CD);

	/* Flushes caches and TLBs. */
	wbinvd();
	invltlb();

	/* Update PAT and index table. */
	wrmsr(MSR_PAT, pat_msr);
	for (i = 0; i < PAT_INDEX_SIZE; i++)
		pat_index[i] = pat_table[i];

	/* Flush caches and TLBs again. */
	wbinvd();
	invltlb();

	/* Restore caches and PGE. */
	load_cr0(cr0);
	load_cr4(cr4);
}

/*
 *	Initialize a vm_page's machine-dependent fields.
 */
void
pmap_page_init(vm_page_t m)
{

	TAILQ_INIT(&m->md.pv_list);
	m->md.pat_mode = PAT_WRITE_BACK;
}

/*
 *	Initialize the pmap module.
 *	Called by vm_init, to initialize any structures that the pmap
 *	system needs to map virtual memory.
 */
void
pmap_init(void)
{
	vm_page_t mpte;
	vm_size_t s;
	int i, pv_npg;

	/*
	 * Initialize the vm page array entries for the kernel pmap's
	 * page table pages.
	 */ 
	for (i = 0; i < nkpt; i++) {
		mpte = PHYS_TO_VM_PAGE(KPTphys + (i << PAGE_SHIFT));
		KASSERT(mpte >= vm_page_array &&
		    mpte < &vm_page_array[vm_page_array_size],
		    ("pmap_init: page table page is out of range"));
		mpte->pindex = pmap_pde_pindex(KERNBASE) + i;
		mpte->phys_addr = KPTphys + (i << PAGE_SHIFT);
	}

	/*
	 * If the kernel is running on a virtual machine, then it must assume
	 * that MCA is enabled by the hypervisor.  Moreover, the kernel must
	 * be prepared for the hypervisor changing the vendor and family that
	 * are reported by CPUID.  Consequently, the workaround for AMD Family
	 * 10h Erratum 383 is enabled if the processor's feature set does not
	 * include at least one feature that is only supported by older Intel
	 * or newer AMD processors.
	 */
	if (vm_guest == VM_GUEST_VM && (cpu_feature & CPUID_SS) == 0 &&
	    (cpu_feature2 & (CPUID2_SSSE3 | CPUID2_SSE41 | CPUID2_AESNI |
	    CPUID2_AVX | CPUID2_XSAVE)) == 0 && (amd_feature2 & (AMDID2_XOP |
	    AMDID2_FMA4)) == 0)
		workaround_erratum383 = 1;

	/*
	 * Are large page mappings enabled?
	 */
	TUNABLE_INT_FETCH("vm.pmap.pg_ps_enabled", &pg_ps_enabled);
	if (pg_ps_enabled) {
		KASSERT(MAXPAGESIZES > 1 && pagesizes[1] == 0,
		    ("pmap_init: can't assign to pagesizes[1]"));
		pagesizes[1] = NBPDR;
	}

	/*
	 * Initialize the pv chunk list mutex.
	 */
	mtx_init(&pv_chunks_mutex, "pmap pv chunk list", NULL, MTX_DEF);

	/*
	 * Initialize the pool of pv list locks.
	 */
	for (i = 0; i < NPV_LIST_LOCKS; i++)
		rw_init(&pv_list_locks[i], "pmap pv list");

	/*
	 * Calculate the size of the pv head table for superpages.
	 */
	for (i = 0; phys_avail[i + 1]; i += 2);
	pv_npg = round_2mpage(phys_avail[(i - 2) + 1]) / NBPDR;

	/*
	 * Allocate memory for the pv head table for superpages.
	 */
	s = (vm_size_t)(pv_npg * sizeof(struct md_page));
	s = round_page(s);
	pv_table = (struct md_page *)kmem_malloc(kernel_arena, s,
	    M_WAITOK | M_ZERO);
	for (i = 0; i < pv_npg; i++)
		TAILQ_INIT(&pv_table[i].pv_list);
}

static SYSCTL_NODE(_vm_pmap, OID_AUTO, pde, CTLFLAG_RD, 0,
    "2MB page mapping counters");

static u_long pmap_pde_demotions;
SYSCTL_ULONG(_vm_pmap_pde, OID_AUTO, demotions, CTLFLAG_RD,
    &pmap_pde_demotions, 0, "2MB page demotions");

static u_long pmap_pde_mappings;
SYSCTL_ULONG(_vm_pmap_pde, OID_AUTO, mappings, CTLFLAG_RD,
    &pmap_pde_mappings, 0, "2MB page mappings");

static u_long pmap_pde_p_failures;
SYSCTL_ULONG(_vm_pmap_pde, OID_AUTO, p_failures, CTLFLAG_RD,
    &pmap_pde_p_failures, 0, "2MB page promotion failures");

static u_long pmap_pde_promotions;
SYSCTL_ULONG(_vm_pmap_pde, OID_AUTO, promotions, CTLFLAG_RD,
    &pmap_pde_promotions, 0, "2MB page promotions");

static SYSCTL_NODE(_vm_pmap, OID_AUTO, pdpe, CTLFLAG_RD, 0,
    "1GB page mapping counters");

static u_long pmap_pdpe_demotions;
SYSCTL_ULONG(_vm_pmap_pdpe, OID_AUTO, demotions, CTLFLAG_RD,
    &pmap_pdpe_demotions, 0, "1GB page demotions");

/***************************************************
 * Low level helper routines.....
 ***************************************************/

static pt_entry_t
pmap_swap_pat(pmap_t pmap, pt_entry_t entry)
{
	int x86_pat_bits = X86_PG_PTE_PAT | X86_PG_PDE_PAT;

	switch (pmap->pm_type) {
	case PT_X86:
		/* Verify that both PAT bits are not set at the same time */
		KASSERT((entry & x86_pat_bits) != x86_pat_bits,
		    ("Invalid PAT bits in entry %#lx", entry));

		/* Swap the PAT bits if one of them is set */
		if ((entry & x86_pat_bits) != 0)
			entry ^= x86_pat_bits;
		break;
	case PT_EPT:
		/*
		 * Nothing to do - the memory attributes are represented
		 * the same way for regular pages and superpages.
		 */
		break;
	default:
		panic("pmap_switch_pat_bits: bad pm_type %d", pmap->pm_type);
	}

	return (entry);
}

/*
 * Determine the appropriate bits to set in a PTE or PDE for a specified
 * caching mode.
 */
static int
pmap_cache_bits(pmap_t pmap, int mode, boolean_t is_pde)
{
	int cache_bits, pat_flag, pat_idx;

	if (mode < 0 || mode >= PAT_INDEX_SIZE || pat_index[mode] < 0)
		panic("Unknown caching mode %d\n", mode);

	switch (pmap->pm_type) {
	case PT_X86:
		/* The PAT bit is different for PTE's and PDE's. */
		pat_flag = is_pde ? X86_PG_PDE_PAT : X86_PG_PTE_PAT;

		/* Map the caching mode to a PAT index. */
		pat_idx = pat_index[mode];

		/* Map the 3-bit index value into the PAT, PCD, and PWT bits. */
		cache_bits = 0;
		if (pat_idx & 0x4)
			cache_bits |= pat_flag;
		if (pat_idx & 0x2)
			cache_bits |= PG_NC_PCD;
		if (pat_idx & 0x1)
			cache_bits |= PG_NC_PWT;
		break;

	case PT_EPT:
		cache_bits = EPT_PG_IGNORE_PAT | EPT_PG_MEMORY_TYPE(mode);
		break;

	default:
		panic("unsupported pmap type %d", pmap->pm_type);
	}

	return (cache_bits);
}

static int
pmap_cache_mask(pmap_t pmap, boolean_t is_pde)
{
	int mask;

	switch (pmap->pm_type) {
	case PT_X86:
		mask = is_pde ? X86_PG_PDE_CACHE : X86_PG_PTE_CACHE;
		break;
	case PT_EPT:
		mask = EPT_PG_IGNORE_PAT | EPT_PG_MEMORY_TYPE(0x7);
		break;
	default:
		panic("pmap_cache_mask: invalid pm_type %d", pmap->pm_type);
	}

	return (mask);
}

static __inline boolean_t
pmap_ps_enabled(pmap_t pmap)
{

	return (pg_ps_enabled && (pmap->pm_flags & PMAP_PDE_SUPERPAGE) != 0);
}

static void
pmap_update_pde_store(pmap_t pmap, pd_entry_t *pde, pd_entry_t newpde)
{

	switch (pmap->pm_type) {
	case PT_X86:
		break;
	case PT_EPT:
		/*
		 * XXX
		 * This is a little bogus since the generation number is
		 * supposed to be bumped up when a region of the address
		 * space is invalidated in the page tables.
		 *
		 * In this case the old PDE entry is valid but yet we want
		 * to make sure that any mappings using the old entry are
		 * invalidated in the TLB.
		 *
		 * The reason this works as expected is because we rendezvous
		 * "all" host cpus and force any vcpu context to exit as a
		 * side-effect.
		 */
		atomic_add_acq_long(&pmap->pm_eptgen, 1);
		break;
	default:
		panic("pmap_update_pde_store: bad pm_type %d", pmap->pm_type);
	}
	pde_store(pde, newpde);
}

/*
 * After changing the page size for the specified virtual address in the page
 * table, flush the corresponding entries from the processor's TLB.  Only the
 * calling processor's TLB is affected.
 *
 * The calling thread must be pinned to a processor.
 */
static void
pmap_update_pde_invalidate(pmap_t pmap, vm_offset_t va, pd_entry_t newpde)
{
	pt_entry_t PG_G;

	if (pmap->pm_type == PT_EPT)
		return;

	KASSERT(pmap->pm_type == PT_X86,
	    ("pmap_update_pde_invalidate: invalid type %d", pmap->pm_type));

	PG_G = pmap_global_bit(pmap);

	if ((newpde & PG_PS) == 0)
		/* Demotion: flush a specific 2MB page mapping. */
		invlpg(va);
	else if ((newpde & PG_G) == 0)
		/*
		 * Promotion: flush every 4KB page mapping from the TLB
		 * because there are too many to flush individually.
		 */
		invltlb();
	else {
		/*
		 * Promotion: flush every 4KB page mapping from the TLB,
		 * including any global (PG_G) mappings.
		 */
		invltlb_globpcid();
	}
}
#ifdef SMP

static void
pmap_invalidate_page_pcid(pmap_t pmap, vm_offset_t va)
{
	struct invpcid_descr d;
	uint64_t cr3;

	if (invpcid_works) {
		d.pcid = pmap->pm_pcid;
		d.pad = 0;
		d.addr = va;
		invpcid(&d, INVPCID_ADDR);
		return;
	}

	cr3 = rcr3();
	critical_enter();
	load_cr3(pmap->pm_cr3 | CR3_PCID_SAVE);
	invlpg(va);
	load_cr3(cr3 | CR3_PCID_SAVE);
	critical_exit();
}

/*
 * For SMP, these functions have to use the IPI mechanism for coherence.
 *
 * N.B.: Before calling any of the following TLB invalidation functions,
 * the calling processor must ensure that all stores updating a non-
 * kernel page table are globally performed.  Otherwise, another
 * processor could cache an old, pre-update entry without being
 * invalidated.  This can happen one of two ways: (1) The pmap becomes
 * active on another processor after its pm_active field is checked by
 * one of the following functions but before a store updating the page
 * table is globally performed. (2) The pmap becomes active on another
 * processor before its pm_active field is checked but due to
 * speculative loads one of the following functions stills reads the
 * pmap as inactive on the other processor.
 * 
 * The kernel page table is exempt because its pm_active field is
 * immutable.  The kernel page table is always active on every
 * processor.
 */

/*
 * Interrupt the cpus that are executing in the guest context.
 * This will force the vcpu to exit and the cached EPT mappings
 * will be invalidated by the host before the next vmresume.
 */
static __inline void
pmap_invalidate_ept(pmap_t pmap)
{
	int ipinum;

	sched_pin();
	KASSERT(!CPU_ISSET(curcpu, &pmap->pm_active),
	    ("pmap_invalidate_ept: absurd pm_active"));

	/*
	 * The TLB mappings associated with a vcpu context are not
	 * flushed each time a different vcpu is chosen to execute.
	 *
	 * This is in contrast with a process's vtop mappings that
	 * are flushed from the TLB on each context switch.
	 *
	 * Therefore we need to do more than just a TLB shootdown on
	 * the active cpus in 'pmap->pm_active'. To do this we keep
	 * track of the number of invalidations performed on this pmap.
	 *
	 * Each vcpu keeps a cache of this counter and compares it
	 * just before a vmresume. If the counter is out-of-date an
	 * invept will be done to flush stale mappings from the TLB.
	 */
	atomic_add_acq_long(&pmap->pm_eptgen, 1);

	/*
	 * Force the vcpu to exit and trap back into the hypervisor.
	 */
	ipinum = pmap->pm_flags & PMAP_NESTED_IPIMASK;
	ipi_selected(pmap->pm_active, ipinum);
	sched_unpin();
}

void
pmap_invalidate_page(pmap_t pmap, vm_offset_t va)
{
	cpuset_t other_cpus;
	u_int cpuid;

	if (pmap->pm_type == PT_EPT) {
		pmap_invalidate_ept(pmap);
		return;
	}

	KASSERT(pmap->pm_type == PT_X86,
	    ("pmap_invalidate_page: invalid type %d", pmap->pm_type));

	sched_pin();
	if (pmap == kernel_pmap || !CPU_CMP(&pmap->pm_active, &all_cpus)) {
		if (!pmap_pcid_enabled) {
			invlpg(va);
		} else {
			if (pmap->pm_pcid != -1 && pmap->pm_pcid != 0) {
				if (pmap == PCPU_GET(curpmap))
					invlpg(va);
				else
					pmap_invalidate_page_pcid(pmap, va);
			} else {
				invltlb_globpcid();
			}
		}
		smp_invlpg(pmap, va);
	} else {
		cpuid = PCPU_GET(cpuid);
		other_cpus = all_cpus;
		CPU_CLR(cpuid, &other_cpus);
		if (CPU_ISSET(cpuid, &pmap->pm_active))
			invlpg(va);
		else if (pmap_pcid_enabled) {
			if (pmap->pm_pcid != -1 && pmap->pm_pcid != 0)
				pmap_invalidate_page_pcid(pmap, va);
			else
				invltlb_globpcid();
		}
		if (pmap_pcid_enabled)
			CPU_AND(&other_cpus, &pmap->pm_save);
		else
			CPU_AND(&other_cpus, &pmap->pm_active);
		if (!CPU_EMPTY(&other_cpus))
			smp_masked_invlpg(other_cpus, pmap, va);
	}
	sched_unpin();
}

static void
pmap_invalidate_range_pcid(pmap_t pmap, vm_offset_t sva, vm_offset_t eva)
{
	struct invpcid_descr d;
	uint64_t cr3;
	vm_offset_t addr;

	if (invpcid_works) {
		d.pcid = pmap->pm_pcid;
		d.pad = 0;
		for (addr = sva; addr < eva; addr += PAGE_SIZE) {
			d.addr = addr;
			invpcid(&d, INVPCID_ADDR);
		}
		return;
	}

	cr3 = rcr3();
	critical_enter();
	load_cr3(pmap->pm_cr3 | CR3_PCID_SAVE);
	for (addr = sva; addr < eva; addr += PAGE_SIZE)
		invlpg(addr);
	load_cr3(cr3 | CR3_PCID_SAVE);
	critical_exit();
}

void
pmap_invalidate_range(pmap_t pmap, vm_offset_t sva, vm_offset_t eva)
{
	cpuset_t other_cpus;
	vm_offset_t addr;
	u_int cpuid;

	if (pmap->pm_type == PT_EPT) {
		pmap_invalidate_ept(pmap);
		return;
	}

	KASSERT(pmap->pm_type == PT_X86,
	    ("pmap_invalidate_range: invalid type %d", pmap->pm_type));

	sched_pin();
	if (pmap == kernel_pmap || !CPU_CMP(&pmap->pm_active, &all_cpus)) {
		if (!pmap_pcid_enabled) {
			for (addr = sva; addr < eva; addr += PAGE_SIZE)
				invlpg(addr);
		} else {
			if (pmap->pm_pcid != -1 && pmap->pm_pcid != 0) {
				if (pmap == PCPU_GET(curpmap)) {
					for (addr = sva; addr < eva;
					    addr += PAGE_SIZE)
						invlpg(addr);
				} else {
					pmap_invalidate_range_pcid(pmap,
					    sva, eva);
				}
			} else {
				invltlb_globpcid();
			}
		}
		smp_invlpg_range(pmap, sva, eva);
	} else {
		cpuid = PCPU_GET(cpuid);
		other_cpus = all_cpus;
		CPU_CLR(cpuid, &other_cpus);
		if (CPU_ISSET(cpuid, &pmap->pm_active)) {
			for (addr = sva; addr < eva; addr += PAGE_SIZE)
				invlpg(addr);
		} else if (pmap_pcid_enabled) {
			if (pmap->pm_pcid != -1 && pmap->pm_pcid != 0)
				pmap_invalidate_range_pcid(pmap, sva, eva);
			else
				invltlb_globpcid();
		}
		if (pmap_pcid_enabled)
			CPU_AND(&other_cpus, &pmap->pm_save);
		else
			CPU_AND(&other_cpus, &pmap->pm_active);
		if (!CPU_EMPTY(&other_cpus))
			smp_masked_invlpg_range(other_cpus, pmap, sva, eva);
	}
	sched_unpin();
}

void
pmap_invalidate_all(pmap_t pmap)
{
	cpuset_t other_cpus;
	struct invpcid_descr d;
	uint64_t cr3;
	u_int cpuid;

	if (pmap->pm_type == PT_EPT) {
		pmap_invalidate_ept(pmap);
		return;
	}

	KASSERT(pmap->pm_type == PT_X86,
	    ("pmap_invalidate_all: invalid type %d", pmap->pm_type));

	sched_pin();
	cpuid = PCPU_GET(cpuid);
	if (pmap == kernel_pmap ||
	    (pmap_pcid_enabled && !CPU_CMP(&pmap->pm_save, &all_cpus)) ||
	    !CPU_CMP(&pmap->pm_active, &all_cpus)) {
		if (invpcid_works) {
			bzero(&d, sizeof(d));
			invpcid(&d, INVPCID_CTXGLOB);
		} else {
			invltlb_globpcid();
		}
		if (!CPU_ISSET(cpuid, &pmap->pm_active))
			CPU_CLR_ATOMIC(cpuid, &pmap->pm_save);
		smp_invltlb(pmap);
	} else {
		other_cpus = all_cpus;
		CPU_CLR(cpuid, &other_cpus);

		/*
		 * This logic is duplicated in the Xinvltlb shootdown
		 * IPI handler.
		 */
		if (pmap_pcid_enabled) {
			if (pmap->pm_pcid != -1 && pmap->pm_pcid != 0) {
				if (invpcid_works) {
					d.pcid = pmap->pm_pcid;
					d.pad = 0;
					d.addr = 0;
					invpcid(&d, INVPCID_CTX);
				} else {
					cr3 = rcr3();
					critical_enter();

					/*
					 * Bit 63 is clear, pcid TLB
					 * entries are invalidated.
					 */
					load_cr3(pmap->pm_cr3);
					load_cr3(cr3 | CR3_PCID_SAVE);
					critical_exit();
				}
			} else {
				invltlb_globpcid();
			}
		} else if (CPU_ISSET(cpuid, &pmap->pm_active))
			invltlb();
		if (!CPU_ISSET(cpuid, &pmap->pm_active))
			CPU_CLR_ATOMIC(cpuid, &pmap->pm_save);
		if (pmap_pcid_enabled)
			CPU_AND(&other_cpus, &pmap->pm_save);
		else
			CPU_AND(&other_cpus, &pmap->pm_active);
		if (!CPU_EMPTY(&other_cpus))
			smp_masked_invltlb(other_cpus, pmap);
	}
	sched_unpin();
}

void
pmap_invalidate_cache(void)
{

	sched_pin();
	wbinvd();
	smp_cache_flush();
	sched_unpin();
}

struct pde_action {
	cpuset_t invalidate;	/* processors that invalidate their TLB */
	pmap_t pmap;
	vm_offset_t va;
	pd_entry_t *pde;
	pd_entry_t newpde;
	u_int store;		/* processor that updates the PDE */
};

static void
pmap_update_pde_action(void *arg)
{
	struct pde_action *act = arg;

	if (act->store == PCPU_GET(cpuid))
		pmap_update_pde_store(act->pmap, act->pde, act->newpde);
}

static void
pmap_update_pde_teardown(void *arg)
{
	struct pde_action *act = arg;

	if (CPU_ISSET(PCPU_GET(cpuid), &act->invalidate))
		pmap_update_pde_invalidate(act->pmap, act->va, act->newpde);
}

/*
 * Change the page size for the specified virtual address in a way that
 * prevents any possibility of the TLB ever having two entries that map the
 * same virtual address using different page sizes.  This is the recommended
 * workaround for Erratum 383 on AMD Family 10h processors.  It prevents a
 * machine check exception for a TLB state that is improperly diagnosed as a
 * hardware error.
 */
static void
pmap_update_pde(pmap_t pmap, vm_offset_t va, pd_entry_t *pde, pd_entry_t newpde)
{
	struct pde_action act;
	cpuset_t active, other_cpus;
	u_int cpuid;

	sched_pin();
	cpuid = PCPU_GET(cpuid);
	other_cpus = all_cpus;
	CPU_CLR(cpuid, &other_cpus);
	if (pmap == kernel_pmap || pmap->pm_type == PT_EPT)
		active = all_cpus;
	else {
		active = pmap->pm_active;
		CPU_AND_ATOMIC(&pmap->pm_save, &active);
	}
	if (CPU_OVERLAP(&active, &other_cpus)) { 
		act.store = cpuid;
		act.invalidate = active;
		act.va = va;
		act.pmap = pmap;
		act.pde = pde;
		act.newpde = newpde;
		CPU_SET(cpuid, &active);
		smp_rendezvous_cpus(active,
		    smp_no_rendevous_barrier, pmap_update_pde_action,
		    pmap_update_pde_teardown, &act);
	} else {
		pmap_update_pde_store(pmap, pde, newpde);
		if (CPU_ISSET(cpuid, &active))
			pmap_update_pde_invalidate(pmap, va, newpde);
	}
	sched_unpin();
}
#else /* !SMP */
/*
 * Normal, non-SMP, invalidation functions.
 * We inline these within pmap.c for speed.
 */
PMAP_INLINE void
pmap_invalidate_page(pmap_t pmap, vm_offset_t va)
{

	switch (pmap->pm_type) {
	case PT_X86:
		if (pmap == kernel_pmap || !CPU_EMPTY(&pmap->pm_active))
			invlpg(va);
		break;
	case PT_EPT:
		pmap->pm_eptgen++;
		break;
	default:
		panic("pmap_invalidate_page: unknown type: %d", pmap->pm_type);
	}
}

PMAP_INLINE void
pmap_invalidate_range(pmap_t pmap, vm_offset_t sva, vm_offset_t eva)
{
	vm_offset_t addr;

	switch (pmap->pm_type) {
	case PT_X86:
		if (pmap == kernel_pmap || !CPU_EMPTY(&pmap->pm_active))
			for (addr = sva; addr < eva; addr += PAGE_SIZE)
				invlpg(addr);
		break;
	case PT_EPT:
		pmap->pm_eptgen++;
		break;
	default:
		panic("pmap_invalidate_range: unknown type: %d", pmap->pm_type);
	}
}

PMAP_INLINE void
pmap_invalidate_all(pmap_t pmap)
{

	switch (pmap->pm_type) {
	case PT_X86:
		if (pmap == kernel_pmap || !CPU_EMPTY(&pmap->pm_active))
			invltlb();
		break;
	case PT_EPT:
		pmap->pm_eptgen++;
		break;
	default:
		panic("pmap_invalidate_all: unknown type %d", pmap->pm_type);
	}
}

PMAP_INLINE void
pmap_invalidate_cache(void)
{

	wbinvd();
}

static void
pmap_update_pde(pmap_t pmap, vm_offset_t va, pd_entry_t *pde, pd_entry_t newpde)
{

	pmap_update_pde_store(pmap, pde, newpde);
	if (pmap == kernel_pmap || !CPU_EMPTY(&pmap->pm_active))
		pmap_update_pde_invalidate(pmap, va, newpde);
	else
		CPU_ZERO(&pmap->pm_save);
}
#endif /* !SMP */

#define PMAP_CLFLUSH_THRESHOLD   (2 * 1024 * 1024)

void
pmap_invalidate_cache_range(vm_offset_t sva, vm_offset_t eva)
{

	KASSERT((sva & PAGE_MASK) == 0,
	    ("pmap_invalidate_cache_range: sva not page-aligned"));
	KASSERT((eva & PAGE_MASK) == 0,
	    ("pmap_invalidate_cache_range: eva not page-aligned"));

	if (cpu_feature & CPUID_SS)
		; /* If "Self Snoop" is supported, do nothing. */
	else if ((cpu_feature & CPUID_CLFSH) != 0 &&
	    eva - sva < PMAP_CLFLUSH_THRESHOLD) {

		/*
		 * XXX: Some CPUs fault, hang, or trash the local APIC
		 * registers if we use CLFLUSH on the local APIC
		 * range.  The local APIC is always uncached, so we
		 * don't need to flush for that range anyway.
		 */
		if (pmap_kextract(sva) == lapic_paddr)
			return;

		/*
		 * Otherwise, do per-cache line flush.  Use the mfence
		 * instruction to insure that previous stores are
		 * included in the write-back.  The processor
		 * propagates flush to other processors in the cache
		 * coherence domain.
		 */
		mfence();
		for (; sva < eva; sva += cpu_clflush_line_size)
			clflush(sva);
		mfence();
	} else {

		/*
		 * No targeted cache flush methods are supported by CPU,
		 * or the supplied range is bigger than 2MB.
		 * Globally invalidate cache.
		 */
		pmap_invalidate_cache();
	}
}

/*
 * Remove the specified set of pages from the data and instruction caches.
 *
 * In contrast to pmap_invalidate_cache_range(), this function does not
 * rely on the CPU's self-snoop feature, because it is intended for use
 * when moving pages into a different cache domain.
 */
void
pmap_invalidate_cache_pages(vm_page_t *pages, int count)
{
	vm_offset_t daddr, eva;
	int i;

	if (count >= PMAP_CLFLUSH_THRESHOLD / PAGE_SIZE ||
	    (cpu_feature & CPUID_CLFSH) == 0)
		pmap_invalidate_cache();
	else {
		mfence();
		for (i = 0; i < count; i++) {
			daddr = PHYS_TO_DMAP(VM_PAGE_TO_PHYS(pages[i]));
			eva = daddr + PAGE_SIZE;
			for (; daddr < eva; daddr += cpu_clflush_line_size)
				clflush(daddr);
		}
		mfence();
	}
}

/*
 *	Routine:	pmap_extract
 *	Function:
 *		Extract the physical page address associated
 *		with the given map/virtual_address pair.
 */
vm_paddr_t 
pmap_extract(pmap_t pmap, vm_offset_t va)
{
	pdp_entry_t *pdpe;
	pd_entry_t *pde;
	pt_entry_t *pte, PG_V;
	vm_paddr_t pa;

	pa = 0;
	PG_V = pmap_valid_bit(pmap);
	PMAP_LOCK(pmap);
	pdpe = pmap_pdpe(pmap, va);
	if (pdpe != NULL && (*pdpe & PG_V) != 0) {
		if ((*pdpe & PG_PS) != 0)
			pa = (*pdpe & PG_PS_FRAME) | (va & PDPMASK);
		else {
			pde = pmap_pdpe_to_pde(pdpe, va);
			if ((*pde & PG_V) != 0) {
				if ((*pde & PG_PS) != 0) {
					pa = (*pde & PG_PS_FRAME) |
					    (va & PDRMASK);
				} else {
					pte = pmap_pde_to_pte(pde, va);
					pa = (*pte & PG_FRAME) |
					    (va & PAGE_MASK);
				}
			}
		}
	}
	PMAP_UNLOCK(pmap);
	return (pa);
}

/*
 *	Routine:	pmap_extract_and_hold
 *	Function:
 *		Atomically extract and hold the physical page
 *		with the given pmap and virtual address pair
 *		if that mapping permits the given protection.
 */
vm_page_t
pmap_extract_and_hold(pmap_t pmap, vm_offset_t va, vm_prot_t prot)
{
	pd_entry_t pde, *pdep;
	pt_entry_t pte, PG_RW, PG_V;
	vm_paddr_t pa;
	vm_page_t m;

	pa = 0;
	m = NULL;
	PG_RW = pmap_rw_bit(pmap);
	PG_V = pmap_valid_bit(pmap);
	PMAP_LOCK(pmap);
retry:
	pdep = pmap_pde(pmap, va);
	if (pdep != NULL && (pde = *pdep)) {
		if (pde & PG_PS) {
			if ((pde & PG_RW) || (prot & VM_PROT_WRITE) == 0) {
				if (vm_page_pa_tryrelock(pmap, (pde &
				    PG_PS_FRAME) | (va & PDRMASK), &pa))
					goto retry;
				m = PHYS_TO_VM_PAGE((pde & PG_PS_FRAME) |
				    (va & PDRMASK));
				vm_page_hold(m);
			}
		} else {
			pte = *pmap_pde_to_pte(pdep, va);
			if ((pte & PG_V) &&
			    ((pte & PG_RW) || (prot & VM_PROT_WRITE) == 0)) {
				if (vm_page_pa_tryrelock(pmap, pte & PG_FRAME,
				    &pa))
					goto retry;
				m = PHYS_TO_VM_PAGE(pte & PG_FRAME);
				vm_page_hold(m);
			}
		}
	}
	PA_UNLOCK_COND(pa);
	PMAP_UNLOCK(pmap);
	return (m);
}

vm_paddr_t
pmap_kextract(vm_offset_t va)
{
	pd_entry_t pde;
	vm_paddr_t pa;

	if (va >= DMAP_MIN_ADDRESS && va < DMAP_MAX_ADDRESS) {
		pa = DMAP_TO_PHYS(va);
	} else {
		pde = *vtopde(va);
		if (pde & PG_PS) {
			pa = (pde & PG_PS_FRAME) | (va & PDRMASK);
		} else {
			/*
			 * Beware of a concurrent promotion that changes the
			 * PDE at this point!  For example, vtopte() must not
			 * be used to access the PTE because it would use the
			 * new PDE.  It is, however, safe to use the old PDE
			 * because the page table page is preserved by the
			 * promotion.
			 */
			pa = *pmap_pde_to_pte(&pde, va);
			pa = (pa & PG_FRAME) | (va & PAGE_MASK);
		}
	}
	return (pa);
}

/***************************************************
 * Low level mapping routines.....
 ***************************************************/

/*
 * Add a wired page to the kva.
 * Note: not SMP coherent.
 */
PMAP_INLINE void 
pmap_kenter(vm_offset_t va, vm_paddr_t pa)
{
	pt_entry_t *pte;

	pte = vtopte(va);
	pte_store(pte, pa | X86_PG_RW | X86_PG_V | X86_PG_G);
}

static __inline void
pmap_kenter_attr(vm_offset_t va, vm_paddr_t pa, int mode)
{
	pt_entry_t *pte;
	int cache_bits;

	pte = vtopte(va);
	cache_bits = pmap_cache_bits(kernel_pmap, mode, 0);
	pte_store(pte, pa | X86_PG_RW | X86_PG_V | X86_PG_G | cache_bits);
}

/*
 * Remove a page from the kernel pagetables.
 * Note: not SMP coherent.
 */
PMAP_INLINE void
pmap_kremove(vm_offset_t va)
{
	pt_entry_t *pte;

	pte = vtopte(va);
	pte_clear(pte);
}

/*
 *	Used to map a range of physical addresses into kernel
 *	virtual address space.
 *
 *	The value passed in '*virt' is a suggested virtual address for
 *	the mapping. Architectures which can support a direct-mapped
 *	physical to virtual region can return the appropriate address
 *	within that region, leaving '*virt' unchanged. Other
 *	architectures should map the pages starting at '*virt' and
 *	update '*virt' with the first usable address after the mapped
 *	region.
 */
vm_offset_t
pmap_map(vm_offset_t *virt, vm_paddr_t start, vm_paddr_t end, int prot)
{
	return PHYS_TO_DMAP(start);
}


/*
 * Add a list of wired pages to the kva
 * this routine is only used for temporary
 * kernel mappings that do not need to have
 * page modification or references recorded.
 * Note that old mappings are simply written
 * over.  The page *must* be wired.
 * Note: SMP coherent.  Uses a ranged shootdown IPI.
 */
void
pmap_qenter(vm_offset_t sva, vm_page_t *ma, int count)
{
	pt_entry_t *endpte, oldpte, pa, *pte;
	vm_page_t m;
	int cache_bits;

	oldpte = 0;
	pte = vtopte(sva);
	endpte = pte + count;
	while (pte < endpte) {
		m = *ma++;
		cache_bits = pmap_cache_bits(kernel_pmap, m->md.pat_mode, 0);
		pa = VM_PAGE_TO_PHYS(m) | cache_bits;
		if ((*pte & (PG_FRAME | X86_PG_PTE_CACHE)) != pa) {
			oldpte |= *pte;
			pte_store(pte, pa | X86_PG_G | X86_PG_RW | X86_PG_V);
		}
		pte++;
	}
	if (__predict_false((oldpte & X86_PG_V) != 0))
		pmap_invalidate_range(kernel_pmap, sva, sva + count *
		    PAGE_SIZE);
}

/*
 * This routine tears out page mappings from the
 * kernel -- it is meant only for temporary mappings.
 * Note: SMP coherent.  Uses a ranged shootdown IPI.
 */
void
pmap_qremove(vm_offset_t sva, int count)
{
	vm_offset_t va;

	va = sva;
	while (count-- > 0) {
		KASSERT(va >= VM_MIN_KERNEL_ADDRESS, ("usermode va %lx", va));
		pmap_kremove(va);
		va += PAGE_SIZE;
	}
	pmap_invalidate_range(kernel_pmap, sva, va);
}

/***************************************************
 * Page table page management routines.....
 ***************************************************/
static __inline void
pmap_free_zero_pages(struct spglist *free)
{
	vm_page_t m;

	while ((m = SLIST_FIRST(free)) != NULL) {
		SLIST_REMOVE_HEAD(free, plinks.s.ss);

		/*
		 * Preserve the page's PG_ZERO setting.
		 * However, as the pages are unmanaged, fix-up the wired count
		 * to perform a correct free.
		 */
		if (m->wire_count != 0)
		panic("pmap_free_zero_pages: wrong wire count %u for page %p",
			    m->wire_count, m);
		m->wire_count = 1;
		atomic_add_int(&vm_cnt.v_wire_count, 1);
		vm_page_free_toq(m);
	}
}

/*
 * Schedule the specified unused page table page to be freed.  Specifically,
 * add the page to the specified list of pages that will be released to the
 * physical memory manager after the TLB has been updated.
 */
static __inline void
pmap_add_delayed_free_list(vm_page_t m, struct spglist *free,
    boolean_t set_PG_ZERO)
{

	if (set_PG_ZERO)
		m->flags |= PG_ZERO;
	else
		m->flags &= ~PG_ZERO;
	SLIST_INSERT_HEAD(free, m, plinks.s.ss);
}
	
/*
 * Inserts the specified page table page into the specified pmap's collection
 * of idle page table pages.  Each of a pmap's page table pages is responsible
 * for mapping a distinct range of virtual addresses.  The pmap's collection is
 * ordered by this virtual address range.
 */
static __inline int
pmap_insert_pt_page(pmap_t pmap, vm_page_t mpte)
{

	PMAP_LOCK_ASSERT(pmap, MA_OWNED);
	return (vm_radix_insert(&pmap->pm_root, mpte));
}

/*
 * Looks for a page table page mapping the specified virtual address in the
 * specified pmap's collection of idle page table pages.  Returns NULL if there
 * is no page table page corresponding to the specified virtual address.
 */
static __inline vm_page_t
pmap_lookup_pt_page(pmap_t pmap, vm_offset_t va)
{

	PMAP_LOCK_ASSERT(pmap, MA_OWNED);
	return (vm_radix_lookup(&pmap->pm_root, pmap_pde_pindex(va)));
}

/*
 * Removes the specified page table page from the specified pmap's collection
 * of idle page table pages.  The specified page table page must be a member of
 * the pmap's collection.
 */
static __inline void
pmap_remove_pt_page(pmap_t pmap, vm_page_t mpte)
{

	PMAP_LOCK_ASSERT(pmap, MA_OWNED);
	vm_radix_remove(&pmap->pm_root, mpte->pindex);
}

/*
 * Decrements a page table page's wire count, which is used to record the
 * number of valid page table entries within the page.  If the wire count
 * drops to zero, then the page table page is unmapped.  Returns TRUE if the
 * page table page was unmapped and FALSE otherwise.
 */
static inline boolean_t
pmap_unwire_ptp(pmap_t pmap, vm_offset_t va, vm_page_t m, struct spglist *free)
{

	--m->wire_count;
	if (m->wire_count == 0) {
		_pmap_unwire_ptp(pmap, va, m, free);
		return (TRUE);
	} else
		return (FALSE);
}

static void
_pmap_unwire_ptp(pmap_t pmap, vm_offset_t va, vm_page_t m, struct spglist *free)
{

	PMAP_LOCK_ASSERT(pmap, MA_OWNED);
	/*
	 * unmap the page table page
	 */
	if (m->pindex >= (NUPDE + NUPDPE)) {
		/* PDP page */
		pml4_entry_t *pml4;
		pml4 = pmap_pml4e(pmap, va);
		*pml4 = 0;
	} else if (m->pindex >= NUPDE) {
		/* PD page */
		pdp_entry_t *pdp;
		pdp = pmap_pdpe(pmap, va);
		*pdp = 0;
	} else {
		/* PTE page */
		pd_entry_t *pd;
		pd = pmap_pde(pmap, va);
		*pd = 0;
	}
	pmap_resident_count_dec(pmap, 1);
	if (m->pindex < NUPDE) {
		/* We just released a PT, unhold the matching PD */
		vm_page_t pdpg;

		pdpg = PHYS_TO_VM_PAGE(*pmap_pdpe(pmap, va) & PG_FRAME);
		pmap_unwire_ptp(pmap, va, pdpg, free);
	}
	if (m->pindex >= NUPDE && m->pindex < (NUPDE + NUPDPE)) {
		/* We just released a PD, unhold the matching PDP */
		vm_page_t pdppg;

		pdppg = PHYS_TO_VM_PAGE(*pmap_pml4e(pmap, va) & PG_FRAME);
		pmap_unwire_ptp(pmap, va, pdppg, free);
	}

	/*
	 * This is a release store so that the ordinary store unmapping
	 * the page table page is globally performed before TLB shoot-
	 * down is begun.
	 */
	atomic_subtract_rel_int(&vm_cnt.v_wire_count, 1);

	/* 
	 * Put page on a list so that it is released after
	 * *ALL* TLB shootdown is done
	 */
	pmap_add_delayed_free_list(m, free, TRUE);
}

/*
 * After removing a page table entry, this routine is used to
 * conditionally free the page, and manage the hold/wire counts.
 */
static int
pmap_unuse_pt(pmap_t pmap, vm_offset_t va, pd_entry_t ptepde,
    struct spglist *free)
{
	vm_page_t mpte;

	if (va >= VM_MAXUSER_ADDRESS)
		return (0);
	KASSERT(ptepde != 0, ("pmap_unuse_pt: ptepde != 0"));
	mpte = PHYS_TO_VM_PAGE(ptepde & PG_FRAME);
	return (pmap_unwire_ptp(pmap, va, mpte, free));
}

void
pmap_pinit0(pmap_t pmap)
{

	PMAP_LOCK_INIT(pmap);
	pmap->pm_pml4 = (pml4_entry_t *)PHYS_TO_DMAP(KPML4phys);
	pmap->pm_cr3 = KPML4phys;
	pmap->pm_root.rt_root = 0;
	CPU_ZERO(&pmap->pm_active);
	CPU_ZERO(&pmap->pm_save);
	PCPU_SET(curpmap, pmap);
	TAILQ_INIT(&pmap->pm_pvchunk);
	bzero(&pmap->pm_stats, sizeof pmap->pm_stats);
	pmap->pm_pcid = pmap_pcid_enabled ? 0 : -1;
	pmap->pm_flags = pmap_flags;
}

/*
 * Initialize a preallocated and zeroed pmap structure,
 * such as one in a vmspace structure.
 */
int
pmap_pinit_type(pmap_t pmap, enum pmap_type pm_type, int flags)
{
	vm_page_t pml4pg;
	vm_paddr_t pml4phys;
	int i;

	/*
	 * allocate the page directory page
	 */
	while ((pml4pg = vm_page_alloc(NULL, 0, VM_ALLOC_NORMAL |
	    VM_ALLOC_NOOBJ | VM_ALLOC_WIRED | VM_ALLOC_ZERO)) == NULL)
		VM_WAIT;

	pml4phys = VM_PAGE_TO_PHYS(pml4pg);
	pmap->pm_pml4 = (pml4_entry_t *)PHYS_TO_DMAP(pml4phys);
	pmap->pm_pcid = -1;
	pmap->pm_cr3 = ~0;	/* initialize to an invalid value */

	if ((pml4pg->flags & PG_ZERO) == 0)
		pagezero(pmap->pm_pml4);

	/*
	 * Do not install the host kernel mappings in the nested page
	 * tables. These mappings are meaningless in the guest physical
	 * address space.
	 */
	if ((pmap->pm_type = pm_type) == PT_X86) {
		pmap->pm_cr3 = pml4phys;

		/* Wire in kernel global address entries. */
		for (i = 0; i < NKPML4E; i++) {
			pmap->pm_pml4[KPML4BASE + i] = (KPDPphys + ptoa(i)) |
			    X86_PG_RW | X86_PG_V | PG_U;
		}
		for (i = 0; i < ndmpdpphys; i++) {
			pmap->pm_pml4[DMPML4I + i] = (DMPDPphys + ptoa(i)) |
			    X86_PG_RW | X86_PG_V | PG_U;
		}

		/* install self-referential address mapping entry(s) */
		pmap->pm_pml4[PML4PML4I] = VM_PAGE_TO_PHYS(pml4pg) |
		    X86_PG_V | X86_PG_RW | X86_PG_A | X86_PG_M;

		if (pmap_pcid_enabled) {
			pmap->pm_pcid = alloc_unr(&pcid_unr);
			if (pmap->pm_pcid != -1)
				pmap->pm_cr3 |= pmap->pm_pcid;
		}
	}

	pmap->pm_root.rt_root = 0;
	CPU_ZERO(&pmap->pm_active);
	TAILQ_INIT(&pmap->pm_pvchunk);
	bzero(&pmap->pm_stats, sizeof pmap->pm_stats);
	pmap->pm_flags = flags;
	pmap->pm_eptgen = 0;
	CPU_ZERO(&pmap->pm_save);

	return (1);
}

int
pmap_pinit(pmap_t pmap)
{

	return (pmap_pinit_type(pmap, PT_X86, pmap_flags));
}

/*
 * This routine is called if the desired page table page does not exist.
 *
 * If page table page allocation fails, this routine may sleep before
 * returning NULL.  It sleeps only if a lock pointer was given.
 *
 * Note: If a page allocation fails at page table level two or three,
 * one or two pages may be held during the wait, only to be released
 * afterwards.  This conservative approach is easily argued to avoid
 * race conditions.
 */
static vm_page_t
_pmap_allocpte(pmap_t pmap, vm_pindex_t ptepindex, struct rwlock **lockp)
{
	vm_page_t m, pdppg, pdpg;
	pt_entry_t PG_A, PG_M, PG_RW, PG_V;

	PMAP_LOCK_ASSERT(pmap, MA_OWNED);

	PG_A = pmap_accessed_bit(pmap);
	PG_M = pmap_modified_bit(pmap);
	PG_V = pmap_valid_bit(pmap);
	PG_RW = pmap_rw_bit(pmap);

	/*
	 * Allocate a page table page.
	 */
	if ((m = vm_page_alloc(NULL, ptepindex, VM_ALLOC_NOOBJ |
	    VM_ALLOC_WIRED | VM_ALLOC_ZERO)) == NULL) {
		if (lockp != NULL) {
			RELEASE_PV_LIST_LOCK(lockp);
			PMAP_UNLOCK(pmap);
			rw_runlock(&pvh_global_lock);
			VM_WAIT;
			rw_rlock(&pvh_global_lock);
			PMAP_LOCK(pmap);
		}

		/*
		 * Indicate the need to retry.  While waiting, the page table
		 * page may have been allocated.
		 */
		return (NULL);
	}
	if ((m->flags & PG_ZERO) == 0)
		pmap_zero_page(m);

	/*
	 * Map the pagetable page into the process address space, if
	 * it isn't already there.
	 */

	if (ptepindex >= (NUPDE + NUPDPE)) {
		pml4_entry_t *pml4;
		vm_pindex_t pml4index;

		/* Wire up a new PDPE page */
		pml4index = ptepindex - (NUPDE + NUPDPE);
		pml4 = &pmap->pm_pml4[pml4index];
		*pml4 = VM_PAGE_TO_PHYS(m) | PG_U | PG_RW | PG_V | PG_A | PG_M;

	} else if (ptepindex >= NUPDE) {
		vm_pindex_t pml4index;
		vm_pindex_t pdpindex;
		pml4_entry_t *pml4;
		pdp_entry_t *pdp;

		/* Wire up a new PDE page */
		pdpindex = ptepindex - NUPDE;
		pml4index = pdpindex >> NPML4EPGSHIFT;

		pml4 = &pmap->pm_pml4[pml4index];
		if ((*pml4 & PG_V) == 0) {
			/* Have to allocate a new pdp, recurse */
			if (_pmap_allocpte(pmap, NUPDE + NUPDPE + pml4index,
			    lockp) == NULL) {
				vm_page_free_zero(m);
				return (NULL);
			}
		} else {
			/* Add reference to pdp page */
			pdppg = PHYS_TO_VM_PAGE(*pml4 & PG_FRAME);
			pdppg->wire_count++;
		}
		pdp = (pdp_entry_t *)PHYS_TO_DMAP(*pml4 & PG_FRAME);

		/* Now find the pdp page */
		pdp = &pdp[pdpindex & ((1ul << NPDPEPGSHIFT) - 1)];
		*pdp = VM_PAGE_TO_PHYS(m) | PG_U | PG_RW | PG_V | PG_A | PG_M;

	} else {
		vm_pindex_t pml4index;
		vm_pindex_t pdpindex;
		pml4_entry_t *pml4;
		pdp_entry_t *pdp;
		pd_entry_t *pd;

		/* Wire up a new PTE page */
		pdpindex = ptepindex >> NPDPEPGSHIFT;
		pml4index = pdpindex >> NPML4EPGSHIFT;

		/* First, find the pdp and check that its valid. */
		pml4 = &pmap->pm_pml4[pml4index];
		if ((*pml4 & PG_V) == 0) {
			/* Have to allocate a new pd, recurse */
			if (_pmap_allocpte(pmap, NUPDE + pdpindex,
			    lockp) == NULL) {
				vm_page_free_zero(m);
				return (NULL);
			}
			pdp = (pdp_entry_t *)PHYS_TO_DMAP(*pml4 & PG_FRAME);
			pdp = &pdp[pdpindex & ((1ul << NPDPEPGSHIFT) - 1)];
		} else {
			pdp = (pdp_entry_t *)PHYS_TO_DMAP(*pml4 & PG_FRAME);
			pdp = &pdp[pdpindex & ((1ul << NPDPEPGSHIFT) - 1)];
			if ((*pdp & PG_V) == 0) {
				/* Have to allocate a new pd, recurse */
				if (_pmap_allocpte(pmap, NUPDE + pdpindex,
				    lockp) == NULL) {
					vm_page_free_zero(m);
					return (NULL);
				}
			} else {
				/* Add reference to the pd page */
				pdpg = PHYS_TO_VM_PAGE(*pdp & PG_FRAME);
				pdpg->wire_count++;
			}
		}
		pd = (pd_entry_t *)PHYS_TO_DMAP(*pdp & PG_FRAME);

		/* Now we know where the page directory page is */
		pd = &pd[ptepindex & ((1ul << NPDEPGSHIFT) - 1)];
		*pd = VM_PAGE_TO_PHYS(m) | PG_U | PG_RW | PG_V | PG_A | PG_M;
	}

	pmap_resident_count_inc(pmap, 1);

	return (m);
}

static vm_page_t
pmap_allocpde(pmap_t pmap, vm_offset_t va, struct rwlock **lockp)
{
	vm_pindex_t pdpindex, ptepindex;
	pdp_entry_t *pdpe, PG_V;
	vm_page_t pdpg;

	PG_V = pmap_valid_bit(pmap);

retry:
	pdpe = pmap_pdpe(pmap, va);
	if (pdpe != NULL && (*pdpe & PG_V) != 0) {
		/* Add a reference to the pd page. */
		pdpg = PHYS_TO_VM_PAGE(*pdpe & PG_FRAME);
		pdpg->wire_count++;
	} else {
		/* Allocate a pd page. */
		ptepindex = pmap_pde_pindex(va);
		pdpindex = ptepindex >> NPDPEPGSHIFT;
		pdpg = _pmap_allocpte(pmap, NUPDE + pdpindex, lockp);
		if (pdpg == NULL && lockp != NULL)
			goto retry;
	}
	return (pdpg);
}

static vm_page_t
pmap_allocpte(pmap_t pmap, vm_offset_t va, struct rwlock **lockp)
{
	vm_pindex_t ptepindex;
	pd_entry_t *pd, PG_V;
	vm_page_t m;

	PG_V = pmap_valid_bit(pmap);

	/*
	 * Calculate pagetable page index
	 */
	ptepindex = pmap_pde_pindex(va);
retry:
	/*
	 * Get the page directory entry
	 */
	pd = pmap_pde(pmap, va);

	/*
	 * This supports switching from a 2MB page to a
	 * normal 4K page.
	 */
	if (pd != NULL && (*pd & (PG_PS | PG_V)) == (PG_PS | PG_V)) {
		if (!pmap_demote_pde_locked(pmap, pd, va, lockp)) {
			/*
			 * Invalidation of the 2MB page mapping may have caused
			 * the deallocation of the underlying PD page.
			 */
			pd = NULL;
		}
	}

	/*
	 * If the page table page is mapped, we just increment the
	 * hold count, and activate it.
	 */
	if (pd != NULL && (*pd & PG_V) != 0) {
		m = PHYS_TO_VM_PAGE(*pd & PG_FRAME);
		m->wire_count++;
	} else {
		/*
		 * Here if the pte page isn't mapped, or if it has been
		 * deallocated.
		 */
		m = _pmap_allocpte(pmap, ptepindex, lockp);
		if (m == NULL && lockp != NULL)
			goto retry;
	}
	return (m);
}


/***************************************************
 * Pmap allocation/deallocation routines.
 ***************************************************/

/*
 * Release any resources held by the given physical map.
 * Called when a pmap initialized by pmap_pinit is being released.
 * Should only be called if the map contains no valid mappings.
 */
void
pmap_release(pmap_t pmap)
{
	vm_page_t m;
	int i;

	KASSERT(pmap->pm_stats.resident_count == 0,
	    ("pmap_release: pmap resident count %ld != 0",
	    pmap->pm_stats.resident_count));
	KASSERT(vm_radix_is_empty(&pmap->pm_root),
	    ("pmap_release: pmap has reserved page table page(s)"));

	if (pmap_pcid_enabled) {
		/*
		 * Invalidate any left TLB entries, to allow the reuse
		 * of the pcid.
		 */
		pmap_invalidate_all(pmap);
	}

	m = PHYS_TO_VM_PAGE(DMAP_TO_PHYS((vm_offset_t)pmap->pm_pml4));

	for (i = 0; i < NKPML4E; i++)	/* KVA */
		pmap->pm_pml4[KPML4BASE + i] = 0;
	for (i = 0; i < ndmpdpphys; i++)/* Direct Map */
		pmap->pm_pml4[DMPML4I + i] = 0;
	pmap->pm_pml4[PML4PML4I] = 0;	/* Recursive Mapping */

	vm_page_free_zero(m);
	if (pmap->pm_pcid != -1)
		free_unr(&pcid_unr, pmap->pm_pcid);
}

static int
kvm_size(SYSCTL_HANDLER_ARGS)
{
	unsigned long ksize = VM_MAX_KERNEL_ADDRESS - VM_MIN_KERNEL_ADDRESS;

	return sysctl_handle_long(oidp, &ksize, 0, req);
}
SYSCTL_PROC(_vm, OID_AUTO, kvm_size, CTLTYPE_LONG|CTLFLAG_RD, 
    0, 0, kvm_size, "LU", "Size of KVM");

static int
kvm_free(SYSCTL_HANDLER_ARGS)
{
	unsigned long kfree = VM_MAX_KERNEL_ADDRESS - kernel_vm_end;

	return sysctl_handle_long(oidp, &kfree, 0, req);
}
SYSCTL_PROC(_vm, OID_AUTO, kvm_free, CTLTYPE_LONG|CTLFLAG_RD, 
    0, 0, kvm_free, "LU", "Amount of KVM free");

/*
 * grow the number of kernel page table entries, if needed
 */
void
pmap_growkernel(vm_offset_t addr)
{
	vm_paddr_t paddr;
	vm_page_t nkpg;
	pd_entry_t *pde, newpdir;
	pdp_entry_t *pdpe;

	mtx_assert(&kernel_map->system_mtx, MA_OWNED);

	/*
	 * Return if "addr" is within the range of kernel page table pages
	 * that were preallocated during pmap bootstrap.  Moreover, leave
	 * "kernel_vm_end" and the kernel page table as they were.
	 *
	 * The correctness of this action is based on the following
	 * argument: vm_map_findspace() allocates contiguous ranges of the
	 * kernel virtual address space.  It calls this function if a range
	 * ends after "kernel_vm_end".  If the kernel is mapped between
	 * "kernel_vm_end" and "addr", then the range cannot begin at
	 * "kernel_vm_end".  In fact, its beginning address cannot be less
	 * than the kernel.  Thus, there is no immediate need to allocate
	 * any new kernel page table pages between "kernel_vm_end" and
	 * "KERNBASE".
	 */
	if (KERNBASE < addr && addr <= KERNBASE + nkpt * NBPDR)
		return;

	addr = roundup2(addr, NBPDR);
	if (addr - 1 >= kernel_map->max_offset)
		addr = kernel_map->max_offset;
	while (kernel_vm_end < addr) {
		pdpe = pmap_pdpe(kernel_pmap, kernel_vm_end);
		if ((*pdpe & X86_PG_V) == 0) {
			/* We need a new PDP entry */
			nkpg = vm_page_alloc(NULL, kernel_vm_end >> PDPSHIFT,
			    VM_ALLOC_INTERRUPT | VM_ALLOC_NOOBJ |
			    VM_ALLOC_WIRED | VM_ALLOC_ZERO);
			if (nkpg == NULL)
				panic("pmap_growkernel: no memory to grow kernel");
			if ((nkpg->flags & PG_ZERO) == 0)
				pmap_zero_page(nkpg);
			paddr = VM_PAGE_TO_PHYS(nkpg);
			*pdpe = (pdp_entry_t)(paddr | X86_PG_V | X86_PG_RW |
			    X86_PG_A | X86_PG_M);
			continue; /* try again */
		}
		pde = pmap_pdpe_to_pde(pdpe, kernel_vm_end);
		if ((*pde & X86_PG_V) != 0) {
			kernel_vm_end = (kernel_vm_end + NBPDR) & ~PDRMASK;
			if (kernel_vm_end - 1 >= kernel_map->max_offset) {
				kernel_vm_end = kernel_map->max_offset;
				break;                       
			}
			continue;
		}

		nkpg = vm_page_alloc(NULL, pmap_pde_pindex(kernel_vm_end),
		    VM_ALLOC_INTERRUPT | VM_ALLOC_NOOBJ | VM_ALLOC_WIRED |
		    VM_ALLOC_ZERO);
		if (nkpg == NULL)
			panic("pmap_growkernel: no memory to grow kernel");
		if ((nkpg->flags & PG_ZERO) == 0)
			pmap_zero_page(nkpg);
		paddr = VM_PAGE_TO_PHYS(nkpg);
		newpdir = paddr | X86_PG_V | X86_PG_RW | X86_PG_A | X86_PG_M;
		pde_store(pde, newpdir);

		kernel_vm_end = (kernel_vm_end + NBPDR) & ~PDRMASK;
		if (kernel_vm_end - 1 >= kernel_map->max_offset) {
			kernel_vm_end = kernel_map->max_offset;
			break;                       
		}
	}
}


/***************************************************
 * page management routines.
 ***************************************************/

CTASSERT(sizeof(struct pv_chunk) == PAGE_SIZE);
CTASSERT(_NPCM == 3);
CTASSERT(_NPCPV == 168);

static __inline struct pv_chunk *
pv_to_chunk(pv_entry_t pv)
{

	return ((struct pv_chunk *)((uintptr_t)pv & ~(uintptr_t)PAGE_MASK));
}

#define PV_PMAP(pv) (pv_to_chunk(pv)->pc_pmap)

#define	PC_FREE0	0xfffffffffffffffful
#define	PC_FREE1	0xfffffffffffffffful
#define	PC_FREE2	0x000000fffffffffful

static const uint64_t pc_freemask[_NPCM] = { PC_FREE0, PC_FREE1, PC_FREE2 };

#ifdef PV_STATS
static int pc_chunk_count, pc_chunk_allocs, pc_chunk_frees, pc_chunk_tryfail;

SYSCTL_INT(_vm_pmap, OID_AUTO, pc_chunk_count, CTLFLAG_RD, &pc_chunk_count, 0,
	"Current number of pv entry chunks");
SYSCTL_INT(_vm_pmap, OID_AUTO, pc_chunk_allocs, CTLFLAG_RD, &pc_chunk_allocs, 0,
	"Current number of pv entry chunks allocated");
SYSCTL_INT(_vm_pmap, OID_AUTO, pc_chunk_frees, CTLFLAG_RD, &pc_chunk_frees, 0,
	"Current number of pv entry chunks frees");
SYSCTL_INT(_vm_pmap, OID_AUTO, pc_chunk_tryfail, CTLFLAG_RD, &pc_chunk_tryfail, 0,
	"Number of times tried to get a chunk page but failed.");

static long pv_entry_frees, pv_entry_allocs, pv_entry_count;
static int pv_entry_spare;

SYSCTL_LONG(_vm_pmap, OID_AUTO, pv_entry_frees, CTLFLAG_RD, &pv_entry_frees, 0,
	"Current number of pv entry frees");
SYSCTL_LONG(_vm_pmap, OID_AUTO, pv_entry_allocs, CTLFLAG_RD, &pv_entry_allocs, 0,
	"Current number of pv entry allocs");
SYSCTL_LONG(_vm_pmap, OID_AUTO, pv_entry_count, CTLFLAG_RD, &pv_entry_count, 0,
	"Current number of pv entries");
SYSCTL_INT(_vm_pmap, OID_AUTO, pv_entry_spare, CTLFLAG_RD, &pv_entry_spare, 0,
	"Current number of spare pv entries");
#endif

/*
 * We are in a serious low memory condition.  Resort to
 * drastic measures to free some pages so we can allocate
 * another pv entry chunk.
 *
 * Returns NULL if PV entries were reclaimed from the specified pmap.
 *
 * We do not, however, unmap 2mpages because subsequent accesses will
 * allocate per-page pv entries until repromotion occurs, thereby
 * exacerbating the shortage of free pv entries.
 */
static vm_page_t
reclaim_pv_chunk(pmap_t locked_pmap, struct rwlock **lockp)
{
	struct pch new_tail;
	struct pv_chunk *pc;
	struct md_page *pvh;
	pd_entry_t *pde;
	pmap_t pmap;
	pt_entry_t *pte, tpte;
	pt_entry_t PG_G, PG_A, PG_M, PG_RW;
	pv_entry_t pv;
	vm_offset_t va;
	vm_page_t m, m_pc;
	struct spglist free;
	uint64_t inuse;
	int bit, field, freed;

	rw_assert(&pvh_global_lock, RA_LOCKED);
	PMAP_LOCK_ASSERT(locked_pmap, MA_OWNED);
	KASSERT(lockp != NULL, ("reclaim_pv_chunk: lockp is NULL"));
	pmap = NULL;
	m_pc = NULL;
	PG_G = PG_A = PG_M = PG_RW = 0;
	SLIST_INIT(&free);
	TAILQ_INIT(&new_tail);
	mtx_lock(&pv_chunks_mutex);
	while ((pc = TAILQ_FIRST(&pv_chunks)) != NULL && SLIST_EMPTY(&free)) {
		TAILQ_REMOVE(&pv_chunks, pc, pc_lru);
		mtx_unlock(&pv_chunks_mutex);
		if (pmap != pc->pc_pmap) {
			if (pmap != NULL) {
				pmap_invalidate_all(pmap);
				if (pmap != locked_pmap)
					PMAP_UNLOCK(pmap);
			}
			pmap = pc->pc_pmap;
			/* Avoid deadlock and lock recursion. */
			if (pmap > locked_pmap) {
				RELEASE_PV_LIST_LOCK(lockp);
				PMAP_LOCK(pmap);
			} else if (pmap != locked_pmap &&
			    !PMAP_TRYLOCK(pmap)) {
				pmap = NULL;
				TAILQ_INSERT_TAIL(&new_tail, pc, pc_lru);
				mtx_lock(&pv_chunks_mutex);
				continue;
			}
			PG_G = pmap_global_bit(pmap);
			PG_A = pmap_accessed_bit(pmap);
			PG_M = pmap_modified_bit(pmap);
			PG_RW = pmap_rw_bit(pmap);
		}

		/*
		 * Destroy every non-wired, 4 KB page mapping in the chunk.
		 */
		freed = 0;
		for (field = 0; field < _NPCM; field++) {
			for (inuse = ~pc->pc_map[field] & pc_freemask[field];
			    inuse != 0; inuse &= ~(1UL << bit)) {
				bit = bsfq(inuse);
				pv = &pc->pc_pventry[field * 64 + bit];
				va = pv->pv_va;
				pde = pmap_pde(pmap, va);
				if ((*pde & PG_PS) != 0)
					continue;
				pte = pmap_pde_to_pte(pde, va);
				if ((*pte & PG_W) != 0)
					continue;
				tpte = pte_load_clear(pte);
				if ((tpte & PG_G) != 0)
					pmap_invalidate_page(pmap, va);
				m = PHYS_TO_VM_PAGE(tpte & PG_FRAME);
				if ((tpte & (PG_M | PG_RW)) == (PG_M | PG_RW))
					vm_page_dirty(m);
				if ((tpte & PG_A) != 0)
					vm_page_aflag_set(m, PGA_REFERENCED);
				CHANGE_PV_LIST_LOCK_TO_VM_PAGE(lockp, m);
				TAILQ_REMOVE(&m->md.pv_list, pv, pv_next);
				m->md.pv_gen++;
				if (TAILQ_EMPTY(&m->md.pv_list) &&
				    (m->flags & PG_FICTITIOUS) == 0) {
					pvh = pa_to_pvh(VM_PAGE_TO_PHYS(m));
					if (TAILQ_EMPTY(&pvh->pv_list)) {
						vm_page_aflag_clear(m,
						    PGA_WRITEABLE);
					}
				}
				pc->pc_map[field] |= 1UL << bit;
				pmap_unuse_pt(pmap, va, *pde, &free);
				freed++;
			}
		}
		if (freed == 0) {
			TAILQ_INSERT_TAIL(&new_tail, pc, pc_lru);
			mtx_lock(&pv_chunks_mutex);
			continue;
		}
		/* Every freed mapping is for a 4 KB page. */
		pmap_resident_count_dec(pmap, freed);
		PV_STAT(atomic_add_long(&pv_entry_frees, freed));
		PV_STAT(atomic_add_int(&pv_entry_spare, freed));
		PV_STAT(atomic_subtract_long(&pv_entry_count, freed));
		TAILQ_REMOVE(&pmap->pm_pvchunk, pc, pc_list);
		if (pc->pc_map[0] == PC_FREE0 && pc->pc_map[1] == PC_FREE1 &&
		    pc->pc_map[2] == PC_FREE2) {
			PV_STAT(atomic_subtract_int(&pv_entry_spare, _NPCPV));
			PV_STAT(atomic_subtract_int(&pc_chunk_count, 1));
			PV_STAT(atomic_add_int(&pc_chunk_frees, 1));
			/* Entire chunk is free; return it. */
			m_pc = PHYS_TO_VM_PAGE(DMAP_TO_PHYS((vm_offset_t)pc));
			dump_drop_page(m_pc->phys_addr);
			mtx_lock(&pv_chunks_mutex);
			break;
		}
		TAILQ_INSERT_HEAD(&pmap->pm_pvchunk, pc, pc_list);
		TAILQ_INSERT_TAIL(&new_tail, pc, pc_lru);
		mtx_lock(&pv_chunks_mutex);
		/* One freed pv entry in locked_pmap is sufficient. */
		if (pmap == locked_pmap)
			break;
	}
	TAILQ_CONCAT(&pv_chunks, &new_tail, pc_lru);
	mtx_unlock(&pv_chunks_mutex);
	if (pmap != NULL) {
		pmap_invalidate_all(pmap);
		if (pmap != locked_pmap)
			PMAP_UNLOCK(pmap);
	}
	if (m_pc == NULL && !SLIST_EMPTY(&free)) {
		m_pc = SLIST_FIRST(&free);
		SLIST_REMOVE_HEAD(&free, plinks.s.ss);
		/* Recycle a freed page table page. */
		KASSERT((m_pc->oflags & VPO_UNMANAGED) != 0,
	    ("reclaim_pv_chunk: recycled page table page %p not unmanaged",
		    m_pc));
		m_pc->wire_count = 1;
		atomic_add_int(&vm_cnt.v_wire_count, 1);
	}
	pmap_free_zero_pages(&free);
	return (m_pc);
}

/*
 * free the pv_entry back to the free list
 */
static void
free_pv_entry(pmap_t pmap, pv_entry_t pv)
{
	struct pv_chunk *pc;
	int idx, field, bit;

	rw_assert(&pvh_global_lock, RA_LOCKED);
	PMAP_LOCK_ASSERT(pmap, MA_OWNED);
	PV_STAT(atomic_add_long(&pv_entry_frees, 1));
	PV_STAT(atomic_add_int(&pv_entry_spare, 1));
	PV_STAT(atomic_subtract_long(&pv_entry_count, 1));
	pc = pv_to_chunk(pv);
	idx = pv - &pc->pc_pventry[0];
	field = idx / 64;
	bit = idx % 64;
	pc->pc_map[field] |= 1ul << bit;
	if (pc->pc_map[0] != PC_FREE0 || pc->pc_map[1] != PC_FREE1 ||
	    pc->pc_map[2] != PC_FREE2) {
		/* 98% of the time, pc is already at the head of the list. */
		if (__predict_false(pc != TAILQ_FIRST(&pmap->pm_pvchunk))) {
			TAILQ_REMOVE(&pmap->pm_pvchunk, pc, pc_list);
			TAILQ_INSERT_HEAD(&pmap->pm_pvchunk, pc, pc_list);
		}
		return;
	}
	TAILQ_REMOVE(&pmap->pm_pvchunk, pc, pc_list);
	free_pv_chunk(pc);
}

static void
free_pv_chunk(struct pv_chunk *pc)
{
	vm_page_t m;

	mtx_lock(&pv_chunks_mutex);
 	TAILQ_REMOVE(&pv_chunks, pc, pc_lru);
	mtx_unlock(&pv_chunks_mutex);
	PV_STAT(atomic_subtract_int(&pv_entry_spare, _NPCPV));
	PV_STAT(atomic_subtract_int(&pc_chunk_count, 1));
	PV_STAT(atomic_add_int(&pc_chunk_frees, 1));
	/* entire chunk is free, return it */
	m = PHYS_TO_VM_PAGE(DMAP_TO_PHYS((vm_offset_t)pc));
	dump_drop_page(m->phys_addr);
<<<<<<< HEAD
=======
	vm_page_unwire(m, PQ_INACTIVE);
>>>>>>> 2802c525
	vm_page_free(m);
}

/*
 * Returns a new PV entry, allocating a new PV chunk from the system when
 * needed.  If this PV chunk allocation fails and a PV list lock pointer was
 * given, a PV chunk is reclaimed from an arbitrary pmap.  Otherwise, NULL is
 * returned.
 *
 * The given PV list lock may be released.
 */
static pv_entry_t
get_pv_entry(pmap_t pmap, struct rwlock **lockp)
{
	int bit, field;
	pv_entry_t pv;
	struct pv_chunk *pc;
	vm_page_t m;

	rw_assert(&pvh_global_lock, RA_LOCKED);
	PMAP_LOCK_ASSERT(pmap, MA_OWNED);
	PV_STAT(atomic_add_long(&pv_entry_allocs, 1));
retry:
	pc = TAILQ_FIRST(&pmap->pm_pvchunk);
	if (pc != NULL) {
		for (field = 0; field < _NPCM; field++) {
			if (pc->pc_map[field]) {
				bit = bsfq(pc->pc_map[field]);
				break;
			}
		}
		if (field < _NPCM) {
			pv = &pc->pc_pventry[field * 64 + bit];
			pc->pc_map[field] &= ~(1ul << bit);
			/* If this was the last item, move it to tail */
			if (pc->pc_map[0] == 0 && pc->pc_map[1] == 0 &&
			    pc->pc_map[2] == 0) {
				TAILQ_REMOVE(&pmap->pm_pvchunk, pc, pc_list);
				TAILQ_INSERT_TAIL(&pmap->pm_pvchunk, pc,
				    pc_list);
			}
			PV_STAT(atomic_add_long(&pv_entry_count, 1));
			PV_STAT(atomic_subtract_int(&pv_entry_spare, 1));
			return (pv);
		}
	}
	/* No free items, allocate another chunk */
	m = vm_page_alloc(NULL, 0, VM_ALLOC_NORMAL | VM_ALLOC_NOOBJ |
	    VM_ALLOC_WIRED);
	if (m == NULL) {
		if (lockp == NULL) {
			PV_STAT(pc_chunk_tryfail++);
			return (NULL);
		}
		m = reclaim_pv_chunk(pmap, lockp);
		if (m == NULL)
			goto retry;
	}
	PV_STAT(atomic_add_int(&pc_chunk_count, 1));
	PV_STAT(atomic_add_int(&pc_chunk_allocs, 1));
	dump_add_page(m->phys_addr);
	pc = (void *)PHYS_TO_DMAP(m->phys_addr);
	pc->pc_pmap = pmap;
	pc->pc_map[0] = PC_FREE0 & ~1ul;	/* preallocated bit 0 */
	pc->pc_map[1] = PC_FREE1;
	pc->pc_map[2] = PC_FREE2;
	mtx_lock(&pv_chunks_mutex);
	TAILQ_INSERT_TAIL(&pv_chunks, pc, pc_lru);
	mtx_unlock(&pv_chunks_mutex);
	pv = &pc->pc_pventry[0];
	TAILQ_INSERT_HEAD(&pmap->pm_pvchunk, pc, pc_list);
	PV_STAT(atomic_add_long(&pv_entry_count, 1));
	PV_STAT(atomic_add_int(&pv_entry_spare, _NPCPV - 1));
	return (pv);
}

/*
 * Returns the number of one bits within the given PV chunk map element.
 */
static int
popcnt_pc_map_elem(uint64_t elem)
{
	int count;

	/*
	 * This simple method of counting the one bits performs well because
	 * the given element typically contains more zero bits than one bits.
	 */
	count = 0;
	for (; elem != 0; elem &= elem - 1)
		count++;
	return (count);
}

/*
 * Ensure that the number of spare PV entries in the specified pmap meets or
 * exceeds the given count, "needed".
 *
 * The given PV list lock may be released.
 */
static void
reserve_pv_entries(pmap_t pmap, int needed, struct rwlock **lockp)
{
	struct pch new_tail;
	struct pv_chunk *pc;
	int avail, free;
	vm_page_t m;

	rw_assert(&pvh_global_lock, RA_LOCKED);
	PMAP_LOCK_ASSERT(pmap, MA_OWNED);
	KASSERT(lockp != NULL, ("reserve_pv_entries: lockp is NULL"));

	/*
	 * Newly allocated PV chunks must be stored in a private list until
	 * the required number of PV chunks have been allocated.  Otherwise,
	 * reclaim_pv_chunk() could recycle one of these chunks.  In
	 * contrast, these chunks must be added to the pmap upon allocation.
	 */
	TAILQ_INIT(&new_tail);
retry:
	avail = 0;
	TAILQ_FOREACH(pc, &pmap->pm_pvchunk, pc_list) {
		if ((cpu_feature2 & CPUID2_POPCNT) == 0) {
			free = popcnt_pc_map_elem(pc->pc_map[0]);
			free += popcnt_pc_map_elem(pc->pc_map[1]);
			free += popcnt_pc_map_elem(pc->pc_map[2]);
		} else {
			free = popcntq(pc->pc_map[0]);
			free += popcntq(pc->pc_map[1]);
			free += popcntq(pc->pc_map[2]);
		}
		if (free == 0)
			break;
		avail += free;
		if (avail >= needed)
			break;
	}
	for (; avail < needed; avail += _NPCPV) {
		m = vm_page_alloc(NULL, 0, VM_ALLOC_NORMAL | VM_ALLOC_NOOBJ |
		    VM_ALLOC_WIRED);
		if (m == NULL) {
			m = reclaim_pv_chunk(pmap, lockp);
			if (m == NULL)
				goto retry;
		}
		PV_STAT(atomic_add_int(&pc_chunk_count, 1));
		PV_STAT(atomic_add_int(&pc_chunk_allocs, 1));
		dump_add_page(m->phys_addr);
		pc = (void *)PHYS_TO_DMAP(m->phys_addr);
		pc->pc_pmap = pmap;
		pc->pc_map[0] = PC_FREE0;
		pc->pc_map[1] = PC_FREE1;
		pc->pc_map[2] = PC_FREE2;
		TAILQ_INSERT_HEAD(&pmap->pm_pvchunk, pc, pc_list);
		TAILQ_INSERT_TAIL(&new_tail, pc, pc_lru);
		PV_STAT(atomic_add_int(&pv_entry_spare, _NPCPV));
	}
	if (!TAILQ_EMPTY(&new_tail)) {
		mtx_lock(&pv_chunks_mutex);
		TAILQ_CONCAT(&pv_chunks, &new_tail, pc_lru);
		mtx_unlock(&pv_chunks_mutex);
	}
}

/*
 * First find and then remove the pv entry for the specified pmap and virtual
 * address from the specified pv list.  Returns the pv entry if found and NULL
 * otherwise.  This operation can be performed on pv lists for either 4KB or
 * 2MB page mappings.
 */
static __inline pv_entry_t
pmap_pvh_remove(struct md_page *pvh, pmap_t pmap, vm_offset_t va)
{
	pv_entry_t pv;

	rw_assert(&pvh_global_lock, RA_LOCKED);
	TAILQ_FOREACH(pv, &pvh->pv_list, pv_next) {
		if (pmap == PV_PMAP(pv) && va == pv->pv_va) {
			TAILQ_REMOVE(&pvh->pv_list, pv, pv_next);
			pvh->pv_gen++;
			break;
		}
	}
	return (pv);
}

/*
 * After demotion from a 2MB page mapping to 512 4KB page mappings,
 * destroy the pv entry for the 2MB page mapping and reinstantiate the pv
 * entries for each of the 4KB page mappings.
 */
static void
pmap_pv_demote_pde(pmap_t pmap, vm_offset_t va, vm_paddr_t pa,
    struct rwlock **lockp)
{
	struct md_page *pvh;
	struct pv_chunk *pc;
	pv_entry_t pv;
	vm_offset_t va_last;
	vm_page_t m;
	int bit, field;

	rw_assert(&pvh_global_lock, RA_LOCKED);
	PMAP_LOCK_ASSERT(pmap, MA_OWNED);
	KASSERT((pa & PDRMASK) == 0,
	    ("pmap_pv_demote_pde: pa is not 2mpage aligned"));
	CHANGE_PV_LIST_LOCK_TO_PHYS(lockp, pa);

	/*
	 * Transfer the 2mpage's pv entry for this mapping to the first
	 * page's pv list.  Once this transfer begins, the pv list lock
	 * must not be released until the last pv entry is reinstantiated.
	 */
	pvh = pa_to_pvh(pa);
	va = trunc_2mpage(va);
	pv = pmap_pvh_remove(pvh, pmap, va);
	KASSERT(pv != NULL, ("pmap_pv_demote_pde: pv not found"));
	m = PHYS_TO_VM_PAGE(pa);
	TAILQ_INSERT_TAIL(&m->md.pv_list, pv, pv_next);
	m->md.pv_gen++;
	/* Instantiate the remaining NPTEPG - 1 pv entries. */
	PV_STAT(atomic_add_long(&pv_entry_allocs, NPTEPG - 1));
	va_last = va + NBPDR - PAGE_SIZE;
	for (;;) {
		pc = TAILQ_FIRST(&pmap->pm_pvchunk);
		KASSERT(pc->pc_map[0] != 0 || pc->pc_map[1] != 0 ||
		    pc->pc_map[2] != 0, ("pmap_pv_demote_pde: missing spare"));
		for (field = 0; field < _NPCM; field++) {
			while (pc->pc_map[field]) {
				bit = bsfq(pc->pc_map[field]);
				pc->pc_map[field] &= ~(1ul << bit);
				pv = &pc->pc_pventry[field * 64 + bit];
				va += PAGE_SIZE;
				pv->pv_va = va;
				m++;
				KASSERT((m->oflags & VPO_UNMANAGED) == 0,
			    ("pmap_pv_demote_pde: page %p is not managed", m));
				TAILQ_INSERT_TAIL(&m->md.pv_list, pv, pv_next);
				m->md.pv_gen++;
				if (va == va_last)
					goto out;
			}
		}
		TAILQ_REMOVE(&pmap->pm_pvchunk, pc, pc_list);
		TAILQ_INSERT_TAIL(&pmap->pm_pvchunk, pc, pc_list);
	}
out:
	if (pc->pc_map[0] == 0 && pc->pc_map[1] == 0 && pc->pc_map[2] == 0) {
		TAILQ_REMOVE(&pmap->pm_pvchunk, pc, pc_list);
		TAILQ_INSERT_TAIL(&pmap->pm_pvchunk, pc, pc_list);
	}
	PV_STAT(atomic_add_long(&pv_entry_count, NPTEPG - 1));
	PV_STAT(atomic_subtract_int(&pv_entry_spare, NPTEPG - 1));
}

/*
 * After promotion from 512 4KB page mappings to a single 2MB page mapping,
 * replace the many pv entries for the 4KB page mappings by a single pv entry
 * for the 2MB page mapping.
 */
static void
pmap_pv_promote_pde(pmap_t pmap, vm_offset_t va, vm_paddr_t pa,
    struct rwlock **lockp)
{
	struct md_page *pvh;
	pv_entry_t pv;
	vm_offset_t va_last;
	vm_page_t m;

	rw_assert(&pvh_global_lock, RA_LOCKED);
	KASSERT((pa & PDRMASK) == 0,
	    ("pmap_pv_promote_pde: pa is not 2mpage aligned"));
	CHANGE_PV_LIST_LOCK_TO_PHYS(lockp, pa);

	/*
	 * Transfer the first page's pv entry for this mapping to the 2mpage's
	 * pv list.  Aside from avoiding the cost of a call to get_pv_entry(),
	 * a transfer avoids the possibility that get_pv_entry() calls
	 * reclaim_pv_chunk() and that reclaim_pv_chunk() removes one of the
	 * mappings that is being promoted.
	 */
	m = PHYS_TO_VM_PAGE(pa);
	va = trunc_2mpage(va);
	pv = pmap_pvh_remove(&m->md, pmap, va);
	KASSERT(pv != NULL, ("pmap_pv_promote_pde: pv not found"));
	pvh = pa_to_pvh(pa);
	TAILQ_INSERT_TAIL(&pvh->pv_list, pv, pv_next);
	pvh->pv_gen++;
	/* Free the remaining NPTEPG - 1 pv entries. */
	va_last = va + NBPDR - PAGE_SIZE;
	do {
		m++;
		va += PAGE_SIZE;
		pmap_pvh_free(&m->md, pmap, va);
	} while (va < va_last);
}

/*
 * First find and then destroy the pv entry for the specified pmap and virtual
 * address.  This operation can be performed on pv lists for either 4KB or 2MB
 * page mappings.
 */
static void
pmap_pvh_free(struct md_page *pvh, pmap_t pmap, vm_offset_t va)
{
	pv_entry_t pv;

	pv = pmap_pvh_remove(pvh, pmap, va);
	KASSERT(pv != NULL, ("pmap_pvh_free: pv not found"));
	free_pv_entry(pmap, pv);
}

/*
 * Conditionally create the PV entry for a 4KB page mapping if the required
 * memory can be allocated without resorting to reclamation.
 */
static boolean_t
pmap_try_insert_pv_entry(pmap_t pmap, vm_offset_t va, vm_page_t m,
    struct rwlock **lockp)
{
	pv_entry_t pv;

	rw_assert(&pvh_global_lock, RA_LOCKED);
	PMAP_LOCK_ASSERT(pmap, MA_OWNED);
	/* Pass NULL instead of the lock pointer to disable reclamation. */
	if ((pv = get_pv_entry(pmap, NULL)) != NULL) {
		pv->pv_va = va;
		CHANGE_PV_LIST_LOCK_TO_VM_PAGE(lockp, m);
		TAILQ_INSERT_TAIL(&m->md.pv_list, pv, pv_next);
		m->md.pv_gen++;
		return (TRUE);
	} else
		return (FALSE);
}

/*
 * Conditionally create the PV entry for a 2MB page mapping if the required
 * memory can be allocated without resorting to reclamation.
 */
static boolean_t
pmap_pv_insert_pde(pmap_t pmap, vm_offset_t va, vm_paddr_t pa,
    struct rwlock **lockp)
{
	struct md_page *pvh;
	pv_entry_t pv;

	rw_assert(&pvh_global_lock, RA_LOCKED);
	PMAP_LOCK_ASSERT(pmap, MA_OWNED);
	/* Pass NULL instead of the lock pointer to disable reclamation. */
	if ((pv = get_pv_entry(pmap, NULL)) != NULL) {
		pv->pv_va = va;
		CHANGE_PV_LIST_LOCK_TO_PHYS(lockp, pa);
		pvh = pa_to_pvh(pa);
		TAILQ_INSERT_TAIL(&pvh->pv_list, pv, pv_next);
		pvh->pv_gen++;
		return (TRUE);
	} else
		return (FALSE);
}

/*
 * Fills a page table page with mappings to consecutive physical pages.
 */
static void
pmap_fill_ptp(pt_entry_t *firstpte, pt_entry_t newpte)
{
	pt_entry_t *pte;

	for (pte = firstpte; pte < firstpte + NPTEPG; pte++) {
		*pte = newpte;
		newpte += PAGE_SIZE;
	}
}

/*
 * Tries to demote a 2MB page mapping.  If demotion fails, the 2MB page
 * mapping is invalidated.
 */
static boolean_t
pmap_demote_pde(pmap_t pmap, pd_entry_t *pde, vm_offset_t va)
{
	struct rwlock *lock;
	boolean_t rv;

	lock = NULL;
	rv = pmap_demote_pde_locked(pmap, pde, va, &lock);
	if (lock != NULL)
		rw_wunlock(lock);
	return (rv);
}

static boolean_t
pmap_demote_pde_locked(pmap_t pmap, pd_entry_t *pde, vm_offset_t va,
    struct rwlock **lockp)
{
	pd_entry_t newpde, oldpde;
	pt_entry_t *firstpte, newpte;
	pt_entry_t PG_A, PG_G, PG_M, PG_RW, PG_V;
	vm_paddr_t mptepa;
	vm_page_t mpte;
	struct spglist free;
	int PG_PTE_CACHE;

	PG_G = pmap_global_bit(pmap);
	PG_A = pmap_accessed_bit(pmap);
	PG_M = pmap_modified_bit(pmap);
	PG_RW = pmap_rw_bit(pmap);
	PG_V = pmap_valid_bit(pmap);
	PG_PTE_CACHE = pmap_cache_mask(pmap, 0);

	PMAP_LOCK_ASSERT(pmap, MA_OWNED);
	oldpde = *pde;
	KASSERT((oldpde & (PG_PS | PG_V)) == (PG_PS | PG_V),
	    ("pmap_demote_pde: oldpde is missing PG_PS and/or PG_V"));
	if ((oldpde & PG_A) != 0 && (mpte = pmap_lookup_pt_page(pmap, va)) !=
	    NULL)
		pmap_remove_pt_page(pmap, mpte);
	else {
		KASSERT((oldpde & PG_W) == 0,
		    ("pmap_demote_pde: page table page for a wired mapping"
		    " is missing"));

		/*
		 * Invalidate the 2MB page mapping and return "failure" if the
		 * mapping was never accessed or the allocation of the new
		 * page table page fails.  If the 2MB page mapping belongs to
		 * the direct map region of the kernel's address space, then
		 * the page allocation request specifies the highest possible
		 * priority (VM_ALLOC_INTERRUPT).  Otherwise, the priority is
		 * normal.  Page table pages are preallocated for every other
		 * part of the kernel address space, so the direct map region
		 * is the only part of the kernel address space that must be
		 * handled here.
		 */
		if ((oldpde & PG_A) == 0 || (mpte = vm_page_alloc(NULL,
		    pmap_pde_pindex(va), (va >= DMAP_MIN_ADDRESS && va <
		    DMAP_MAX_ADDRESS ? VM_ALLOC_INTERRUPT : VM_ALLOC_NORMAL) |
		    VM_ALLOC_NOOBJ | VM_ALLOC_WIRED)) == NULL) {
			SLIST_INIT(&free);
			pmap_remove_pde(pmap, pde, trunc_2mpage(va), &free,
			    lockp);
			pmap_invalidate_page(pmap, trunc_2mpage(va));
			pmap_free_zero_pages(&free);
			CTR2(KTR_PMAP, "pmap_demote_pde: failure for va %#lx"
			    " in pmap %p", va, pmap);
			return (FALSE);
		}
		if (va < VM_MAXUSER_ADDRESS)
			pmap_resident_count_inc(pmap, 1);
	}
	mptepa = VM_PAGE_TO_PHYS(mpte);
	firstpte = (pt_entry_t *)PHYS_TO_DMAP(mptepa);
	newpde = mptepa | PG_M | PG_A | (oldpde & PG_U) | PG_RW | PG_V;
	KASSERT((oldpde & PG_A) != 0,
	    ("pmap_demote_pde: oldpde is missing PG_A"));
	KASSERT((oldpde & (PG_M | PG_RW)) != PG_RW,
	    ("pmap_demote_pde: oldpde is missing PG_M"));
	newpte = oldpde & ~PG_PS;
	newpte = pmap_swap_pat(pmap, newpte);

	/*
	 * If the page table page is new, initialize it.
	 */
	if (mpte->wire_count == 1) {
		mpte->wire_count = NPTEPG;
		pmap_fill_ptp(firstpte, newpte);
	}
	KASSERT((*firstpte & PG_FRAME) == (newpte & PG_FRAME),
	    ("pmap_demote_pde: firstpte and newpte map different physical"
	    " addresses"));

	/*
	 * If the mapping has changed attributes, update the page table
	 * entries.
	 */
	if ((*firstpte & PG_PTE_PROMOTE) != (newpte & PG_PTE_PROMOTE))
		pmap_fill_ptp(firstpte, newpte);

	/*
	 * The spare PV entries must be reserved prior to demoting the
	 * mapping, that is, prior to changing the PDE.  Otherwise, the state
	 * of the PDE and the PV lists will be inconsistent, which can result
	 * in reclaim_pv_chunk() attempting to remove a PV entry from the
	 * wrong PV list and pmap_pv_demote_pde() failing to find the expected
	 * PV entry for the 2MB page mapping that is being demoted.
	 */
	if ((oldpde & PG_MANAGED) != 0)
		reserve_pv_entries(pmap, NPTEPG - 1, lockp);

	/*
	 * Demote the mapping.  This pmap is locked.  The old PDE has
	 * PG_A set.  If the old PDE has PG_RW set, it also has PG_M
	 * set.  Thus, there is no danger of a race with another
	 * processor changing the setting of PG_A and/or PG_M between
	 * the read above and the store below. 
	 */
	if (workaround_erratum383)
		pmap_update_pde(pmap, va, pde, newpde);
	else
		pde_store(pde, newpde);

	/*
	 * Invalidate a stale recursive mapping of the page table page.
	 */
	if (va >= VM_MAXUSER_ADDRESS)
		pmap_invalidate_page(pmap, (vm_offset_t)vtopte(va));

	/*
	 * Demote the PV entry.
	 */
	if ((oldpde & PG_MANAGED) != 0)
		pmap_pv_demote_pde(pmap, va, oldpde & PG_PS_FRAME, lockp);

	atomic_add_long(&pmap_pde_demotions, 1);
	CTR2(KTR_PMAP, "pmap_demote_pde: success for va %#lx"
	    " in pmap %p", va, pmap);
	return (TRUE);
}

/*
 * pmap_remove_kernel_pde: Remove a kernel superpage mapping.
 */
static void
pmap_remove_kernel_pde(pmap_t pmap, pd_entry_t *pde, vm_offset_t va)
{
	pd_entry_t newpde;
	vm_paddr_t mptepa;
	vm_page_t mpte;

	KASSERT(pmap == kernel_pmap, ("pmap %p is not kernel_pmap", pmap));
	PMAP_LOCK_ASSERT(pmap, MA_OWNED);
	mpte = pmap_lookup_pt_page(pmap, va);
	if (mpte == NULL)
		panic("pmap_remove_kernel_pde: Missing pt page.");

	pmap_remove_pt_page(pmap, mpte);
	mptepa = VM_PAGE_TO_PHYS(mpte);
	newpde = mptepa | X86_PG_M | X86_PG_A | X86_PG_RW | X86_PG_V;

	/*
	 * Initialize the page table page.
	 */
	pagezero((void *)PHYS_TO_DMAP(mptepa));

	/*
	 * Demote the mapping.
	 */
	if (workaround_erratum383)
		pmap_update_pde(pmap, va, pde, newpde);
	else
		pde_store(pde, newpde);

	/*
	 * Invalidate a stale recursive mapping of the page table page.
	 */
	pmap_invalidate_page(pmap, (vm_offset_t)vtopte(va));
}

/*
 * pmap_remove_pde: do the things to unmap a superpage in a process
 */
static int
pmap_remove_pde(pmap_t pmap, pd_entry_t *pdq, vm_offset_t sva,
    struct spglist *free, struct rwlock **lockp)
{
	struct md_page *pvh;
	pd_entry_t oldpde;
	vm_offset_t eva, va;
	vm_page_t m, mpte;
	pt_entry_t PG_G, PG_A, PG_M, PG_RW;

	PG_G = pmap_global_bit(pmap);
	PG_A = pmap_accessed_bit(pmap);
	PG_M = pmap_modified_bit(pmap);
	PG_RW = pmap_rw_bit(pmap);

	PMAP_LOCK_ASSERT(pmap, MA_OWNED);
	KASSERT((sva & PDRMASK) == 0,
	    ("pmap_remove_pde: sva is not 2mpage aligned"));
	oldpde = pte_load_clear(pdq);
	if (oldpde & PG_W)
		pmap->pm_stats.wired_count -= NBPDR / PAGE_SIZE;

	/*
	 * Machines that don't support invlpg, also don't support
	 * PG_G.
	 */
	if (oldpde & PG_G)
		pmap_invalidate_page(kernel_pmap, sva);
	pmap_resident_count_dec(pmap, NBPDR / PAGE_SIZE);
	if (oldpde & PG_MANAGED) {
		CHANGE_PV_LIST_LOCK_TO_PHYS(lockp, oldpde & PG_PS_FRAME);
		pvh = pa_to_pvh(oldpde & PG_PS_FRAME);
		pmap_pvh_free(pvh, pmap, sva);
		eva = sva + NBPDR;
		for (va = sva, m = PHYS_TO_VM_PAGE(oldpde & PG_PS_FRAME);
		    va < eva; va += PAGE_SIZE, m++) {
			if ((oldpde & (PG_M | PG_RW)) == (PG_M | PG_RW))
				vm_page_dirty(m);
			if (oldpde & PG_A)
				vm_page_aflag_set(m, PGA_REFERENCED);
			if (TAILQ_EMPTY(&m->md.pv_list) &&
			    TAILQ_EMPTY(&pvh->pv_list))
				vm_page_aflag_clear(m, PGA_WRITEABLE);
		}
	}
	if (pmap == kernel_pmap) {
		pmap_remove_kernel_pde(pmap, pdq, sva);
	} else {
		mpte = pmap_lookup_pt_page(pmap, sva);
		if (mpte != NULL) {
			pmap_remove_pt_page(pmap, mpte);
			pmap_resident_count_dec(pmap, 1);
			KASSERT(mpte->wire_count == NPTEPG,
			    ("pmap_remove_pde: pte page wire count error"));
			mpte->wire_count = 0;
			pmap_add_delayed_free_list(mpte, free, FALSE);
			atomic_subtract_int(&vm_cnt.v_wire_count, 1);
		}
	}
	return (pmap_unuse_pt(pmap, sva, *pmap_pdpe(pmap, sva), free));
}

/*
 * pmap_remove_pte: do the things to unmap a page in a process
 */
static int
pmap_remove_pte(pmap_t pmap, pt_entry_t *ptq, vm_offset_t va, 
    pd_entry_t ptepde, struct spglist *free, struct rwlock **lockp)
{
	struct md_page *pvh;
	pt_entry_t oldpte, PG_A, PG_M, PG_RW;
	vm_page_t m;

	PG_A = pmap_accessed_bit(pmap);
	PG_M = pmap_modified_bit(pmap);
	PG_RW = pmap_rw_bit(pmap);

	PMAP_LOCK_ASSERT(pmap, MA_OWNED);
	oldpte = pte_load_clear(ptq);
	if (oldpte & PG_W)
		pmap->pm_stats.wired_count -= 1;
	pmap_resident_count_dec(pmap, 1);
	if (oldpte & PG_MANAGED) {
		m = PHYS_TO_VM_PAGE(oldpte & PG_FRAME);
		if ((oldpte & (PG_M | PG_RW)) == (PG_M | PG_RW))
			vm_page_dirty(m);
		if (oldpte & PG_A)
			vm_page_aflag_set(m, PGA_REFERENCED);
		CHANGE_PV_LIST_LOCK_TO_VM_PAGE(lockp, m);
		pmap_pvh_free(&m->md, pmap, va);
		if (TAILQ_EMPTY(&m->md.pv_list) &&
		    (m->flags & PG_FICTITIOUS) == 0) {
			pvh = pa_to_pvh(VM_PAGE_TO_PHYS(m));
			if (TAILQ_EMPTY(&pvh->pv_list))
				vm_page_aflag_clear(m, PGA_WRITEABLE);
		}
	}
	return (pmap_unuse_pt(pmap, va, ptepde, free));
}

/*
 * Remove a single page from a process address space
 */
static void
pmap_remove_page(pmap_t pmap, vm_offset_t va, pd_entry_t *pde,
    struct spglist *free)
{
	struct rwlock *lock;
	pt_entry_t *pte, PG_V;

	PG_V = pmap_valid_bit(pmap);
	PMAP_LOCK_ASSERT(pmap, MA_OWNED);
	if ((*pde & PG_V) == 0)
		return;
	pte = pmap_pde_to_pte(pde, va);
	if ((*pte & PG_V) == 0)
		return;
	lock = NULL;
	pmap_remove_pte(pmap, pte, va, *pde, free, &lock);
	if (lock != NULL)
		rw_wunlock(lock);
	pmap_invalidate_page(pmap, va);
}

/*
 *	Remove the given range of addresses from the specified map.
 *
 *	It is assumed that the start and end are properly
 *	rounded to the page size.
 */
void
pmap_remove(pmap_t pmap, vm_offset_t sva, vm_offset_t eva)
{
	struct rwlock *lock;
	vm_offset_t va, va_next;
	pml4_entry_t *pml4e;
	pdp_entry_t *pdpe;
	pd_entry_t ptpaddr, *pde;
	pt_entry_t *pte, PG_G, PG_V;
	struct spglist free;
	int anyvalid;

	PG_G = pmap_global_bit(pmap);
	PG_V = pmap_valid_bit(pmap);

	/*
	 * Perform an unsynchronized read.  This is, however, safe.
	 */
	if (pmap->pm_stats.resident_count == 0)
		return;

	anyvalid = 0;
	SLIST_INIT(&free);

	rw_rlock(&pvh_global_lock);
	PMAP_LOCK(pmap);

	/*
	 * special handling of removing one page.  a very
	 * common operation and easy to short circuit some
	 * code.
	 */
	if (sva + PAGE_SIZE == eva) {
		pde = pmap_pde(pmap, sva);
		if (pde && (*pde & PG_PS) == 0) {
			pmap_remove_page(pmap, sva, pde, &free);
			goto out;
		}
	}

	lock = NULL;
	for (; sva < eva; sva = va_next) {

		if (pmap->pm_stats.resident_count == 0)
			break;

		pml4e = pmap_pml4e(pmap, sva);
		if ((*pml4e & PG_V) == 0) {
			va_next = (sva + NBPML4) & ~PML4MASK;
			if (va_next < sva)
				va_next = eva;
			continue;
		}

		pdpe = pmap_pml4e_to_pdpe(pml4e, sva);
		if ((*pdpe & PG_V) == 0) {
			va_next = (sva + NBPDP) & ~PDPMASK;
			if (va_next < sva)
				va_next = eva;
			continue;
		}

		/*
		 * Calculate index for next page table.
		 */
		va_next = (sva + NBPDR) & ~PDRMASK;
		if (va_next < sva)
			va_next = eva;

		pde = pmap_pdpe_to_pde(pdpe, sva);
		ptpaddr = *pde;

		/*
		 * Weed out invalid mappings.
		 */
		if (ptpaddr == 0)
			continue;

		/*
		 * Check for large page.
		 */
		if ((ptpaddr & PG_PS) != 0) {
			/*
			 * Are we removing the entire large page?  If not,
			 * demote the mapping and fall through.
			 */
			if (sva + NBPDR == va_next && eva >= va_next) {
				/*
				 * The TLB entry for a PG_G mapping is
				 * invalidated by pmap_remove_pde().
				 */
				if ((ptpaddr & PG_G) == 0)
					anyvalid = 1;
				pmap_remove_pde(pmap, pde, sva, &free, &lock);
				continue;
			} else if (!pmap_demote_pde_locked(pmap, pde, sva,
			    &lock)) {
				/* The large page mapping was destroyed. */
				continue;
			} else
				ptpaddr = *pde;
		}

		/*
		 * Limit our scan to either the end of the va represented
		 * by the current page table page, or to the end of the
		 * range being removed.
		 */
		if (va_next > eva)
			va_next = eva;

		va = va_next;
		for (pte = pmap_pde_to_pte(pde, sva); sva != va_next; pte++,
		    sva += PAGE_SIZE) {
			if (*pte == 0) {
				if (va != va_next) {
					pmap_invalidate_range(pmap, va, sva);
					va = va_next;
				}
				continue;
			}
			if ((*pte & PG_G) == 0)
				anyvalid = 1;
			else if (va == va_next)
				va = sva;
			if (pmap_remove_pte(pmap, pte, sva, ptpaddr, &free,
			    &lock)) {
				sva += PAGE_SIZE;
				break;
			}
		}
		if (va != va_next)
			pmap_invalidate_range(pmap, va, sva);
	}
	if (lock != NULL)
		rw_wunlock(lock);
out:
	if (anyvalid)
		pmap_invalidate_all(pmap);
	rw_runlock(&pvh_global_lock);	
	PMAP_UNLOCK(pmap);
	pmap_free_zero_pages(&free);
}

/*
 *	Routine:	pmap_remove_all
 *	Function:
 *		Removes this physical page from
 *		all physical maps in which it resides.
 *		Reflects back modify bits to the pager.
 *
 *	Notes:
 *		Original versions of this routine were very
 *		inefficient because they iteratively called
 *		pmap_remove (slow...)
 */

void
pmap_remove_all(vm_page_t m)
{
	struct md_page *pvh;
	pv_entry_t pv;
	pmap_t pmap;
	pt_entry_t *pte, tpte, PG_A, PG_M, PG_RW;
	pd_entry_t *pde;
	vm_offset_t va;
	struct spglist free;

	KASSERT((m->oflags & VPO_UNMANAGED) == 0,
	    ("pmap_remove_all: page %p is not managed", m));
	SLIST_INIT(&free);
	rw_wlock(&pvh_global_lock);
	if ((m->flags & PG_FICTITIOUS) != 0)
		goto small_mappings;
	pvh = pa_to_pvh(VM_PAGE_TO_PHYS(m));
	while ((pv = TAILQ_FIRST(&pvh->pv_list)) != NULL) {
		pmap = PV_PMAP(pv);
		PMAP_LOCK(pmap);
		va = pv->pv_va;
		pde = pmap_pde(pmap, va);
		(void)pmap_demote_pde(pmap, pde, va);
		PMAP_UNLOCK(pmap);
	}
small_mappings:
	while ((pv = TAILQ_FIRST(&m->md.pv_list)) != NULL) {
		pmap = PV_PMAP(pv);
		PMAP_LOCK(pmap);
		PG_A = pmap_accessed_bit(pmap);
		PG_M = pmap_modified_bit(pmap);
		PG_RW = pmap_rw_bit(pmap);
		pmap_resident_count_dec(pmap, 1);
		pde = pmap_pde(pmap, pv->pv_va);
		KASSERT((*pde & PG_PS) == 0, ("pmap_remove_all: found"
		    " a 2mpage in page %p's pv list", m));
		pte = pmap_pde_to_pte(pde, pv->pv_va);
		tpte = pte_load_clear(pte);
		if (tpte & PG_W)
			pmap->pm_stats.wired_count--;
		if (tpte & PG_A)
			vm_page_aflag_set(m, PGA_REFERENCED);

		/*
		 * Update the vm_page_t clean and reference bits.
		 */
		if ((tpte & (PG_M | PG_RW)) == (PG_M | PG_RW))
			vm_page_dirty(m);
		pmap_unuse_pt(pmap, pv->pv_va, *pde, &free);
		pmap_invalidate_page(pmap, pv->pv_va);
		TAILQ_REMOVE(&m->md.pv_list, pv, pv_next);
		m->md.pv_gen++;
		free_pv_entry(pmap, pv);
		PMAP_UNLOCK(pmap);
	}
	vm_page_aflag_clear(m, PGA_WRITEABLE);
	rw_wunlock(&pvh_global_lock);
	pmap_free_zero_pages(&free);
}

/*
 * pmap_protect_pde: do the things to protect a 2mpage in a process
 */
static boolean_t
pmap_protect_pde(pmap_t pmap, pd_entry_t *pde, vm_offset_t sva, vm_prot_t prot)
{
	pd_entry_t newpde, oldpde;
	vm_offset_t eva, va;
	vm_page_t m;
	boolean_t anychanged;
	pt_entry_t PG_G, PG_M, PG_RW;

	PG_G = pmap_global_bit(pmap);
	PG_M = pmap_modified_bit(pmap);
	PG_RW = pmap_rw_bit(pmap);

	PMAP_LOCK_ASSERT(pmap, MA_OWNED);
	KASSERT((sva & PDRMASK) == 0,
	    ("pmap_protect_pde: sva is not 2mpage aligned"));
	anychanged = FALSE;
retry:
	oldpde = newpde = *pde;
	if (oldpde & PG_MANAGED) {
		eva = sva + NBPDR;
		for (va = sva, m = PHYS_TO_VM_PAGE(oldpde & PG_PS_FRAME);
		    va < eva; va += PAGE_SIZE, m++)
			if ((oldpde & (PG_M | PG_RW)) == (PG_M | PG_RW))
				vm_page_dirty(m);
	}
	if ((prot & VM_PROT_WRITE) == 0)
		newpde &= ~(PG_RW | PG_M);
	if ((prot & VM_PROT_EXECUTE) == 0)
		newpde |= pg_nx;
	if (newpde != oldpde) {
		if (!atomic_cmpset_long(pde, oldpde, newpde))
			goto retry;
		if (oldpde & PG_G)
			pmap_invalidate_page(pmap, sva);
		else
			anychanged = TRUE;
	}
	return (anychanged);
}

/*
 *	Set the physical protection on the
 *	specified range of this map as requested.
 */
void
pmap_protect(pmap_t pmap, vm_offset_t sva, vm_offset_t eva, vm_prot_t prot)
{
	vm_offset_t va_next;
	pml4_entry_t *pml4e;
	pdp_entry_t *pdpe;
	pd_entry_t ptpaddr, *pde;
	pt_entry_t *pte, PG_G, PG_M, PG_RW, PG_V;
	boolean_t anychanged, pv_lists_locked;

	if ((prot & VM_PROT_READ) == VM_PROT_NONE) {
		pmap_remove(pmap, sva, eva);
		return;
	}

	if ((prot & (VM_PROT_WRITE|VM_PROT_EXECUTE)) ==
	    (VM_PROT_WRITE|VM_PROT_EXECUTE))
		return;

	PG_G = pmap_global_bit(pmap);
	PG_M = pmap_modified_bit(pmap);
	PG_V = pmap_valid_bit(pmap);
	PG_RW = pmap_rw_bit(pmap);
	pv_lists_locked = FALSE;
resume:
	anychanged = FALSE;

	PMAP_LOCK(pmap);
	for (; sva < eva; sva = va_next) {

		pml4e = pmap_pml4e(pmap, sva);
		if ((*pml4e & PG_V) == 0) {
			va_next = (sva + NBPML4) & ~PML4MASK;
			if (va_next < sva)
				va_next = eva;
			continue;
		}

		pdpe = pmap_pml4e_to_pdpe(pml4e, sva);
		if ((*pdpe & PG_V) == 0) {
			va_next = (sva + NBPDP) & ~PDPMASK;
			if (va_next < sva)
				va_next = eva;
			continue;
		}

		va_next = (sva + NBPDR) & ~PDRMASK;
		if (va_next < sva)
			va_next = eva;

		pde = pmap_pdpe_to_pde(pdpe, sva);
		ptpaddr = *pde;

		/*
		 * Weed out invalid mappings.
		 */
		if (ptpaddr == 0)
			continue;

		/*
		 * Check for large page.
		 */
		if ((ptpaddr & PG_PS) != 0) {
			/*
			 * Are we protecting the entire large page?  If not,
			 * demote the mapping and fall through.
			 */
			if (sva + NBPDR == va_next && eva >= va_next) {
				/*
				 * The TLB entry for a PG_G mapping is
				 * invalidated by pmap_protect_pde().
				 */
				if (pmap_protect_pde(pmap, pde, sva, prot))
					anychanged = TRUE;
				continue;
			} else {
				if (!pv_lists_locked) {
					pv_lists_locked = TRUE;
					if (!rw_try_rlock(&pvh_global_lock)) {
						if (anychanged)
							pmap_invalidate_all(
							    pmap);
						PMAP_UNLOCK(pmap);
						rw_rlock(&pvh_global_lock);
						goto resume;
					}
				}
				if (!pmap_demote_pde(pmap, pde, sva)) {
					/*
					 * The large page mapping was
					 * destroyed.
					 */
					continue;
				}
			}
		}

		if (va_next > eva)
			va_next = eva;

		for (pte = pmap_pde_to_pte(pde, sva); sva != va_next; pte++,
		    sva += PAGE_SIZE) {
			pt_entry_t obits, pbits;
			vm_page_t m;

retry:
			obits = pbits = *pte;
			if ((pbits & PG_V) == 0)
				continue;

			if ((prot & VM_PROT_WRITE) == 0) {
				if ((pbits & (PG_MANAGED | PG_M | PG_RW)) ==
				    (PG_MANAGED | PG_M | PG_RW)) {
					m = PHYS_TO_VM_PAGE(pbits & PG_FRAME);
					vm_page_dirty(m);
				}
				pbits &= ~(PG_RW | PG_M);
			}
			if ((prot & VM_PROT_EXECUTE) == 0)
				pbits |= pg_nx;

			if (pbits != obits) {
				if (!atomic_cmpset_long(pte, obits, pbits))
					goto retry;
				if (obits & PG_G)
					pmap_invalidate_page(pmap, sva);
				else
					anychanged = TRUE;
			}
		}
	}
	if (anychanged)
		pmap_invalidate_all(pmap);
	if (pv_lists_locked)
		rw_runlock(&pvh_global_lock);
	PMAP_UNLOCK(pmap);
}

/*
 * Tries to promote the 512, contiguous 4KB page mappings that are within a
 * single page table page (PTP) to a single 2MB page mapping.  For promotion
 * to occur, two conditions must be met: (1) the 4KB page mappings must map
 * aligned, contiguous physical memory and (2) the 4KB page mappings must have
 * identical characteristics. 
 */
static void
pmap_promote_pde(pmap_t pmap, pd_entry_t *pde, vm_offset_t va,
    struct rwlock **lockp)
{
	pd_entry_t newpde;
	pt_entry_t *firstpte, oldpte, pa, *pte;
	pt_entry_t PG_G, PG_A, PG_M, PG_RW, PG_V;
	vm_offset_t oldpteva;
	vm_page_t mpte;
	int PG_PTE_CACHE;

	PG_A = pmap_accessed_bit(pmap);
	PG_G = pmap_global_bit(pmap);
	PG_M = pmap_modified_bit(pmap);
	PG_V = pmap_valid_bit(pmap);
	PG_RW = pmap_rw_bit(pmap);
	PG_PTE_CACHE = pmap_cache_mask(pmap, 0);

	PMAP_LOCK_ASSERT(pmap, MA_OWNED);

	/*
	 * Examine the first PTE in the specified PTP.  Abort if this PTE is
	 * either invalid, unused, or does not map the first 4KB physical page
	 * within a 2MB page. 
	 */
	firstpte = (pt_entry_t *)PHYS_TO_DMAP(*pde & PG_FRAME);
setpde:
	newpde = *firstpte;
	if ((newpde & ((PG_FRAME & PDRMASK) | PG_A | PG_V)) != (PG_A | PG_V)) {
		atomic_add_long(&pmap_pde_p_failures, 1);
		CTR2(KTR_PMAP, "pmap_promote_pde: failure for va %#lx"
		    " in pmap %p", va, pmap);
		return;
	}
	if ((newpde & (PG_M | PG_RW)) == PG_RW) {
		/*
		 * When PG_M is already clear, PG_RW can be cleared without
		 * a TLB invalidation.
		 */
		if (!atomic_cmpset_long(firstpte, newpde, newpde & ~PG_RW))
			goto setpde;
		newpde &= ~PG_RW;
	}

	/*
	 * Examine each of the other PTEs in the specified PTP.  Abort if this
	 * PTE maps an unexpected 4KB physical page or does not have identical
	 * characteristics to the first PTE.
	 */
	pa = (newpde & (PG_PS_FRAME | PG_A | PG_V)) + NBPDR - PAGE_SIZE;
	for (pte = firstpte + NPTEPG - 1; pte > firstpte; pte--) {
setpte:
		oldpte = *pte;
		if ((oldpte & (PG_FRAME | PG_A | PG_V)) != pa) {
			atomic_add_long(&pmap_pde_p_failures, 1);
			CTR2(KTR_PMAP, "pmap_promote_pde: failure for va %#lx"
			    " in pmap %p", va, pmap);
			return;
		}
		if ((oldpte & (PG_M | PG_RW)) == PG_RW) {
			/*
			 * When PG_M is already clear, PG_RW can be cleared
			 * without a TLB invalidation.
			 */
			if (!atomic_cmpset_long(pte, oldpte, oldpte & ~PG_RW))
				goto setpte;
			oldpte &= ~PG_RW;
			oldpteva = (oldpte & PG_FRAME & PDRMASK) |
			    (va & ~PDRMASK);
			CTR2(KTR_PMAP, "pmap_promote_pde: protect for va %#lx"
			    " in pmap %p", oldpteva, pmap);
		}
		if ((oldpte & PG_PTE_PROMOTE) != (newpde & PG_PTE_PROMOTE)) {
			atomic_add_long(&pmap_pde_p_failures, 1);
			CTR2(KTR_PMAP, "pmap_promote_pde: failure for va %#lx"
			    " in pmap %p", va, pmap);
			return;
		}
		pa -= PAGE_SIZE;
	}

	/*
	 * Save the page table page in its current state until the PDE
	 * mapping the superpage is demoted by pmap_demote_pde() or
	 * destroyed by pmap_remove_pde(). 
	 */
	mpte = PHYS_TO_VM_PAGE(*pde & PG_FRAME);
	KASSERT(mpte >= vm_page_array &&
	    mpte < &vm_page_array[vm_page_array_size],
	    ("pmap_promote_pde: page table page is out of range"));
	KASSERT(mpte->pindex == pmap_pde_pindex(va),
	    ("pmap_promote_pde: page table page's pindex is wrong"));
	if (pmap_insert_pt_page(pmap, mpte)) {
		atomic_add_long(&pmap_pde_p_failures, 1);
		CTR2(KTR_PMAP,
		    "pmap_promote_pde: failure for va %#lx in pmap %p", va,
		    pmap);
		return;
	}

	/*
	 * Promote the pv entries.
	 */
	if ((newpde & PG_MANAGED) != 0)
		pmap_pv_promote_pde(pmap, va, newpde & PG_PS_FRAME, lockp);

	/*
	 * Propagate the PAT index to its proper position.
	 */
	newpde = pmap_swap_pat(pmap, newpde);

	/*
	 * Map the superpage.
	 */
	if (workaround_erratum383)
		pmap_update_pde(pmap, va, pde, PG_PS | newpde);
	else
		pde_store(pde, PG_PS | newpde);

	atomic_add_long(&pmap_pde_promotions, 1);
	CTR2(KTR_PMAP, "pmap_promote_pde: success for va %#lx"
	    " in pmap %p", va, pmap);
}

/*
 *	Insert the given physical page (p) at
 *	the specified virtual address (v) in the
 *	target physical map with the protection requested.
 *
 *	If specified, the page will be wired down, meaning
 *	that the related pte can not be reclaimed.
 *
 *	NB:  This is the only routine which MAY NOT lazy-evaluate
 *	or lose information.  That is, this routine must actually
 *	insert this page into the given map NOW.
 */
void
pmap_enter(pmap_t pmap, vm_offset_t va, vm_prot_t access, vm_page_t m,
    vm_prot_t prot, boolean_t wired)
{
	struct rwlock *lock;
	pd_entry_t *pde;
	pt_entry_t *pte, PG_G, PG_A, PG_M, PG_RW, PG_V;
	pt_entry_t newpte, origpte;
	pv_entry_t pv;
	vm_paddr_t opa, pa;
	vm_page_t mpte, om;

	PG_A = pmap_accessed_bit(pmap);
	PG_G = pmap_global_bit(pmap);
	PG_M = pmap_modified_bit(pmap);
	PG_V = pmap_valid_bit(pmap);
	PG_RW = pmap_rw_bit(pmap);

	va = trunc_page(va);
	KASSERT(va <= VM_MAX_KERNEL_ADDRESS, ("pmap_enter: toobig"));
	KASSERT(va < UPT_MIN_ADDRESS || va >= UPT_MAX_ADDRESS,
	    ("pmap_enter: invalid to pmap_enter page table pages (va: 0x%lx)",
	    va));
	KASSERT((m->oflags & VPO_UNMANAGED) != 0 || va < kmi.clean_sva ||
	    va >= kmi.clean_eva,
	    ("pmap_enter: managed mapping within the clean submap"));
	if ((m->oflags & VPO_UNMANAGED) == 0 && !vm_page_xbusied(m))
		VM_OBJECT_ASSERT_WLOCKED(m->object);
	pa = VM_PAGE_TO_PHYS(m);
	newpte = (pt_entry_t)(pa | PG_A | PG_V);
	if ((access & VM_PROT_WRITE) != 0)
		newpte |= PG_M;
	if ((prot & VM_PROT_WRITE) != 0)
		newpte |= PG_RW;
	KASSERT((newpte & (PG_M | PG_RW)) != PG_M,
	    ("pmap_enter: access includes VM_PROT_WRITE but prot doesn't"));
	if ((prot & VM_PROT_EXECUTE) == 0)
		newpte |= pg_nx;
	if (wired)
		newpte |= PG_W;
	if (va < VM_MAXUSER_ADDRESS)
		newpte |= PG_U;
	if (pmap == kernel_pmap)
		newpte |= PG_G;
	newpte |= pmap_cache_bits(pmap, m->md.pat_mode, 0);

	/*
	 * Set modified bit gratuitously for writeable mappings if
	 * the page is unmanaged. We do not want to take a fault
	 * to do the dirty bit accounting for these mappings.
	 */
	if ((m->oflags & VPO_UNMANAGED) != 0) {
		if ((newpte & PG_RW) != 0)
			newpte |= PG_M;
	}

	mpte = NULL;

	lock = NULL;
	rw_rlock(&pvh_global_lock);
	PMAP_LOCK(pmap);

	/*
	 * In the case that a page table page is not
	 * resident, we are creating it here.
	 */
retry:
	pde = pmap_pde(pmap, va);
	if (pde != NULL && (*pde & PG_V) != 0 && ((*pde & PG_PS) == 0 ||
	    pmap_demote_pde_locked(pmap, pde, va, &lock))) {
		pte = pmap_pde_to_pte(pde, va);
		if (va < VM_MAXUSER_ADDRESS && mpte == NULL) {
			mpte = PHYS_TO_VM_PAGE(*pde & PG_FRAME);
			mpte->wire_count++;
		}
	} else if (va < VM_MAXUSER_ADDRESS) {
		/*
		 * Here if the pte page isn't mapped, or if it has been
		 * deallocated.
		 */
		mpte = _pmap_allocpte(pmap, pmap_pde_pindex(va), &lock);
		goto retry;
	} else
		panic("pmap_enter: invalid page directory va=%#lx", va);

	origpte = *pte;

	/*
	 * Is the specified virtual address already mapped?
	 */
	if ((origpte & PG_V) != 0) {
		/*
		 * Wiring change, just update stats. We don't worry about
		 * wiring PT pages as they remain resident as long as there
		 * are valid mappings in them. Hence, if a user page is wired,
		 * the PT page will be also.
		 */
		if ((newpte & PG_W) != 0 && (origpte & PG_W) == 0)
			pmap->pm_stats.wired_count++;
		else if ((newpte & PG_W) == 0 && (origpte & PG_W) != 0)
			pmap->pm_stats.wired_count--;

		/*
		 * Remove the extra PT page reference.
		 */
		if (mpte != NULL) {
			mpte->wire_count--;
			KASSERT(mpte->wire_count > 0,
			    ("pmap_enter: missing reference to page table page,"
			     " va: 0x%lx", va));
		}

		/*
		 * Has the physical page changed?
		 */
		opa = origpte & PG_FRAME;
		if (opa == pa) {
			/*
			 * No, might be a protection or wiring change.
			 */
			if ((origpte & PG_MANAGED) != 0) {
				newpte |= PG_MANAGED;
				if ((newpte & PG_RW) != 0)
					vm_page_aflag_set(m, PGA_WRITEABLE);
			}
			if (((origpte ^ newpte) & ~(PG_M | PG_A)) == 0)
				goto unchanged;
			goto validate;
		}
	} else {
		/*
		 * Increment the counters.
		 */
		if ((newpte & PG_W) != 0)
			pmap->pm_stats.wired_count++;
		pmap_resident_count_inc(pmap, 1);
	}

	/*
	 * Enter on the PV list if part of our managed memory.
	 */
	if ((m->oflags & VPO_UNMANAGED) == 0) {
		newpte |= PG_MANAGED;
		pv = get_pv_entry(pmap, &lock);
		pv->pv_va = va;
		CHANGE_PV_LIST_LOCK_TO_PHYS(&lock, pa);
		TAILQ_INSERT_TAIL(&m->md.pv_list, pv, pv_next);
		m->md.pv_gen++;
		if ((newpte & PG_RW) != 0)
			vm_page_aflag_set(m, PGA_WRITEABLE);
	}

	/*
	 * Update the PTE.
	 */
	if ((origpte & PG_V) != 0) {
validate:
		origpte = pte_load_store(pte, newpte);
		opa = origpte & PG_FRAME;
		if (opa != pa) {
			if ((origpte & PG_MANAGED) != 0) {
				om = PHYS_TO_VM_PAGE(opa);
				if ((origpte & (PG_M | PG_RW)) == (PG_M |
				    PG_RW))
					vm_page_dirty(om);
				if ((origpte & PG_A) != 0)
					vm_page_aflag_set(om, PGA_REFERENCED);
				CHANGE_PV_LIST_LOCK_TO_PHYS(&lock, opa);
				pmap_pvh_free(&om->md, pmap, va);
				if ((om->aflags & PGA_WRITEABLE) != 0 &&
				    TAILQ_EMPTY(&om->md.pv_list) &&
				    ((om->flags & PG_FICTITIOUS) != 0 ||
				    TAILQ_EMPTY(&pa_to_pvh(opa)->pv_list)))
					vm_page_aflag_clear(om, PGA_WRITEABLE);
			}
		} else if ((newpte & PG_M) == 0 && (origpte & (PG_M |
		    PG_RW)) == (PG_M | PG_RW)) {
			if ((origpte & PG_MANAGED) != 0)
				vm_page_dirty(m);

			/*
			 * Although the PTE may still have PG_RW set, TLB
			 * invalidation may nonetheless be required because
			 * the PTE no longer has PG_M set.
			 */
		} else if ((origpte & PG_NX) != 0 || (newpte & PG_NX) == 0) {
			/*
			 * This PTE change does not require TLB invalidation.
			 */
			goto unchanged;
		}
		if ((origpte & PG_A) != 0)
			pmap_invalidate_page(pmap, va);
	} else
		pte_store(pte, newpte);

unchanged:

	/*
	 * If both the page table page and the reservation are fully
	 * populated, then attempt promotion.
	 */
	if ((mpte == NULL || mpte->wire_count == NPTEPG) &&
	    pmap_ps_enabled(pmap) &&
	    (m->flags & PG_FICTITIOUS) == 0 &&
	    vm_reserv_level_iffullpop(m) == 0)
		pmap_promote_pde(pmap, pde, va, &lock);

	if (lock != NULL)
		rw_wunlock(lock);
	rw_runlock(&pvh_global_lock);
	PMAP_UNLOCK(pmap);
}

/*
 * Tries to create a 2MB page mapping.  Returns TRUE if successful and FALSE
 * otherwise.  Fails if (1) a page table page cannot be allocated without
 * blocking, (2) a mapping already exists at the specified virtual address, or
 * (3) a pv entry cannot be allocated without reclaiming another pv entry. 
 */
static boolean_t
pmap_enter_pde(pmap_t pmap, vm_offset_t va, vm_page_t m, vm_prot_t prot,
    struct rwlock **lockp)
{
	pd_entry_t *pde, newpde;
	pt_entry_t PG_V;
	vm_page_t mpde;
	struct spglist free;

	PG_V = pmap_valid_bit(pmap);
	rw_assert(&pvh_global_lock, RA_LOCKED);
	PMAP_LOCK_ASSERT(pmap, MA_OWNED);

	if ((mpde = pmap_allocpde(pmap, va, NULL)) == NULL) {
		CTR2(KTR_PMAP, "pmap_enter_pde: failure for va %#lx"
		    " in pmap %p", va, pmap);
		return (FALSE);
	}
	pde = (pd_entry_t *)PHYS_TO_DMAP(VM_PAGE_TO_PHYS(mpde));
	pde = &pde[pmap_pde_index(va)];
	if ((*pde & PG_V) != 0) {
		KASSERT(mpde->wire_count > 1,
		    ("pmap_enter_pde: mpde's wire count is too low"));
		mpde->wire_count--;
		CTR2(KTR_PMAP, "pmap_enter_pde: failure for va %#lx"
		    " in pmap %p", va, pmap);
		return (FALSE);
	}
	newpde = VM_PAGE_TO_PHYS(m) | pmap_cache_bits(pmap, m->md.pat_mode, 1) |
	    PG_PS | PG_V;
	if ((m->oflags & VPO_UNMANAGED) == 0) {
		newpde |= PG_MANAGED;

		/*
		 * Abort this mapping if its PV entry could not be created.
		 */
		if (!pmap_pv_insert_pde(pmap, va, VM_PAGE_TO_PHYS(m),
		    lockp)) {
			SLIST_INIT(&free);
			if (pmap_unwire_ptp(pmap, va, mpde, &free)) {
				pmap_invalidate_page(pmap, va);
				pmap_free_zero_pages(&free);
			}
			CTR2(KTR_PMAP, "pmap_enter_pde: failure for va %#lx"
			    " in pmap %p", va, pmap);
			return (FALSE);
		}
	}
	if ((prot & VM_PROT_EXECUTE) == 0)
		newpde |= pg_nx;
	if (va < VM_MAXUSER_ADDRESS)
		newpde |= PG_U;

	/*
	 * Increment counters.
	 */
	pmap_resident_count_inc(pmap, NBPDR / PAGE_SIZE);

	/*
	 * Map the superpage.
	 */
	pde_store(pde, newpde);

	atomic_add_long(&pmap_pde_mappings, 1);
	CTR2(KTR_PMAP, "pmap_enter_pde: success for va %#lx"
	    " in pmap %p", va, pmap);
	return (TRUE);
}

/*
 * Maps a sequence of resident pages belonging to the same object.
 * The sequence begins with the given page m_start.  This page is
 * mapped at the given virtual address start.  Each subsequent page is
 * mapped at a virtual address that is offset from start by the same
 * amount as the page is offset from m_start within the object.  The
 * last page in the sequence is the page with the largest offset from
 * m_start that can be mapped at a virtual address less than the given
 * virtual address end.  Not every virtual page between start and end
 * is mapped; only those for which a resident page exists with the
 * corresponding offset from m_start are mapped.
 */
void
pmap_enter_object(pmap_t pmap, vm_offset_t start, vm_offset_t end,
    vm_page_t m_start, vm_prot_t prot)
{
	struct rwlock *lock;
	vm_offset_t va;
	vm_page_t m, mpte;
	vm_pindex_t diff, psize;

	VM_OBJECT_ASSERT_LOCKED(m_start->object);

	psize = atop(end - start);
	mpte = NULL;
	m = m_start;
	lock = NULL;
	rw_rlock(&pvh_global_lock);
	PMAP_LOCK(pmap);
	while (m != NULL && (diff = m->pindex - m_start->pindex) < psize) {
		va = start + ptoa(diff);
		if ((va & PDRMASK) == 0 && va + NBPDR <= end &&
		    m->psind == 1 && pmap_ps_enabled(pmap) &&
		    pmap_enter_pde(pmap, va, m, prot, &lock))
			m = &m[NBPDR / PAGE_SIZE - 1];
		else
			mpte = pmap_enter_quick_locked(pmap, va, m, prot,
			    mpte, &lock);
		m = TAILQ_NEXT(m, listq);
	}
	if (lock != NULL)
		rw_wunlock(lock);
	rw_runlock(&pvh_global_lock);
	PMAP_UNLOCK(pmap);
}

/*
 * this code makes some *MAJOR* assumptions:
 * 1. Current pmap & pmap exists.
 * 2. Not wired.
 * 3. Read access.
 * 4. No page table pages.
 * but is *MUCH* faster than pmap_enter...
 */

void
pmap_enter_quick(pmap_t pmap, vm_offset_t va, vm_page_t m, vm_prot_t prot)
{
	struct rwlock *lock;

	lock = NULL;
	rw_rlock(&pvh_global_lock);
	PMAP_LOCK(pmap);
	(void)pmap_enter_quick_locked(pmap, va, m, prot, NULL, &lock);
	if (lock != NULL)
		rw_wunlock(lock);
	rw_runlock(&pvh_global_lock);
	PMAP_UNLOCK(pmap);
}

static vm_page_t
pmap_enter_quick_locked(pmap_t pmap, vm_offset_t va, vm_page_t m,
    vm_prot_t prot, vm_page_t mpte, struct rwlock **lockp)
{
	struct spglist free;
	pt_entry_t *pte, PG_V;
	vm_paddr_t pa;

	KASSERT(va < kmi.clean_sva || va >= kmi.clean_eva ||
	    (m->oflags & VPO_UNMANAGED) != 0,
	    ("pmap_enter_quick_locked: managed mapping within the clean submap"));
	PG_V = pmap_valid_bit(pmap);
	rw_assert(&pvh_global_lock, RA_LOCKED);
	PMAP_LOCK_ASSERT(pmap, MA_OWNED);

	/*
	 * In the case that a page table page is not
	 * resident, we are creating it here.
	 */
	if (va < VM_MAXUSER_ADDRESS) {
		vm_pindex_t ptepindex;
		pd_entry_t *ptepa;

		/*
		 * Calculate pagetable page index
		 */
		ptepindex = pmap_pde_pindex(va);
		if (mpte && (mpte->pindex == ptepindex)) {
			mpte->wire_count++;
		} else {
			/*
			 * Get the page directory entry
			 */
			ptepa = pmap_pde(pmap, va);

			/*
			 * If the page table page is mapped, we just increment
			 * the hold count, and activate it.  Otherwise, we
			 * attempt to allocate a page table page.  If this
			 * attempt fails, we don't retry.  Instead, we give up.
			 */
			if (ptepa && (*ptepa & PG_V) != 0) {
				if (*ptepa & PG_PS)
					return (NULL);
				mpte = PHYS_TO_VM_PAGE(*ptepa & PG_FRAME);
				mpte->wire_count++;
			} else {
				/*
				 * Pass NULL instead of the PV list lock
				 * pointer, because we don't intend to sleep.
				 */
				mpte = _pmap_allocpte(pmap, ptepindex, NULL);
				if (mpte == NULL)
					return (mpte);
			}
		}
		pte = (pt_entry_t *)PHYS_TO_DMAP(VM_PAGE_TO_PHYS(mpte));
		pte = &pte[pmap_pte_index(va)];
	} else {
		mpte = NULL;
		pte = vtopte(va);
	}
	if (*pte) {
		if (mpte != NULL) {
			mpte->wire_count--;
			mpte = NULL;
		}
		return (mpte);
	}

	/*
	 * Enter on the PV list if part of our managed memory.
	 */
	if ((m->oflags & VPO_UNMANAGED) == 0 &&
	    !pmap_try_insert_pv_entry(pmap, va, m, lockp)) {
		if (mpte != NULL) {
			SLIST_INIT(&free);
			if (pmap_unwire_ptp(pmap, va, mpte, &free)) {
				pmap_invalidate_page(pmap, va);
				pmap_free_zero_pages(&free);
			}
			mpte = NULL;
		}
		return (mpte);
	}

	/*
	 * Increment counters
	 */
	pmap_resident_count_inc(pmap, 1);

	pa = VM_PAGE_TO_PHYS(m) | pmap_cache_bits(pmap, m->md.pat_mode, 0);
	if ((prot & VM_PROT_EXECUTE) == 0)
		pa |= pg_nx;

	/*
	 * Now validate mapping with RO protection
	 */
	if ((m->oflags & VPO_UNMANAGED) != 0)
		pte_store(pte, pa | PG_V | PG_U);
	else
		pte_store(pte, pa | PG_V | PG_U | PG_MANAGED);
	return (mpte);
}

/*
 * Make a temporary mapping for a physical address.  This is only intended
 * to be used for panic dumps.
 */
void *
pmap_kenter_temporary(vm_paddr_t pa, int i)
{
	vm_offset_t va;

	va = (vm_offset_t)crashdumpmap + (i * PAGE_SIZE);
	pmap_kenter(va, pa);
	invlpg(va);
	return ((void *)crashdumpmap);
}

/*
 * This code maps large physical mmap regions into the
 * processor address space.  Note that some shortcuts
 * are taken, but the code works.
 */
void
pmap_object_init_pt(pmap_t pmap, vm_offset_t addr, vm_object_t object,
    vm_pindex_t pindex, vm_size_t size)
{
	pd_entry_t *pde;
	pt_entry_t PG_A, PG_M, PG_RW, PG_V;
	vm_paddr_t pa, ptepa;
	vm_page_t p, pdpg;
	int pat_mode;

	PG_A = pmap_accessed_bit(pmap);
	PG_M = pmap_modified_bit(pmap);
	PG_V = pmap_valid_bit(pmap);
	PG_RW = pmap_rw_bit(pmap);

	VM_OBJECT_ASSERT_WLOCKED(object);
	KASSERT(object->type == OBJT_DEVICE || object->type == OBJT_SG,
	    ("pmap_object_init_pt: non-device object"));
	if ((addr & (NBPDR - 1)) == 0 && (size & (NBPDR - 1)) == 0) {
		if (!pmap_ps_enabled(pmap))
			return;
		if (!vm_object_populate(object, pindex, pindex + atop(size)))
			return;
		p = vm_page_lookup(object, pindex);
		KASSERT(p->valid == VM_PAGE_BITS_ALL,
		    ("pmap_object_init_pt: invalid page %p", p));
		pat_mode = p->md.pat_mode;

		/*
		 * Abort the mapping if the first page is not physically
		 * aligned to a 2MB page boundary.
		 */
		ptepa = VM_PAGE_TO_PHYS(p);
		if (ptepa & (NBPDR - 1))
			return;

		/*
		 * Skip the first page.  Abort the mapping if the rest of
		 * the pages are not physically contiguous or have differing
		 * memory attributes.
		 */
		p = TAILQ_NEXT(p, listq);
		for (pa = ptepa + PAGE_SIZE; pa < ptepa + size;
		    pa += PAGE_SIZE) {
			KASSERT(p->valid == VM_PAGE_BITS_ALL,
			    ("pmap_object_init_pt: invalid page %p", p));
			if (pa != VM_PAGE_TO_PHYS(p) ||
			    pat_mode != p->md.pat_mode)
				return;
			p = TAILQ_NEXT(p, listq);
		}

		/*
		 * Map using 2MB pages.  Since "ptepa" is 2M aligned and
		 * "size" is a multiple of 2M, adding the PAT setting to "pa"
		 * will not affect the termination of this loop.
		 */ 
		PMAP_LOCK(pmap);
		for (pa = ptepa | pmap_cache_bits(pmap, pat_mode, 1);
		    pa < ptepa + size; pa += NBPDR) {
			pdpg = pmap_allocpde(pmap, addr, NULL);
			if (pdpg == NULL) {
				/*
				 * The creation of mappings below is only an
				 * optimization.  If a page directory page
				 * cannot be allocated without blocking,
				 * continue on to the next mapping rather than
				 * blocking.
				 */
				addr += NBPDR;
				continue;
			}
			pde = (pd_entry_t *)PHYS_TO_DMAP(VM_PAGE_TO_PHYS(pdpg));
			pde = &pde[pmap_pde_index(addr)];
			if ((*pde & PG_V) == 0) {
				pde_store(pde, pa | PG_PS | PG_M | PG_A |
				    PG_U | PG_RW | PG_V);
				pmap_resident_count_inc(pmap, NBPDR / PAGE_SIZE);
				atomic_add_long(&pmap_pde_mappings, 1);
			} else {
				/* Continue on if the PDE is already valid. */
				pdpg->wire_count--;
				KASSERT(pdpg->wire_count > 0,
				    ("pmap_object_init_pt: missing reference "
				    "to page directory page, va: 0x%lx", addr));
			}
			addr += NBPDR;
		}
		PMAP_UNLOCK(pmap);
	}
}

/*
 *	Routine:	pmap_change_wiring
 *	Function:	Change the wiring attribute for a map/virtual-address
 *			pair.
 *	In/out conditions:
 *			The mapping must already exist in the pmap.
 */
void
pmap_change_wiring(pmap_t pmap, vm_offset_t va, boolean_t wired)
{
	pd_entry_t *pde;
	pt_entry_t *pte;
	boolean_t pv_lists_locked;

	pv_lists_locked = FALSE;

	/*
	 * Wiring is not a hardware characteristic so there is no need to
	 * invalidate TLB.
	 */
retry:
	PMAP_LOCK(pmap);
	pde = pmap_pde(pmap, va);
	if ((*pde & PG_PS) != 0) {
		if (!wired != ((*pde & PG_W) == 0)) {
			if (!pv_lists_locked) {
				pv_lists_locked = TRUE;
				if (!rw_try_rlock(&pvh_global_lock)) {
					PMAP_UNLOCK(pmap);
					rw_rlock(&pvh_global_lock);
					goto retry;
				}
			}
			if (!pmap_demote_pde(pmap, pde, va))
				panic("pmap_change_wiring: demotion failed");
		} else
			goto out;
	}
	pte = pmap_pde_to_pte(pde, va);
	if (wired && (*pte & PG_W) == 0) {
		pmap->pm_stats.wired_count++;
		atomic_set_long(pte, PG_W);
	} else if (!wired && (*pte & PG_W) != 0) {
		pmap->pm_stats.wired_count--;
		atomic_clear_long(pte, PG_W);
	}
out:
	if (pv_lists_locked)
		rw_runlock(&pvh_global_lock);
	PMAP_UNLOCK(pmap);
}

/*
 *	Copy the range specified by src_addr/len
 *	from the source map to the range dst_addr/len
 *	in the destination map.
 *
 *	This routine is only advisory and need not do anything.
 */

void
pmap_copy(pmap_t dst_pmap, pmap_t src_pmap, vm_offset_t dst_addr, vm_size_t len,
    vm_offset_t src_addr)
{
	struct rwlock *lock;
	struct spglist free;
	vm_offset_t addr;
	vm_offset_t end_addr = src_addr + len;
	vm_offset_t va_next;
	pt_entry_t PG_A, PG_M, PG_V;

	if (dst_addr != src_addr)
		return;

	if (dst_pmap->pm_type != src_pmap->pm_type)
		return;

	/*
	 * EPT page table entries that require emulation of A/D bits are
	 * sensitive to clearing the PG_A bit (aka EPT_PG_READ). Although
	 * we clear PG_M (aka EPT_PG_WRITE) concomitantly, the PG_U bit
	 * (aka EPT_PG_EXECUTE) could still be set. Since some EPT
	 * implementations flag an EPT misconfiguration for exec-only
	 * mappings we skip this function entirely for emulated pmaps.
	 */
	if (pmap_emulate_ad_bits(dst_pmap))
		return;

	lock = NULL;
	rw_rlock(&pvh_global_lock);
	if (dst_pmap < src_pmap) {
		PMAP_LOCK(dst_pmap);
		PMAP_LOCK(src_pmap);
	} else {
		PMAP_LOCK(src_pmap);
		PMAP_LOCK(dst_pmap);
	}

	PG_A = pmap_accessed_bit(dst_pmap);
	PG_M = pmap_modified_bit(dst_pmap);
	PG_V = pmap_valid_bit(dst_pmap);

	for (addr = src_addr; addr < end_addr; addr = va_next) {
		pt_entry_t *src_pte, *dst_pte;
		vm_page_t dstmpde, dstmpte, srcmpte;
		pml4_entry_t *pml4e;
		pdp_entry_t *pdpe;
		pd_entry_t srcptepaddr, *pde;

		KASSERT(addr < UPT_MIN_ADDRESS,
		    ("pmap_copy: invalid to pmap_copy page tables"));

		pml4e = pmap_pml4e(src_pmap, addr);
		if ((*pml4e & PG_V) == 0) {
			va_next = (addr + NBPML4) & ~PML4MASK;
			if (va_next < addr)
				va_next = end_addr;
			continue;
		}

		pdpe = pmap_pml4e_to_pdpe(pml4e, addr);
		if ((*pdpe & PG_V) == 0) {
			va_next = (addr + NBPDP) & ~PDPMASK;
			if (va_next < addr)
				va_next = end_addr;
			continue;
		}

		va_next = (addr + NBPDR) & ~PDRMASK;
		if (va_next < addr)
			va_next = end_addr;

		pde = pmap_pdpe_to_pde(pdpe, addr);
		srcptepaddr = *pde;
		if (srcptepaddr == 0)
			continue;
			
		if (srcptepaddr & PG_PS) {
			if ((addr & PDRMASK) != 0 || addr + NBPDR > end_addr)
				continue;
			dstmpde = pmap_allocpde(dst_pmap, addr, NULL);
			if (dstmpde == NULL)
				break;
			pde = (pd_entry_t *)
			    PHYS_TO_DMAP(VM_PAGE_TO_PHYS(dstmpde));
			pde = &pde[pmap_pde_index(addr)];
			if (*pde == 0 && ((srcptepaddr & PG_MANAGED) == 0 ||
			    pmap_pv_insert_pde(dst_pmap, addr, srcptepaddr &
			    PG_PS_FRAME, &lock))) {
				*pde = srcptepaddr & ~PG_W;
				pmap_resident_count_inc(dst_pmap, NBPDR / PAGE_SIZE);
			} else
				dstmpde->wire_count--;
			continue;
		}

		srcptepaddr &= PG_FRAME;
		srcmpte = PHYS_TO_VM_PAGE(srcptepaddr);
		KASSERT(srcmpte->wire_count > 0,
		    ("pmap_copy: source page table page is unused"));

		if (va_next > end_addr)
			va_next = end_addr;

		src_pte = (pt_entry_t *)PHYS_TO_DMAP(srcptepaddr);
		src_pte = &src_pte[pmap_pte_index(addr)];
		dstmpte = NULL;
		while (addr < va_next) {
			pt_entry_t ptetemp;
			ptetemp = *src_pte;
			/*
			 * we only virtual copy managed pages
			 */
			if ((ptetemp & PG_MANAGED) != 0) {
				if (dstmpte != NULL &&
				    dstmpte->pindex == pmap_pde_pindex(addr))
					dstmpte->wire_count++;
				else if ((dstmpte = pmap_allocpte(dst_pmap,
				    addr, NULL)) == NULL)
					goto out;
				dst_pte = (pt_entry_t *)
				    PHYS_TO_DMAP(VM_PAGE_TO_PHYS(dstmpte));
				dst_pte = &dst_pte[pmap_pte_index(addr)];
				if (*dst_pte == 0 &&
				    pmap_try_insert_pv_entry(dst_pmap, addr,
				    PHYS_TO_VM_PAGE(ptetemp & PG_FRAME),
				    &lock)) {
					/*
					 * Clear the wired, modified, and
					 * accessed (referenced) bits
					 * during the copy.
					 */
					*dst_pte = ptetemp & ~(PG_W | PG_M |
					    PG_A);
					pmap_resident_count_inc(dst_pmap, 1);
				} else {
					SLIST_INIT(&free);
					if (pmap_unwire_ptp(dst_pmap, addr,
					    dstmpte, &free)) {
						pmap_invalidate_page(dst_pmap,
						    addr);
						pmap_free_zero_pages(&free);
					}
					goto out;
				}
				if (dstmpte->wire_count >= srcmpte->wire_count)
					break;
			}
			addr += PAGE_SIZE;
			src_pte++;
		}
	}
out:
	if (lock != NULL)
		rw_wunlock(lock);
	rw_runlock(&pvh_global_lock);
	PMAP_UNLOCK(src_pmap);
	PMAP_UNLOCK(dst_pmap);
}

/*
 *	pmap_zero_page zeros the specified hardware page by mapping
 *	the page into KVM and using bzero to clear its contents.
 */
void
pmap_zero_page(vm_page_t m)
{
	vm_offset_t va = PHYS_TO_DMAP(VM_PAGE_TO_PHYS(m));

	pagezero((void *)va);
}

/*
 *	pmap_zero_page_area zeros the specified hardware page by mapping 
 *	the page into KVM and using bzero to clear its contents.
 *
 *	off and size may not cover an area beyond a single hardware page.
 */
void
pmap_zero_page_area(vm_page_t m, int off, int size)
{
	vm_offset_t va = PHYS_TO_DMAP(VM_PAGE_TO_PHYS(m));

	if (off == 0 && size == PAGE_SIZE)
		pagezero((void *)va);
	else
		bzero((char *)va + off, size);
}

/*
 *	pmap_zero_page_idle zeros the specified hardware page by mapping 
 *	the page into KVM and using bzero to clear its contents.  This
 *	is intended to be called from the vm_pagezero process only and
 *	outside of Giant.
 */
void
pmap_zero_page_idle(vm_page_t m)
{
	vm_offset_t va = PHYS_TO_DMAP(VM_PAGE_TO_PHYS(m));

	pagezero((void *)va);
}

/*
 *	pmap_copy_page copies the specified (machine independent)
 *	page by mapping the page into virtual memory and using
 *	bcopy to copy the page, one machine dependent page at a
 *	time.
 */
void
pmap_copy_page(vm_page_t msrc, vm_page_t mdst)
{
	vm_offset_t src = PHYS_TO_DMAP(VM_PAGE_TO_PHYS(msrc));
	vm_offset_t dst = PHYS_TO_DMAP(VM_PAGE_TO_PHYS(mdst));

	pagecopy((void *)src, (void *)dst);
}

int unmapped_buf_allowed = 1;

void
pmap_copy_pages(vm_page_t ma[], vm_offset_t a_offset, vm_page_t mb[],
    vm_offset_t b_offset, int xfersize)
{
	void *a_cp, *b_cp;
	vm_offset_t a_pg_offset, b_pg_offset;
	int cnt;

	while (xfersize > 0) {
		a_pg_offset = a_offset & PAGE_MASK;
		cnt = min(xfersize, PAGE_SIZE - a_pg_offset);
		a_cp = (char *)PHYS_TO_DMAP(ma[a_offset >> PAGE_SHIFT]->
		    phys_addr) + a_pg_offset;
		b_pg_offset = b_offset & PAGE_MASK;
		cnt = min(cnt, PAGE_SIZE - b_pg_offset);
		b_cp = (char *)PHYS_TO_DMAP(mb[b_offset >> PAGE_SHIFT]->
		    phys_addr) + b_pg_offset;
		bcopy(a_cp, b_cp, cnt);
		a_offset += cnt;
		b_offset += cnt;
		xfersize -= cnt;
	}
}

/*
 * Returns true if the pmap's pv is one of the first
 * 16 pvs linked to from this page.  This count may
 * be changed upwards or downwards in the future; it
 * is only necessary that true be returned for a small
 * subset of pmaps for proper page aging.
 */
boolean_t
pmap_page_exists_quick(pmap_t pmap, vm_page_t m)
{
	struct md_page *pvh;
	struct rwlock *lock;
	pv_entry_t pv;
	int loops = 0;
	boolean_t rv;

	KASSERT((m->oflags & VPO_UNMANAGED) == 0,
	    ("pmap_page_exists_quick: page %p is not managed", m));
	rv = FALSE;
	rw_rlock(&pvh_global_lock);
	lock = VM_PAGE_TO_PV_LIST_LOCK(m);
	rw_rlock(lock);
	TAILQ_FOREACH(pv, &m->md.pv_list, pv_next) {
		if (PV_PMAP(pv) == pmap) {
			rv = TRUE;
			break;
		}
		loops++;
		if (loops >= 16)
			break;
	}
	if (!rv && loops < 16 && (m->flags & PG_FICTITIOUS) == 0) {
		pvh = pa_to_pvh(VM_PAGE_TO_PHYS(m));
		TAILQ_FOREACH(pv, &pvh->pv_list, pv_next) {
			if (PV_PMAP(pv) == pmap) {
				rv = TRUE;
				break;
			}
			loops++;
			if (loops >= 16)
				break;
		}
	}
	rw_runlock(lock);
	rw_runlock(&pvh_global_lock);
	return (rv);
}

/*
 *	pmap_page_wired_mappings:
 *
 *	Return the number of managed mappings to the given physical page
 *	that are wired.
 */
int
pmap_page_wired_mappings(vm_page_t m)
{
	struct rwlock *lock;
	struct md_page *pvh;
	pmap_t pmap;
	pt_entry_t *pte;
	pv_entry_t pv;
	int count, md_gen, pvh_gen;

	if ((m->oflags & VPO_UNMANAGED) != 0)
		return (0);
	rw_rlock(&pvh_global_lock);
	lock = VM_PAGE_TO_PV_LIST_LOCK(m);
	rw_rlock(lock);
restart:
	count = 0;
	TAILQ_FOREACH(pv, &m->md.pv_list, pv_next) {
		pmap = PV_PMAP(pv);
		if (!PMAP_TRYLOCK(pmap)) {
			md_gen = m->md.pv_gen;
			rw_runlock(lock);
			PMAP_LOCK(pmap);
			rw_rlock(lock);
			if (md_gen != m->md.pv_gen) {
				PMAP_UNLOCK(pmap);
				goto restart;
			}
		}
		pte = pmap_pte(pmap, pv->pv_va);
		if ((*pte & PG_W) != 0)
			count++;
		PMAP_UNLOCK(pmap);
	}
	if ((m->flags & PG_FICTITIOUS) == 0) {
		pvh = pa_to_pvh(VM_PAGE_TO_PHYS(m));
		TAILQ_FOREACH(pv, &pvh->pv_list, pv_next) {
			pmap = PV_PMAP(pv);
			if (!PMAP_TRYLOCK(pmap)) {
				md_gen = m->md.pv_gen;
				pvh_gen = pvh->pv_gen;
				rw_runlock(lock);
				PMAP_LOCK(pmap);
				rw_rlock(lock);
				if (md_gen != m->md.pv_gen ||
				    pvh_gen != pvh->pv_gen) {
					PMAP_UNLOCK(pmap);
					goto restart;
				}
			}
			pte = pmap_pde(pmap, pv->pv_va);
			if ((*pte & PG_W) != 0)
				count++;
			PMAP_UNLOCK(pmap);
		}
	}
	rw_runlock(lock);
	rw_runlock(&pvh_global_lock);
	return (count);
}

/*
 * Returns TRUE if the given page is mapped individually or as part of
 * a 2mpage.  Otherwise, returns FALSE.
 */
boolean_t
pmap_page_is_mapped(vm_page_t m)
{
	struct rwlock *lock;
	boolean_t rv;

	if ((m->oflags & VPO_UNMANAGED) != 0)
		return (FALSE);
	rw_rlock(&pvh_global_lock);
	lock = VM_PAGE_TO_PV_LIST_LOCK(m);
	rw_rlock(lock);
	rv = !TAILQ_EMPTY(&m->md.pv_list) ||
	    ((m->flags & PG_FICTITIOUS) == 0 &&
	    !TAILQ_EMPTY(&pa_to_pvh(VM_PAGE_TO_PHYS(m))->pv_list));
	rw_runlock(lock);
	rw_runlock(&pvh_global_lock);
	return (rv);
}

/*
 * Destroy all managed, non-wired mappings in the given user-space
 * pmap.  This pmap cannot be active on any processor besides the
 * caller.
 *                                                                                
 * This function cannot be applied to the kernel pmap.  Moreover, it
 * is not intended for general use.  It is only to be used during
 * process termination.  Consequently, it can be implemented in ways
 * that make it faster than pmap_remove().  First, it can more quickly
 * destroy mappings by iterating over the pmap's collection of PV
 * entries, rather than searching the page table.  Second, it doesn't
 * have to test and clear the page table entries atomically, because
 * no processor is currently accessing the user address space.  In
 * particular, a page table entry's dirty bit won't change state once
 * this function starts.
 */
void
pmap_remove_pages(pmap_t pmap)
{
	pd_entry_t ptepde;
	pt_entry_t *pte, tpte;
	pt_entry_t PG_M, PG_RW, PG_V;
	struct spglist free;
	vm_page_t m, mpte, mt;
	pv_entry_t pv;
	struct md_page *pvh;
	struct pv_chunk *pc, *npc;
	struct rwlock *lock;
	int64_t bit;
	uint64_t inuse, bitmask;
	int allfree, field, freed, idx;
	boolean_t superpage;
	vm_paddr_t pa;

	/*
	 * Assert that the given pmap is only active on the current
	 * CPU.  Unfortunately, we cannot block another CPU from
	 * activating the pmap while this function is executing.
	 */
	KASSERT(pmap == PCPU_GET(curpmap), ("non-current pmap %p", pmap));
#ifdef INVARIANTS
	{
		cpuset_t other_cpus;

		other_cpus = all_cpus;
		critical_enter();
		CPU_CLR(PCPU_GET(cpuid), &other_cpus);
		CPU_AND(&other_cpus, &pmap->pm_active);
		critical_exit();
		KASSERT(CPU_EMPTY(&other_cpus), ("pmap active %p", pmap));
	}
#endif

	lock = NULL;
	PG_M = pmap_modified_bit(pmap);
	PG_V = pmap_valid_bit(pmap);
	PG_RW = pmap_rw_bit(pmap);

	SLIST_INIT(&free);
	rw_rlock(&pvh_global_lock);
	PMAP_LOCK(pmap);
	TAILQ_FOREACH_SAFE(pc, &pmap->pm_pvchunk, pc_list, npc) {
		allfree = 1;
		freed = 0;
		for (field = 0; field < _NPCM; field++) {
			inuse = ~pc->pc_map[field] & pc_freemask[field];
			while (inuse != 0) {
				bit = bsfq(inuse);
				bitmask = 1UL << bit;
				idx = field * 64 + bit;
				pv = &pc->pc_pventry[idx];
				inuse &= ~bitmask;

				pte = pmap_pdpe(pmap, pv->pv_va);
				ptepde = *pte;
				pte = pmap_pdpe_to_pde(pte, pv->pv_va);
				tpte = *pte;
				if ((tpte & (PG_PS | PG_V)) == PG_V) {
					superpage = FALSE;
					ptepde = tpte;
					pte = (pt_entry_t *)PHYS_TO_DMAP(tpte &
					    PG_FRAME);
					pte = &pte[pmap_pte_index(pv->pv_va)];
					tpte = *pte;
				} else {
					/*
					 * Keep track whether 'tpte' is a
					 * superpage explicitly instead of
					 * relying on PG_PS being set.
					 *
					 * This is because PG_PS is numerically
					 * identical to PG_PTE_PAT and thus a
					 * regular page could be mistaken for
					 * a superpage.
					 */
					superpage = TRUE;
				}

				if ((tpte & PG_V) == 0) {
					panic("bad pte va %lx pte %lx",
					    pv->pv_va, tpte);
				}

/*
 * We cannot remove wired pages from a process' mapping at this time
 */
				if (tpte & PG_W) {
					allfree = 0;
					continue;
				}

				if (superpage)
					pa = tpte & PG_PS_FRAME;
				else
					pa = tpte & PG_FRAME;

				m = PHYS_TO_VM_PAGE(pa);
				KASSERT(m->phys_addr == pa,
				    ("vm_page_t %p phys_addr mismatch %016jx %016jx",
				    m, (uintmax_t)m->phys_addr,
				    (uintmax_t)tpte));

				KASSERT((m->flags & PG_FICTITIOUS) != 0 ||
				    m < &vm_page_array[vm_page_array_size],
				    ("pmap_remove_pages: bad tpte %#jx",
				    (uintmax_t)tpte));

				pte_clear(pte);

				/*
				 * Update the vm_page_t clean/reference bits.
				 */
				if ((tpte & (PG_M | PG_RW)) == (PG_M | PG_RW)) {
					if (superpage) {
						for (mt = m; mt < &m[NBPDR / PAGE_SIZE]; mt++)
							vm_page_dirty(mt);
					} else
						vm_page_dirty(m);
				}

				CHANGE_PV_LIST_LOCK_TO_VM_PAGE(&lock, m);

				/* Mark free */
				pc->pc_map[field] |= bitmask;
				if (superpage) {
					pmap_resident_count_dec(pmap, NBPDR / PAGE_SIZE);
					pvh = pa_to_pvh(tpte & PG_PS_FRAME);
					TAILQ_REMOVE(&pvh->pv_list, pv, pv_next);
					pvh->pv_gen++;
					if (TAILQ_EMPTY(&pvh->pv_list)) {
						for (mt = m; mt < &m[NBPDR / PAGE_SIZE]; mt++)
							if ((mt->aflags & PGA_WRITEABLE) != 0 &&
							    TAILQ_EMPTY(&mt->md.pv_list))
								vm_page_aflag_clear(mt, PGA_WRITEABLE);
					}
					mpte = pmap_lookup_pt_page(pmap, pv->pv_va);
					if (mpte != NULL) {
						pmap_remove_pt_page(pmap, mpte);
						pmap_resident_count_dec(pmap, 1);
						KASSERT(mpte->wire_count == NPTEPG,
						    ("pmap_remove_pages: pte page wire count error"));
						mpte->wire_count = 0;
						pmap_add_delayed_free_list(mpte, &free, FALSE);
						atomic_subtract_int(&vm_cnt.v_wire_count, 1);
					}
				} else {
					pmap_resident_count_dec(pmap, 1);
					TAILQ_REMOVE(&m->md.pv_list, pv, pv_next);
					m->md.pv_gen++;
					if ((m->aflags & PGA_WRITEABLE) != 0 &&
					    TAILQ_EMPTY(&m->md.pv_list) &&
					    (m->flags & PG_FICTITIOUS) == 0) {
						pvh = pa_to_pvh(VM_PAGE_TO_PHYS(m));
						if (TAILQ_EMPTY(&pvh->pv_list))
							vm_page_aflag_clear(m, PGA_WRITEABLE);
					}
				}
				pmap_unuse_pt(pmap, pv->pv_va, ptepde, &free);
				freed++;
			}
		}
		PV_STAT(atomic_add_long(&pv_entry_frees, freed));
		PV_STAT(atomic_add_int(&pv_entry_spare, freed));
		PV_STAT(atomic_subtract_long(&pv_entry_count, freed));
		if (allfree) {
			TAILQ_REMOVE(&pmap->pm_pvchunk, pc, pc_list);
			free_pv_chunk(pc);
		}
	}
	if (lock != NULL)
		rw_wunlock(lock);
	pmap_invalidate_all(pmap);
	rw_runlock(&pvh_global_lock);
	PMAP_UNLOCK(pmap);
	pmap_free_zero_pages(&free);
}

static boolean_t
pmap_page_test_mappings(vm_page_t m, boolean_t accessed, boolean_t modified)
{
	struct rwlock *lock;
	pv_entry_t pv;
	struct md_page *pvh;
	pt_entry_t *pte, mask;
	pt_entry_t PG_A, PG_M, PG_RW, PG_V;
	pmap_t pmap;
	int md_gen, pvh_gen;
	boolean_t rv;

	rv = FALSE;
	rw_rlock(&pvh_global_lock);
	lock = VM_PAGE_TO_PV_LIST_LOCK(m);
	rw_rlock(lock);
restart:
	TAILQ_FOREACH(pv, &m->md.pv_list, pv_next) {
		pmap = PV_PMAP(pv);
		if (!PMAP_TRYLOCK(pmap)) {
			md_gen = m->md.pv_gen;
			rw_runlock(lock);
			PMAP_LOCK(pmap);
			rw_rlock(lock);
			if (md_gen != m->md.pv_gen) {
				PMAP_UNLOCK(pmap);
				goto restart;
			}
		}
		pte = pmap_pte(pmap, pv->pv_va);
		mask = 0;
		if (modified) {
			PG_M = pmap_modified_bit(pmap);
			PG_RW = pmap_rw_bit(pmap);
			mask |= PG_RW | PG_M;
		}
		if (accessed) {
			PG_A = pmap_accessed_bit(pmap);
			PG_V = pmap_valid_bit(pmap);
			mask |= PG_V | PG_A;
		}
		rv = (*pte & mask) == mask;
		PMAP_UNLOCK(pmap);
		if (rv)
			goto out;
	}
	if ((m->flags & PG_FICTITIOUS) == 0) {
		pvh = pa_to_pvh(VM_PAGE_TO_PHYS(m));
		TAILQ_FOREACH(pv, &pvh->pv_list, pv_next) {
			pmap = PV_PMAP(pv);
			if (!PMAP_TRYLOCK(pmap)) {
				md_gen = m->md.pv_gen;
				pvh_gen = pvh->pv_gen;
				rw_runlock(lock);
				PMAP_LOCK(pmap);
				rw_rlock(lock);
				if (md_gen != m->md.pv_gen ||
				    pvh_gen != pvh->pv_gen) {
					PMAP_UNLOCK(pmap);
					goto restart;
				}
			}
			pte = pmap_pde(pmap, pv->pv_va);
			mask = 0;
			if (modified) {
				PG_M = pmap_modified_bit(pmap);
				PG_RW = pmap_rw_bit(pmap);
				mask |= PG_RW | PG_M;
			}
			if (accessed) {
				PG_A = pmap_accessed_bit(pmap);
				PG_V = pmap_valid_bit(pmap);
				mask |= PG_V | PG_A;
			}
			rv = (*pte & mask) == mask;
			PMAP_UNLOCK(pmap);
			if (rv)
				goto out;
		}
	}
out:
	rw_runlock(lock);
	rw_runlock(&pvh_global_lock);
	return (rv);
}

/*
 *	pmap_is_modified:
 *
 *	Return whether or not the specified physical page was modified
 *	in any physical maps.
 */
boolean_t
pmap_is_modified(vm_page_t m)
{

	KASSERT((m->oflags & VPO_UNMANAGED) == 0,
	    ("pmap_is_modified: page %p is not managed", m));

	/*
	 * If the page is not exclusive busied, then PGA_WRITEABLE cannot be
	 * concurrently set while the object is locked.  Thus, if PGA_WRITEABLE
	 * is clear, no PTEs can have PG_M set.
	 */
	VM_OBJECT_ASSERT_WLOCKED(m->object);
	if (!vm_page_xbusied(m) && (m->aflags & PGA_WRITEABLE) == 0)
		return (FALSE);
	return (pmap_page_test_mappings(m, FALSE, TRUE));
}

/*
 *	pmap_is_prefaultable:
 *
 *	Return whether or not the specified virtual address is eligible
 *	for prefault.
 */
boolean_t
pmap_is_prefaultable(pmap_t pmap, vm_offset_t addr)
{
	pd_entry_t *pde;
	pt_entry_t *pte, PG_V;
	boolean_t rv;

	PG_V = pmap_valid_bit(pmap);
	rv = FALSE;
	PMAP_LOCK(pmap);
	pde = pmap_pde(pmap, addr);
	if (pde != NULL && (*pde & (PG_PS | PG_V)) == PG_V) {
		pte = pmap_pde_to_pte(pde, addr);
		rv = (*pte & PG_V) == 0;
	}
	PMAP_UNLOCK(pmap);
	return (rv);
}

/*
 *	pmap_is_referenced:
 *
 *	Return whether or not the specified physical page was referenced
 *	in any physical maps.
 */
boolean_t
pmap_is_referenced(vm_page_t m)
{

	KASSERT((m->oflags & VPO_UNMANAGED) == 0,
	    ("pmap_is_referenced: page %p is not managed", m));
	return (pmap_page_test_mappings(m, TRUE, FALSE));
}

/*
 * Clear the write and modified bits in each of the given page's mappings.
 */
void
pmap_remove_write(vm_page_t m)
{
	struct md_page *pvh;
	pmap_t pmap;
	struct rwlock *lock;
	pv_entry_t next_pv, pv;
	pd_entry_t *pde;
	pt_entry_t oldpte, *pte, PG_M, PG_RW;
	vm_offset_t va;
	int pvh_gen, md_gen;

	KASSERT((m->oflags & VPO_UNMANAGED) == 0,
	    ("pmap_remove_write: page %p is not managed", m));

	/*
	 * If the page is not exclusive busied, then PGA_WRITEABLE cannot be
	 * set by another thread while the object is locked.  Thus,
	 * if PGA_WRITEABLE is clear, no page table entries need updating.
	 */
	VM_OBJECT_ASSERT_WLOCKED(m->object);
	if (!vm_page_xbusied(m) && (m->aflags & PGA_WRITEABLE) == 0)
		return;
	rw_rlock(&pvh_global_lock);
	lock = VM_PAGE_TO_PV_LIST_LOCK(m);
	pvh = pa_to_pvh(VM_PAGE_TO_PHYS(m));
retry_pv_loop:
	rw_wlock(lock);
	if ((m->flags & PG_FICTITIOUS) != 0)
		goto small_mappings;
	TAILQ_FOREACH_SAFE(pv, &pvh->pv_list, pv_next, next_pv) {
		pmap = PV_PMAP(pv);
		if (!PMAP_TRYLOCK(pmap)) {
			pvh_gen = pvh->pv_gen;
			rw_wunlock(lock);
			PMAP_LOCK(pmap);
			rw_wlock(lock);
			if (pvh_gen != pvh->pv_gen) {
				PMAP_UNLOCK(pmap);
				rw_wunlock(lock);
				goto retry_pv_loop;
			}
		}
		PG_RW = pmap_rw_bit(pmap);
		va = pv->pv_va;
		pde = pmap_pde(pmap, va);
		if ((*pde & PG_RW) != 0)
			(void)pmap_demote_pde_locked(pmap, pde, va, &lock);
		KASSERT(lock == VM_PAGE_TO_PV_LIST_LOCK(m),
		    ("inconsistent pv lock %p %p for page %p",
		    lock, VM_PAGE_TO_PV_LIST_LOCK(m), m));
		PMAP_UNLOCK(pmap);
	}
small_mappings:
	TAILQ_FOREACH(pv, &m->md.pv_list, pv_next) {
		pmap = PV_PMAP(pv);
		if (!PMAP_TRYLOCK(pmap)) {
			pvh_gen = pvh->pv_gen;
			md_gen = m->md.pv_gen;
			rw_wunlock(lock);
			PMAP_LOCK(pmap);
			rw_wlock(lock);
			if (pvh_gen != pvh->pv_gen ||
			    md_gen != m->md.pv_gen) {
				PMAP_UNLOCK(pmap);
				rw_wunlock(lock);
				goto retry_pv_loop;
			}
		}
		PG_M = pmap_modified_bit(pmap);
		PG_RW = pmap_rw_bit(pmap);
		pde = pmap_pde(pmap, pv->pv_va);
		KASSERT((*pde & PG_PS) == 0,
		    ("pmap_remove_write: found a 2mpage in page %p's pv list",
		    m));
		pte = pmap_pde_to_pte(pde, pv->pv_va);
retry:
		oldpte = *pte;
		if (oldpte & PG_RW) {
			if (!atomic_cmpset_long(pte, oldpte, oldpte &
			    ~(PG_RW | PG_M)))
				goto retry;
			if ((oldpte & PG_M) != 0)
				vm_page_dirty(m);
			pmap_invalidate_page(pmap, pv->pv_va);
		}
		PMAP_UNLOCK(pmap);
	}
	rw_wunlock(lock);
	vm_page_aflag_clear(m, PGA_WRITEABLE);
	rw_runlock(&pvh_global_lock);
}

static __inline boolean_t
safe_to_clear_referenced(pmap_t pmap, pt_entry_t pte)
{

	if (!pmap_emulate_ad_bits(pmap))
		return (TRUE);

	KASSERT(pmap->pm_type == PT_EPT, ("invalid pm_type %d", pmap->pm_type));

	/*
	 * XWR = 010 or 110 will cause an unconditional EPT misconfiguration
	 * so we don't let the referenced (aka EPT_PG_READ) bit to be cleared
	 * if the EPT_PG_WRITE bit is set.
	 */
	if ((pte & EPT_PG_WRITE) != 0)
		return (FALSE);

	/*
	 * XWR = 100 is allowed only if the PMAP_SUPPORTS_EXEC_ONLY is set.
	 */
	if ((pte & EPT_PG_EXECUTE) == 0 ||
	    ((pmap->pm_flags & PMAP_SUPPORTS_EXEC_ONLY) != 0))
		return (TRUE);
	else
		return (FALSE);
}

#define	PMAP_TS_REFERENCED_MAX	5

/*
 *	pmap_ts_referenced:
 *
 *	Return a count of reference bits for a page, clearing those bits.
 *	It is not necessary for every reference bit to be cleared, but it
 *	is necessary that 0 only be returned when there are truly no
 *	reference bits set.
 *
 *	XXX: The exact number of bits to check and clear is a matter that
 *	should be tested and standardized at some point in the future for
 *	optimal aging of shared pages.
 */
int
pmap_ts_referenced(vm_page_t m)
{
	struct md_page *pvh;
	pv_entry_t pv, pvf;
	pmap_t pmap;
	struct rwlock *lock;
	pd_entry_t oldpde, *pde;
	pt_entry_t *pte, PG_A;
	vm_offset_t va;
	vm_paddr_t pa;
	int cleared, md_gen, not_cleared, pvh_gen;
	struct spglist free;
	boolean_t demoted;

	KASSERT((m->oflags & VPO_UNMANAGED) == 0,
	    ("pmap_ts_referenced: page %p is not managed", m));
	SLIST_INIT(&free);
	cleared = 0;
	pa = VM_PAGE_TO_PHYS(m);
	lock = PHYS_TO_PV_LIST_LOCK(pa);
	pvh = pa_to_pvh(pa);
	rw_rlock(&pvh_global_lock);
	rw_wlock(lock);
retry:
	not_cleared = 0;
	if ((m->flags & PG_FICTITIOUS) != 0 ||
	    (pvf = TAILQ_FIRST(&pvh->pv_list)) == NULL)
		goto small_mappings;
	pv = pvf;
	do {
		if (pvf == NULL)
			pvf = pv;
		pmap = PV_PMAP(pv);
		if (!PMAP_TRYLOCK(pmap)) {
			pvh_gen = pvh->pv_gen;
			rw_wunlock(lock);
			PMAP_LOCK(pmap);
			rw_wlock(lock);
			if (pvh_gen != pvh->pv_gen) {
				PMAP_UNLOCK(pmap);
				goto retry;
			}
		}
		PG_A = pmap_accessed_bit(pmap);
		va = pv->pv_va;
		pde = pmap_pde(pmap, pv->pv_va);
		oldpde = *pde;
		if ((*pde & PG_A) != 0) {
			/*
			 * Since this reference bit is shared by 512 4KB
			 * pages, it should not be cleared every time it is
			 * tested.  Apply a simple "hash" function on the
			 * physical page number, the virtual superpage number,
			 * and the pmap address to select one 4KB page out of
			 * the 512 on which testing the reference bit will
			 * result in clearing that reference bit.  This
			 * function is designed to avoid the selection of the
			 * same 4KB page for every 2MB page mapping.
			 *
			 * On demotion, a mapping that hasn't been referenced
			 * is simply destroyed.  To avoid the possibility of a
			 * subsequent page fault on a demoted wired mapping,
			 * always leave its reference bit set.  Moreover,
			 * since the superpage is wired, the current state of
			 * its reference bit won't affect page replacement.
			 */
			if ((((pa >> PAGE_SHIFT) ^ (pv->pv_va >> PDRSHIFT) ^
			    (uintptr_t)pmap) & (NPTEPG - 1)) == 0 &&
			    (*pde & PG_W) == 0) {
				if (safe_to_clear_referenced(pmap, oldpde)) {
					atomic_clear_long(pde, PG_A);
					pmap_invalidate_page(pmap, pv->pv_va);
					demoted = FALSE;
				} else if (pmap_demote_pde_locked(pmap, pde,
				    pv->pv_va, &lock)) {
					/*
					 * Remove the mapping to a single page
					 * so that a subsequent access may
					 * repromote.  Since the underlying
					 * page table page is fully populated,
					 * this removal never frees a page
					 * table page.
					 */
					demoted = TRUE;
					va += VM_PAGE_TO_PHYS(m) - (oldpde &
					    PG_PS_FRAME);
					pte = pmap_pde_to_pte(pde, va);
					pmap_remove_pte(pmap, pte, va, *pde,
					    NULL, &lock);
					pmap_invalidate_page(pmap, va);
				} else
					demoted = TRUE;

				if (demoted) {
					/*
					 * The superpage mapping was removed
					 * entirely and therefore 'pv' is no
					 * longer valid.
					 */
					if (pvf == pv)
						pvf = NULL;
					pv = NULL;
				}
				cleared++;
				KASSERT(lock == VM_PAGE_TO_PV_LIST_LOCK(m),
				    ("inconsistent pv lock %p %p for page %p",
				    lock, VM_PAGE_TO_PV_LIST_LOCK(m), m));
			} else
				not_cleared++;
		}
		PMAP_UNLOCK(pmap);
		/* Rotate the PV list if it has more than one entry. */
		if (pv != NULL && TAILQ_NEXT(pv, pv_next) != NULL) {
			TAILQ_REMOVE(&pvh->pv_list, pv, pv_next);
			TAILQ_INSERT_TAIL(&pvh->pv_list, pv, pv_next);
			pvh->pv_gen++;
		}
		if (cleared + not_cleared >= PMAP_TS_REFERENCED_MAX)
			goto out;
	} while ((pv = TAILQ_FIRST(&pvh->pv_list)) != pvf);
small_mappings:
	if ((pvf = TAILQ_FIRST(&m->md.pv_list)) == NULL)
		goto out;
	pv = pvf;
	do {
		if (pvf == NULL)
			pvf = pv;
		pmap = PV_PMAP(pv);
		if (!PMAP_TRYLOCK(pmap)) {
			pvh_gen = pvh->pv_gen;
			md_gen = m->md.pv_gen;
			rw_wunlock(lock);
			PMAP_LOCK(pmap);
			rw_wlock(lock);
			if (pvh_gen != pvh->pv_gen || md_gen != m->md.pv_gen) {
				PMAP_UNLOCK(pmap);
				goto retry;
			}
		}
		PG_A = pmap_accessed_bit(pmap);
		pde = pmap_pde(pmap, pv->pv_va);
		KASSERT((*pde & PG_PS) == 0,
		    ("pmap_ts_referenced: found a 2mpage in page %p's pv list",
		    m));
		pte = pmap_pde_to_pte(pde, pv->pv_va);
		if ((*pte & PG_A) != 0) {
			if (safe_to_clear_referenced(pmap, *pte)) {
				atomic_clear_long(pte, PG_A);
				pmap_invalidate_page(pmap, pv->pv_va);
				cleared++;
			} else if ((*pte & PG_W) == 0) {
				/*
				 * Wired pages cannot be paged out so
				 * doing accessed bit emulation for
				 * them is wasted effort. We do the
				 * hard work for unwired pages only.
				 */
				pmap_remove_pte(pmap, pte, pv->pv_va,
				    *pde, &free, &lock);
				pmap_invalidate_page(pmap, pv->pv_va);
				cleared++;
				if (pvf == pv)
					pvf = NULL;
				pv = NULL;
				KASSERT(lock == VM_PAGE_TO_PV_LIST_LOCK(m),
				    ("inconsistent pv lock %p %p for page %p",
				    lock, VM_PAGE_TO_PV_LIST_LOCK(m), m));
			} else
				not_cleared++;
		}
		PMAP_UNLOCK(pmap);
		/* Rotate the PV list if it has more than one entry. */
		if (pv != NULL && TAILQ_NEXT(pv, pv_next) != NULL) {
			TAILQ_REMOVE(&m->md.pv_list, pv, pv_next);
			TAILQ_INSERT_TAIL(&m->md.pv_list, pv, pv_next);
			m->md.pv_gen++;
		}
	} while ((pv = TAILQ_FIRST(&m->md.pv_list)) != pvf && cleared +
	    not_cleared < PMAP_TS_REFERENCED_MAX);
out:
	rw_wunlock(lock);
	rw_runlock(&pvh_global_lock);
	pmap_free_zero_pages(&free);
	return (cleared + not_cleared);
}

/*
 *	Apply the given advice to the specified range of addresses within the
 *	given pmap.  Depending on the advice, clear the referenced and/or
 *	modified flags in each mapping and set the mapped page's dirty field.
 */
void
pmap_advise(pmap_t pmap, vm_offset_t sva, vm_offset_t eva, int advice)
{
	struct rwlock *lock;
	pml4_entry_t *pml4e;
	pdp_entry_t *pdpe;
	pd_entry_t oldpde, *pde;
	pt_entry_t *pte, PG_A, PG_G, PG_M, PG_RW, PG_V;
	vm_offset_t va_next;
	vm_page_t m;
	boolean_t anychanged, pv_lists_locked;

	if (advice != MADV_DONTNEED && advice != MADV_FREE)
		return;

	/*
	 * A/D bit emulation requires an alternate code path when clearing
	 * the modified and accessed bits below. Since this function is
	 * advisory in nature we skip it entirely for pmaps that require
	 * A/D bit emulation.
	 */
	if (pmap_emulate_ad_bits(pmap))
		return;

	PG_A = pmap_accessed_bit(pmap);
	PG_G = pmap_global_bit(pmap);
	PG_M = pmap_modified_bit(pmap);
	PG_V = pmap_valid_bit(pmap);
	PG_RW = pmap_rw_bit(pmap);

	pv_lists_locked = FALSE;
resume:
	anychanged = FALSE;
	PMAP_LOCK(pmap);
	for (; sva < eva; sva = va_next) {
		pml4e = pmap_pml4e(pmap, sva);
		if ((*pml4e & PG_V) == 0) {
			va_next = (sva + NBPML4) & ~PML4MASK;
			if (va_next < sva)
				va_next = eva;
			continue;
		}
		pdpe = pmap_pml4e_to_pdpe(pml4e, sva);
		if ((*pdpe & PG_V) == 0) {
			va_next = (sva + NBPDP) & ~PDPMASK;
			if (va_next < sva)
				va_next = eva;
			continue;
		}
		va_next = (sva + NBPDR) & ~PDRMASK;
		if (va_next < sva)
			va_next = eva;
		pde = pmap_pdpe_to_pde(pdpe, sva);
		oldpde = *pde;
		if ((oldpde & PG_V) == 0)
			continue;
		else if ((oldpde & PG_PS) != 0) {
			if ((oldpde & PG_MANAGED) == 0)
				continue;
			if (!pv_lists_locked) {
				pv_lists_locked = TRUE;
				if (!rw_try_rlock(&pvh_global_lock)) {
					if (anychanged)
						pmap_invalidate_all(pmap);
					PMAP_UNLOCK(pmap);
					rw_rlock(&pvh_global_lock);
					goto resume;
				}
			}
			lock = NULL;
			if (!pmap_demote_pde_locked(pmap, pde, sva, &lock)) {
				if (lock != NULL)
					rw_wunlock(lock);

				/*
				 * The large page mapping was destroyed.
				 */
				continue;
			}

			/*
			 * Unless the page mappings are wired, remove the
			 * mapping to a single page so that a subsequent
			 * access may repromote.  Since the underlying page
			 * table page is fully populated, this removal never
			 * frees a page table page.
			 */
			if ((oldpde & PG_W) == 0) {
				pte = pmap_pde_to_pte(pde, sva);
				KASSERT((*pte & PG_V) != 0,
				    ("pmap_advise: invalid PTE"));
				pmap_remove_pte(pmap, pte, sva, *pde, NULL,
				    &lock);
				anychanged = TRUE;
			}
			if (lock != NULL)
				rw_wunlock(lock);
		}
		if (va_next > eva)
			va_next = eva;
		for (pte = pmap_pde_to_pte(pde, sva); sva != va_next; pte++,
		    sva += PAGE_SIZE) {
			if ((*pte & (PG_MANAGED | PG_V)) != (PG_MANAGED |
			    PG_V))
				continue;
			else if ((*pte & (PG_M | PG_RW)) == (PG_M | PG_RW)) {
				if (advice == MADV_DONTNEED) {
					/*
					 * Future calls to pmap_is_modified()
					 * can be avoided by making the page
					 * dirty now.
					 */
					m = PHYS_TO_VM_PAGE(*pte & PG_FRAME);
					vm_page_dirty(m);
				}
				atomic_clear_long(pte, PG_M | PG_A);
			} else if ((*pte & PG_A) != 0)
				atomic_clear_long(pte, PG_A);
			else
				continue;
			if ((*pte & PG_G) != 0)
				pmap_invalidate_page(pmap, sva);
			else
				anychanged = TRUE;
		}
	}
	if (anychanged)
		pmap_invalidate_all(pmap);
	if (pv_lists_locked)
		rw_runlock(&pvh_global_lock);
	PMAP_UNLOCK(pmap);
}

/*
 *	Clear the modify bits on the specified physical page.
 */
void
pmap_clear_modify(vm_page_t m)
{
	struct md_page *pvh;
	pmap_t pmap;
	pv_entry_t next_pv, pv;
	pd_entry_t oldpde, *pde;
	pt_entry_t oldpte, *pte, PG_M, PG_RW, PG_V;
	struct rwlock *lock;
	vm_offset_t va;
	int md_gen, pvh_gen;

	KASSERT((m->oflags & VPO_UNMANAGED) == 0,
	    ("pmap_clear_modify: page %p is not managed", m));
	VM_OBJECT_ASSERT_WLOCKED(m->object);
	KASSERT(!vm_page_xbusied(m),
	    ("pmap_clear_modify: page %p is exclusive busied", m));

	/*
	 * If the page is not PGA_WRITEABLE, then no PTEs can have PG_M set.
	 * If the object containing the page is locked and the page is not
	 * exclusive busied, then PGA_WRITEABLE cannot be concurrently set.
	 */
	if ((m->aflags & PGA_WRITEABLE) == 0)
		return;
	pvh = pa_to_pvh(VM_PAGE_TO_PHYS(m));
	rw_rlock(&pvh_global_lock);
	lock = VM_PAGE_TO_PV_LIST_LOCK(m);
	rw_wlock(lock);
restart:
	if ((m->flags & PG_FICTITIOUS) != 0)
		goto small_mappings;
	TAILQ_FOREACH_SAFE(pv, &pvh->pv_list, pv_next, next_pv) {
		pmap = PV_PMAP(pv);
		if (!PMAP_TRYLOCK(pmap)) {
			pvh_gen = pvh->pv_gen;
			rw_wunlock(lock);
			PMAP_LOCK(pmap);
			rw_wlock(lock);
			if (pvh_gen != pvh->pv_gen) {
				PMAP_UNLOCK(pmap);
				goto restart;
			}
		}
		PG_M = pmap_modified_bit(pmap);
		PG_V = pmap_valid_bit(pmap);
		PG_RW = pmap_rw_bit(pmap);
		va = pv->pv_va;
		pde = pmap_pde(pmap, va);
		oldpde = *pde;
		if ((oldpde & PG_RW) != 0) {
			if (pmap_demote_pde_locked(pmap, pde, va, &lock)) {
				if ((oldpde & PG_W) == 0) {
					/*
					 * Write protect the mapping to a
					 * single page so that a subsequent
					 * write access may repromote.
					 */
					va += VM_PAGE_TO_PHYS(m) - (oldpde &
					    PG_PS_FRAME);
					pte = pmap_pde_to_pte(pde, va);
					oldpte = *pte;
					if ((oldpte & PG_V) != 0) {
						while (!atomic_cmpset_long(pte,
						    oldpte,
						    oldpte & ~(PG_M | PG_RW)))
							oldpte = *pte;
						vm_page_dirty(m);
						pmap_invalidate_page(pmap, va);
					}
				}
			}
		}
		PMAP_UNLOCK(pmap);
	}
small_mappings:
	TAILQ_FOREACH(pv, &m->md.pv_list, pv_next) {
		pmap = PV_PMAP(pv);
		if (!PMAP_TRYLOCK(pmap)) {
			md_gen = m->md.pv_gen;
			pvh_gen = pvh->pv_gen;
			rw_wunlock(lock);
			PMAP_LOCK(pmap);
			rw_wlock(lock);
			if (pvh_gen != pvh->pv_gen || md_gen != m->md.pv_gen) {
				PMAP_UNLOCK(pmap);
				goto restart;
			}
		}
		PG_M = pmap_modified_bit(pmap);
		PG_RW = pmap_rw_bit(pmap);
		pde = pmap_pde(pmap, pv->pv_va);
		KASSERT((*pde & PG_PS) == 0, ("pmap_clear_modify: found"
		    " a 2mpage in page %p's pv list", m));
		pte = pmap_pde_to_pte(pde, pv->pv_va);
		if ((*pte & (PG_M | PG_RW)) == (PG_M | PG_RW)) {
			atomic_clear_long(pte, PG_M);
			pmap_invalidate_page(pmap, pv->pv_va);
		}
		PMAP_UNLOCK(pmap);
	}
	rw_wunlock(lock);
	rw_runlock(&pvh_global_lock);
}

/*
 * Miscellaneous support routines follow
 */

/* Adjust the cache mode for a 4KB page mapped via a PTE. */
static __inline void
pmap_pte_attr(pt_entry_t *pte, int cache_bits, int mask)
{
	u_int opte, npte;

	/*
	 * The cache mode bits are all in the low 32-bits of the
	 * PTE, so we can just spin on updating the low 32-bits.
	 */
	do {
		opte = *(u_int *)pte;
		npte = opte & ~mask;
		npte |= cache_bits;
	} while (npte != opte && !atomic_cmpset_int((u_int *)pte, opte, npte));
}

/* Adjust the cache mode for a 2MB page mapped via a PDE. */
static __inline void
pmap_pde_attr(pd_entry_t *pde, int cache_bits, int mask)
{
	u_int opde, npde;

	/*
	 * The cache mode bits are all in the low 32-bits of the
	 * PDE, so we can just spin on updating the low 32-bits.
	 */
	do {
		opde = *(u_int *)pde;
		npde = opde & ~mask;
		npde |= cache_bits;
	} while (npde != opde && !atomic_cmpset_int((u_int *)pde, opde, npde));
}

/*
 * Map a set of physical memory pages into the kernel virtual
 * address space. Return a pointer to where it is mapped. This
 * routine is intended to be used for mapping device memory,
 * NOT real memory.
 */
void *
pmap_mapdev_attr(vm_paddr_t pa, vm_size_t size, int mode)
{
	vm_offset_t va, offset;
	vm_size_t tmpsize;

	/*
	 * If the specified range of physical addresses fits within the direct
	 * map window, use the direct map. 
	 */
	if (pa < dmaplimit && pa + size < dmaplimit) {
		va = PHYS_TO_DMAP(pa);
		if (!pmap_change_attr(va, size, mode))
			return ((void *)va);
	}
	offset = pa & PAGE_MASK;
	size = round_page(offset + size);
	va = kva_alloc(size);
	if (!va)
		panic("pmap_mapdev: Couldn't alloc kernel virtual memory");
	pa = trunc_page(pa);
	for (tmpsize = 0; tmpsize < size; tmpsize += PAGE_SIZE)
		pmap_kenter_attr(va + tmpsize, pa + tmpsize, mode);
	pmap_invalidate_range(kernel_pmap, va, va + tmpsize);
	pmap_invalidate_cache_range(va, va + tmpsize);
	return ((void *)(va + offset));
}

void *
pmap_mapdev(vm_paddr_t pa, vm_size_t size)
{

	return (pmap_mapdev_attr(pa, size, PAT_UNCACHEABLE));
}

void *
pmap_mapbios(vm_paddr_t pa, vm_size_t size)
{

	return (pmap_mapdev_attr(pa, size, PAT_WRITE_BACK));
}

void
pmap_unmapdev(vm_offset_t va, vm_size_t size)
{
	vm_offset_t base, offset;

	/* If we gave a direct map region in pmap_mapdev, do nothing */
	if (va >= DMAP_MIN_ADDRESS && va < DMAP_MAX_ADDRESS)
		return;
	base = trunc_page(va);
	offset = va & PAGE_MASK;
	size = round_page(offset + size);
	kva_free(base, size);
}

/*
 * Tries to demote a 1GB page mapping.
 */
static boolean_t
pmap_demote_pdpe(pmap_t pmap, pdp_entry_t *pdpe, vm_offset_t va)
{
	pdp_entry_t newpdpe, oldpdpe;
	pd_entry_t *firstpde, newpde, *pde;
	pt_entry_t PG_A, PG_M, PG_RW, PG_V;
	vm_paddr_t mpdepa;
	vm_page_t mpde;

	PG_A = pmap_accessed_bit(pmap);
	PG_M = pmap_modified_bit(pmap);
	PG_V = pmap_valid_bit(pmap);
	PG_RW = pmap_rw_bit(pmap);

	PMAP_LOCK_ASSERT(pmap, MA_OWNED);
	oldpdpe = *pdpe;
	KASSERT((oldpdpe & (PG_PS | PG_V)) == (PG_PS | PG_V),
	    ("pmap_demote_pdpe: oldpdpe is missing PG_PS and/or PG_V"));
	if ((mpde = vm_page_alloc(NULL, va >> PDPSHIFT, VM_ALLOC_INTERRUPT |
	    VM_ALLOC_NOOBJ | VM_ALLOC_WIRED)) == NULL) {
		CTR2(KTR_PMAP, "pmap_demote_pdpe: failure for va %#lx"
		    " in pmap %p", va, pmap);
		return (FALSE);
	}
	mpdepa = VM_PAGE_TO_PHYS(mpde);
	firstpde = (pd_entry_t *)PHYS_TO_DMAP(mpdepa);
	newpdpe = mpdepa | PG_M | PG_A | (oldpdpe & PG_U) | PG_RW | PG_V;
	KASSERT((oldpdpe & PG_A) != 0,
	    ("pmap_demote_pdpe: oldpdpe is missing PG_A"));
	KASSERT((oldpdpe & (PG_M | PG_RW)) != PG_RW,
	    ("pmap_demote_pdpe: oldpdpe is missing PG_M"));
	newpde = oldpdpe;

	/*
	 * Initialize the page directory page.
	 */
	for (pde = firstpde; pde < firstpde + NPDEPG; pde++) {
		*pde = newpde;
		newpde += NBPDR;
	}

	/*
	 * Demote the mapping.
	 */
	*pdpe = newpdpe;

	/*
	 * Invalidate a stale recursive mapping of the page directory page.
	 */
	pmap_invalidate_page(pmap, (vm_offset_t)vtopde(va));

	pmap_pdpe_demotions++;
	CTR2(KTR_PMAP, "pmap_demote_pdpe: success for va %#lx"
	    " in pmap %p", va, pmap);
	return (TRUE);
}

/*
 * Sets the memory attribute for the specified page.
 */
void
pmap_page_set_memattr(vm_page_t m, vm_memattr_t ma)
{

	m->md.pat_mode = ma;

	/*
	 * If "m" is a normal page, update its direct mapping.  This update
	 * can be relied upon to perform any cache operations that are
	 * required for data coherence.
	 */
	if ((m->flags & PG_FICTITIOUS) == 0 &&
	    pmap_change_attr(PHYS_TO_DMAP(VM_PAGE_TO_PHYS(m)), PAGE_SIZE,
	    m->md.pat_mode))
		panic("memory attribute change on the direct map failed");
}

/*
 * Changes the specified virtual address range's memory type to that given by
 * the parameter "mode".  The specified virtual address range must be
 * completely contained within either the direct map or the kernel map.  If
 * the virtual address range is contained within the kernel map, then the
 * memory type for each of the corresponding ranges of the direct map is also
 * changed.  (The corresponding ranges of the direct map are those ranges that
 * map the same physical pages as the specified virtual address range.)  These
 * changes to the direct map are necessary because Intel describes the
 * behavior of their processors as "undefined" if two or more mappings to the
 * same physical page have different memory types.
 *
 * Returns zero if the change completed successfully, and either EINVAL or
 * ENOMEM if the change failed.  Specifically, EINVAL is returned if some part
 * of the virtual address range was not mapped, and ENOMEM is returned if
 * there was insufficient memory available to complete the change.  In the
 * latter case, the memory type may have been changed on some part of the
 * virtual address range or the direct map.
 */
int
pmap_change_attr(vm_offset_t va, vm_size_t size, int mode)
{
	int error;

	PMAP_LOCK(kernel_pmap);
	error = pmap_change_attr_locked(va, size, mode);
	PMAP_UNLOCK(kernel_pmap);
	return (error);
}

static int
pmap_change_attr_locked(vm_offset_t va, vm_size_t size, int mode)
{
	vm_offset_t base, offset, tmpva;
	vm_paddr_t pa_start, pa_end;
	pdp_entry_t *pdpe;
	pd_entry_t *pde;
	pt_entry_t *pte;
	int cache_bits_pte, cache_bits_pde, error;
	boolean_t changed;

	PMAP_LOCK_ASSERT(kernel_pmap, MA_OWNED);
	base = trunc_page(va);
	offset = va & PAGE_MASK;
	size = round_page(offset + size);

	/*
	 * Only supported on kernel virtual addresses, including the direct
	 * map but excluding the recursive map.
	 */
	if (base < DMAP_MIN_ADDRESS)
		return (EINVAL);

	cache_bits_pde = pmap_cache_bits(kernel_pmap, mode, 1);
	cache_bits_pte = pmap_cache_bits(kernel_pmap, mode, 0);
	changed = FALSE;

	/*
	 * Pages that aren't mapped aren't supported.  Also break down 2MB pages
	 * into 4KB pages if required.
	 */
	for (tmpva = base; tmpva < base + size; ) {
		pdpe = pmap_pdpe(kernel_pmap, tmpva);
		if (*pdpe == 0)
			return (EINVAL);
		if (*pdpe & PG_PS) {
			/*
			 * If the current 1GB page already has the required
			 * memory type, then we need not demote this page. Just
			 * increment tmpva to the next 1GB page frame.
			 */
			if ((*pdpe & X86_PG_PDE_CACHE) == cache_bits_pde) {
				tmpva = trunc_1gpage(tmpva) + NBPDP;
				continue;
			}

			/*
			 * If the current offset aligns with a 1GB page frame
			 * and there is at least 1GB left within the range, then
			 * we need not break down this page into 2MB pages.
			 */
			if ((tmpva & PDPMASK) == 0 &&
			    tmpva + PDPMASK < base + size) {
				tmpva += NBPDP;
				continue;
			}
			if (!pmap_demote_pdpe(kernel_pmap, pdpe, tmpva))
				return (ENOMEM);
		}
		pde = pmap_pdpe_to_pde(pdpe, tmpva);
		if (*pde == 0)
			return (EINVAL);
		if (*pde & PG_PS) {
			/*
			 * If the current 2MB page already has the required
			 * memory type, then we need not demote this page. Just
			 * increment tmpva to the next 2MB page frame.
			 */
			if ((*pde & X86_PG_PDE_CACHE) == cache_bits_pde) {
				tmpva = trunc_2mpage(tmpva) + NBPDR;
				continue;
			}

			/*
			 * If the current offset aligns with a 2MB page frame
			 * and there is at least 2MB left within the range, then
			 * we need not break down this page into 4KB pages.
			 */
			if ((tmpva & PDRMASK) == 0 &&
			    tmpva + PDRMASK < base + size) {
				tmpva += NBPDR;
				continue;
			}
			if (!pmap_demote_pde(kernel_pmap, pde, tmpva))
				return (ENOMEM);
		}
		pte = pmap_pde_to_pte(pde, tmpva);
		if (*pte == 0)
			return (EINVAL);
		tmpva += PAGE_SIZE;
	}
	error = 0;

	/*
	 * Ok, all the pages exist, so run through them updating their
	 * cache mode if required.
	 */
	pa_start = pa_end = 0;
	for (tmpva = base; tmpva < base + size; ) {
		pdpe = pmap_pdpe(kernel_pmap, tmpva);
		if (*pdpe & PG_PS) {
			if ((*pdpe & X86_PG_PDE_CACHE) != cache_bits_pde) {
				pmap_pde_attr(pdpe, cache_bits_pde,
				    X86_PG_PDE_CACHE);
				changed = TRUE;
			}
			if (tmpva >= VM_MIN_KERNEL_ADDRESS) {
				if (pa_start == pa_end) {
					/* Start physical address run. */
					pa_start = *pdpe & PG_PS_FRAME;
					pa_end = pa_start + NBPDP;
				} else if (pa_end == (*pdpe & PG_PS_FRAME))
					pa_end += NBPDP;
				else {
					/* Run ended, update direct map. */
					error = pmap_change_attr_locked(
					    PHYS_TO_DMAP(pa_start),
					    pa_end - pa_start, mode);
					if (error != 0)
						break;
					/* Start physical address run. */
					pa_start = *pdpe & PG_PS_FRAME;
					pa_end = pa_start + NBPDP;
				}
			}
			tmpva = trunc_1gpage(tmpva) + NBPDP;
			continue;
		}
		pde = pmap_pdpe_to_pde(pdpe, tmpva);
		if (*pde & PG_PS) {
			if ((*pde & X86_PG_PDE_CACHE) != cache_bits_pde) {
				pmap_pde_attr(pde, cache_bits_pde,
				    X86_PG_PDE_CACHE);
				changed = TRUE;
			}
			if (tmpva >= VM_MIN_KERNEL_ADDRESS) {
				if (pa_start == pa_end) {
					/* Start physical address run. */
					pa_start = *pde & PG_PS_FRAME;
					pa_end = pa_start + NBPDR;
				} else if (pa_end == (*pde & PG_PS_FRAME))
					pa_end += NBPDR;
				else {
					/* Run ended, update direct map. */
					error = pmap_change_attr_locked(
					    PHYS_TO_DMAP(pa_start),
					    pa_end - pa_start, mode);
					if (error != 0)
						break;
					/* Start physical address run. */
					pa_start = *pde & PG_PS_FRAME;
					pa_end = pa_start + NBPDR;
				}
			}
			tmpva = trunc_2mpage(tmpva) + NBPDR;
		} else {
			pte = pmap_pde_to_pte(pde, tmpva);
			if ((*pte & X86_PG_PTE_CACHE) != cache_bits_pte) {
				pmap_pte_attr(pte, cache_bits_pte,
				    X86_PG_PTE_CACHE);
				changed = TRUE;
			}
			if (tmpva >= VM_MIN_KERNEL_ADDRESS) {
				if (pa_start == pa_end) {
					/* Start physical address run. */
					pa_start = *pte & PG_FRAME;
					pa_end = pa_start + PAGE_SIZE;
				} else if (pa_end == (*pte & PG_FRAME))
					pa_end += PAGE_SIZE;
				else {
					/* Run ended, update direct map. */
					error = pmap_change_attr_locked(
					    PHYS_TO_DMAP(pa_start),
					    pa_end - pa_start, mode);
					if (error != 0)
						break;
					/* Start physical address run. */
					pa_start = *pte & PG_FRAME;
					pa_end = pa_start + PAGE_SIZE;
				}
			}
			tmpva += PAGE_SIZE;
		}
	}
	if (error == 0 && pa_start != pa_end)
		error = pmap_change_attr_locked(PHYS_TO_DMAP(pa_start),
		    pa_end - pa_start, mode);

	/*
	 * Flush CPU caches if required to make sure any data isn't cached that
	 * shouldn't be, etc.
	 */
	if (changed) {
		pmap_invalidate_range(kernel_pmap, base, tmpva);
		pmap_invalidate_cache_range(base, tmpva);
	}
	return (error);
}

/*
 * Demotes any mapping within the direct map region that covers more than the
 * specified range of physical addresses.  This range's size must be a power
 * of two and its starting address must be a multiple of its size.  Since the
 * demotion does not change any attributes of the mapping, a TLB invalidation
 * is not mandatory.  The caller may, however, request a TLB invalidation.
 */
void
pmap_demote_DMAP(vm_paddr_t base, vm_size_t len, boolean_t invalidate)
{
	pdp_entry_t *pdpe;
	pd_entry_t *pde;
	vm_offset_t va;
	boolean_t changed;

	if (len == 0)
		return;
	KASSERT(powerof2(len), ("pmap_demote_DMAP: len is not a power of 2"));
	KASSERT((base & (len - 1)) == 0,
	    ("pmap_demote_DMAP: base is not a multiple of len"));
	if (len < NBPDP && base < dmaplimit) {
		va = PHYS_TO_DMAP(base);
		changed = FALSE;
		PMAP_LOCK(kernel_pmap);
		pdpe = pmap_pdpe(kernel_pmap, va);
		if ((*pdpe & X86_PG_V) == 0)
			panic("pmap_demote_DMAP: invalid PDPE");
		if ((*pdpe & PG_PS) != 0) {
			if (!pmap_demote_pdpe(kernel_pmap, pdpe, va))
				panic("pmap_demote_DMAP: PDPE failed");
			changed = TRUE;
		}
		if (len < NBPDR) {
			pde = pmap_pdpe_to_pde(pdpe, va);
			if ((*pde & X86_PG_V) == 0)
				panic("pmap_demote_DMAP: invalid PDE");
			if ((*pde & PG_PS) != 0) {
				if (!pmap_demote_pde(kernel_pmap, pde, va))
					panic("pmap_demote_DMAP: PDE failed");
				changed = TRUE;
			}
		}
		if (changed && invalidate)
			pmap_invalidate_page(kernel_pmap, va);
		PMAP_UNLOCK(kernel_pmap);
	}
}

/*
 * perform the pmap work for mincore
 */
int
pmap_mincore(pmap_t pmap, vm_offset_t addr, vm_paddr_t *locked_pa)
{
	pd_entry_t *pdep;
	pt_entry_t pte, PG_A, PG_M, PG_RW, PG_V;
	vm_paddr_t pa;
	int val;

	PG_A = pmap_accessed_bit(pmap);
	PG_M = pmap_modified_bit(pmap);
	PG_V = pmap_valid_bit(pmap);
	PG_RW = pmap_rw_bit(pmap);

	PMAP_LOCK(pmap);
retry:
	pdep = pmap_pde(pmap, addr);
	if (pdep != NULL && (*pdep & PG_V)) {
		if (*pdep & PG_PS) {
			pte = *pdep;
			/* Compute the physical address of the 4KB page. */
			pa = ((*pdep & PG_PS_FRAME) | (addr & PDRMASK)) &
			    PG_FRAME;
			val = MINCORE_SUPER;
		} else {
			pte = *pmap_pde_to_pte(pdep, addr);
			pa = pte & PG_FRAME;
			val = 0;
		}
	} else {
		pte = 0;
		pa = 0;
		val = 0;
	}
	if ((pte & PG_V) != 0) {
		val |= MINCORE_INCORE;
		if ((pte & (PG_M | PG_RW)) == (PG_M | PG_RW))
			val |= MINCORE_MODIFIED | MINCORE_MODIFIED_OTHER;
		if ((pte & PG_A) != 0)
			val |= MINCORE_REFERENCED | MINCORE_REFERENCED_OTHER;
	}
	if ((val & (MINCORE_MODIFIED_OTHER | MINCORE_REFERENCED_OTHER)) !=
	    (MINCORE_MODIFIED_OTHER | MINCORE_REFERENCED_OTHER) &&
	    (pte & (PG_MANAGED | PG_V)) == (PG_MANAGED | PG_V)) {
		/* Ensure that "PHYS_TO_VM_PAGE(pa)->object" doesn't change. */
		if (vm_page_pa_tryrelock(pmap, pa, locked_pa))
			goto retry;
	} else
		PA_UNLOCK_COND(*locked_pa);
	PMAP_UNLOCK(pmap);
	return (val);
}

void
pmap_activate(struct thread *td)
{
	pmap_t	pmap, oldpmap;
	u_int	cpuid;

	critical_enter();
	pmap = vmspace_pmap(td->td_proc->p_vmspace);
	oldpmap = PCPU_GET(curpmap);
	cpuid = PCPU_GET(cpuid);
#ifdef SMP
	CPU_CLR_ATOMIC(cpuid, &oldpmap->pm_active);
	CPU_SET_ATOMIC(cpuid, &pmap->pm_active);
	CPU_SET_ATOMIC(cpuid, &pmap->pm_save);
#else
	CPU_CLR(cpuid, &oldpmap->pm_active);
	CPU_SET(cpuid, &pmap->pm_active);
	CPU_SET(cpuid, &pmap->pm_save);
#endif
	td->td_pcb->pcb_cr3 = pmap->pm_cr3;
	load_cr3(pmap->pm_cr3);
	PCPU_SET(curpmap, pmap);
	critical_exit();
}

void
pmap_sync_icache(pmap_t pm, vm_offset_t va, vm_size_t sz)
{
}

/*
 *	Increase the starting virtual address of the given mapping if a
 *	different alignment might result in more superpage mappings.
 */
void
pmap_align_superpage(vm_object_t object, vm_ooffset_t offset,
    vm_offset_t *addr, vm_size_t size)
{
	vm_offset_t superpage_offset;

	if (size < NBPDR)
		return;
	if (object != NULL && (object->flags & OBJ_COLORED) != 0)
		offset += ptoa(object->pg_color);
	superpage_offset = offset & PDRMASK;
	if (size - ((NBPDR - superpage_offset) & PDRMASK) < NBPDR ||
	    (*addr & PDRMASK) == superpage_offset)
		return;
	if ((*addr & PDRMASK) < superpage_offset)
		*addr = (*addr & ~PDRMASK) + superpage_offset;
	else
		*addr = ((*addr + PDRMASK) & ~PDRMASK) + superpage_offset;
}

#ifdef INVARIANTS
static unsigned long num_dirty_emulations;
SYSCTL_ULONG(_vm_pmap, OID_AUTO, num_dirty_emulations, CTLFLAG_RW,
	     &num_dirty_emulations, 0, NULL);

static unsigned long num_accessed_emulations;
SYSCTL_ULONG(_vm_pmap, OID_AUTO, num_accessed_emulations, CTLFLAG_RW,
	     &num_accessed_emulations, 0, NULL);

static unsigned long num_superpage_accessed_emulations;
SYSCTL_ULONG(_vm_pmap, OID_AUTO, num_superpage_accessed_emulations, CTLFLAG_RW,
	     &num_superpage_accessed_emulations, 0, NULL);

static unsigned long ad_emulation_superpage_promotions;
SYSCTL_ULONG(_vm_pmap, OID_AUTO, ad_emulation_superpage_promotions, CTLFLAG_RW,
	     &ad_emulation_superpage_promotions, 0, NULL);
#endif	/* INVARIANTS */

int
pmap_emulate_accessed_dirty(pmap_t pmap, vm_offset_t va, int ftype)
{
	int rv;
	struct rwlock *lock;
	vm_page_t m, mpte;
	pd_entry_t *pde;
	pt_entry_t *pte, PG_A, PG_M, PG_RW, PG_V;
	boolean_t pv_lists_locked;

	KASSERT(ftype == VM_PROT_READ || ftype == VM_PROT_WRITE,
	    ("pmap_emulate_accessed_dirty: invalid fault type %d", ftype));

	if (!pmap_emulate_ad_bits(pmap))
		return (-1);

	PG_A = pmap_accessed_bit(pmap);
	PG_M = pmap_modified_bit(pmap);
	PG_V = pmap_valid_bit(pmap);
	PG_RW = pmap_rw_bit(pmap);

	rv = -1;
	lock = NULL;
	pv_lists_locked = FALSE;
retry:
	PMAP_LOCK(pmap);

	pde = pmap_pde(pmap, va);
	if (pde == NULL || (*pde & PG_V) == 0)
		goto done;

	if ((*pde & PG_PS) != 0) {
		if (ftype == VM_PROT_READ) {
#ifdef INVARIANTS
			atomic_add_long(&num_superpage_accessed_emulations, 1);
#endif
			*pde |= PG_A;
			rv = 0;
		}
		goto done;
	}

	pte = pmap_pde_to_pte(pde, va);
	if ((*pte & PG_V) == 0)
		goto done;

	if (ftype == VM_PROT_WRITE) {
		if ((*pte & PG_RW) == 0)
			goto done;
		*pte |= PG_M;
	}
	*pte |= PG_A;

	/* try to promote the mapping */
	if (va < VM_MAXUSER_ADDRESS)
		mpte = PHYS_TO_VM_PAGE(*pde & PG_FRAME);
	else
		mpte = NULL;

	m = PHYS_TO_VM_PAGE(*pte & PG_FRAME);

	if ((mpte == NULL || mpte->wire_count == NPTEPG) &&
	    pmap_ps_enabled(pmap) &&
	    (m->flags & PG_FICTITIOUS) == 0 &&
	    vm_reserv_level_iffullpop(m) == 0) {
		if (!pv_lists_locked) {
			pv_lists_locked = TRUE;
			if (!rw_try_rlock(&pvh_global_lock)) {
				PMAP_UNLOCK(pmap);
				rw_rlock(&pvh_global_lock);
				goto retry;
			}
		}
		pmap_promote_pde(pmap, pde, va, &lock);
#ifdef INVARIANTS
		atomic_add_long(&ad_emulation_superpage_promotions, 1);
#endif
	}
#ifdef INVARIANTS
	if (ftype == VM_PROT_WRITE)
		atomic_add_long(&num_dirty_emulations, 1);
	else
		atomic_add_long(&num_accessed_emulations, 1);
#endif
	rv = 0;		/* success */
done:
	if (lock != NULL)
		rw_wunlock(lock);
	if (pv_lists_locked)
		rw_runlock(&pvh_global_lock);
	PMAP_UNLOCK(pmap);
	return (rv);
}

void
pmap_get_mapping(pmap_t pmap, vm_offset_t va, uint64_t *ptr, int *num)
{
	pml4_entry_t *pml4;
	pdp_entry_t *pdp;
	pd_entry_t *pde;
	pt_entry_t *pte, PG_V;
	int idx;

	idx = 0;
	PG_V = pmap_valid_bit(pmap);
	PMAP_LOCK(pmap);

	pml4 = pmap_pml4e(pmap, va);
	ptr[idx++] = *pml4;
	if ((*pml4 & PG_V) == 0)
		goto done;

	pdp = pmap_pml4e_to_pdpe(pml4, va);
	ptr[idx++] = *pdp;
	if ((*pdp & PG_V) == 0 || (*pdp & PG_PS) != 0)
		goto done;

	pde = pmap_pdpe_to_pde(pdp, va);
	ptr[idx++] = *pde;
	if ((*pde & PG_V) == 0 || (*pde & PG_PS) != 0)
		goto done;

	pte = pmap_pde_to_pte(pde, va);
	ptr[idx++] = *pte;

done:
	PMAP_UNLOCK(pmap);
	*num = idx;
}

#include "opt_ddb.h"
#ifdef DDB
#include <ddb/ddb.h>

DB_SHOW_COMMAND(pte, pmap_print_pte)
{
	pmap_t pmap;
	pml4_entry_t *pml4;
	pdp_entry_t *pdp;
	pd_entry_t *pde;
	pt_entry_t *pte, PG_V;
	vm_offset_t va;

	if (have_addr) {
		va = (vm_offset_t)addr;
		pmap = PCPU_GET(curpmap); /* XXX */
	} else {
		db_printf("show pte addr\n");
		return;
	}
	PG_V = pmap_valid_bit(pmap);
	pml4 = pmap_pml4e(pmap, va);
	db_printf("VA %#016lx pml4e %#016lx", va, *pml4);
	if ((*pml4 & PG_V) == 0) {
		db_printf("\n");
		return;
	}
	pdp = pmap_pml4e_to_pdpe(pml4, va);
	db_printf(" pdpe %#016lx", *pdp);
	if ((*pdp & PG_V) == 0 || (*pdp & PG_PS) != 0) {
		db_printf("\n");
		return;
	}
	pde = pmap_pdpe_to_pde(pdp, va);
	db_printf(" pde %#016lx", *pde);
	if ((*pde & PG_V) == 0 || (*pde & PG_PS) != 0) {
		db_printf("\n");
		return;
	}
	pte = pmap_pde_to_pte(pde, va);
	db_printf(" pte %#016lx\n", *pte);
}

DB_SHOW_COMMAND(phys2dmap, pmap_phys2dmap)
{
	vm_paddr_t a;

	if (have_addr) {
		a = (vm_paddr_t)addr;
		db_printf("0x%jx\n", (uintmax_t)PHYS_TO_DMAP(a));
	} else {
		db_printf("show phys2dmap addr\n");
	}
}
#endif<|MERGE_RESOLUTION|>--- conflicted
+++ resolved
@@ -2873,10 +2873,7 @@
 	/* entire chunk is free, return it */
 	m = PHYS_TO_VM_PAGE(DMAP_TO_PHYS((vm_offset_t)pc));
 	dump_drop_page(m->phys_addr);
-<<<<<<< HEAD
-=======
 	vm_page_unwire(m, PQ_INACTIVE);
->>>>>>> 2802c525
 	vm_page_free(m);
 }
 
