--- conflicted
+++ resolved
@@ -1466,17 +1466,6 @@
 	}
 }
 
-<<<<<<< HEAD
-static void
-add_efi_map_entries(struct efi_header *efihdr, vm_paddr_t *physmap,
-    int *physmap_idx)
-{
-	struct efi_descriptor *map, *p;
-	size_t efisz;
-	int ndesc, i;
-
-	static char *types[] = {
-=======
 #define efi_next_descriptor(ptr, size) \
 	((struct efi_md *)(((uint8_t *) ptr) + size))
 
@@ -1490,7 +1479,6 @@
 	int ndesc, i;
 
 	static const char *types[] = {
->>>>>>> 4a841fdf
 		"Reserved",
 		"LoaderCode",
 		"LoaderData",
@@ -1511,17 +1499,11 @@
 	 * Memory map data provided by UEFI via the GetMemoryMap
 	 * Boot Services API.
 	 */
-<<<<<<< HEAD
-	efisz = (sizeof(struct efi_header) + 0xf) & ~0xf;
-	map = (struct efi_descriptor *)((uint8_t *)efihdr + efisz); 
-
-=======
 	efisz = (sizeof(struct efi_map_header) + 0xf) & ~0xf;
 	map = (struct efi_md *)((uint8_t *)efihdr + efisz); 
 
 	if (efihdr->descriptor_size == 0)
 		return;
->>>>>>> 4a841fdf
 	ndesc = efihdr->memory_size / efihdr->descriptor_size;
 
 	if (boothowto & RB_VERBOSE)
@@ -1531,40 +1513,6 @@
 	for (i = 0, p = map; i < ndesc; i++,
 	    p = efi_next_descriptor(p, efihdr->descriptor_size)) {
 		if (boothowto & RB_VERBOSE) {
-<<<<<<< HEAD
-			printf("%23s %012lx %012lx %08lx ",
-			   types[p->type],
-			   p->physical_start,
-			   p->virtual_start,
-			   p->pages);
-			if (p->attribute & EFI_MEMORY_UC)
-			    printf("UC ");
-			if (p->attribute & EFI_MEMORY_WC)
-			    printf("WC ");
-			if (p->attribute & EFI_MEMORY_WT)
-			    printf("WT ");
-			if (p->attribute & EFI_MEMORY_WB)
-			    printf("WB ");
-			if (p->attribute & EFI_MEMORY_UCE)
-			    printf("UCE ");
-			if (p->attribute & EFI_MEMORY_WP)
-			    printf("WP ");
-			if (p->attribute & EFI_MEMORY_RP)
-			    printf("RP ");
-			if (p->attribute & EFI_MEMORY_XP)
-			    printf("XP ");
-			if (p->attribute & EFI_MEMORY_RUNTIME)
-			    printf("RUNTIME");
-			printf("\n");
-		}
-
-		switch (p->type) {
-		case EfiLoaderCode:
-		case EfiLoaderData:
-		case EfiBootServicesCode:
-		case EfiBootServicesData:
-		case EfiConventionalMemory:
-=======
 			if (p->md_type <= EFI_MD_TYPE_PALCODE)
 				type = types[p->md_type];
 			else
@@ -1598,7 +1546,6 @@
 		case EFI_MD_TYPE_BS_CODE:
 		case EFI_MD_TYPE_BS_DATA:
 		case EFI_MD_TYPE_FREE:
->>>>>>> 4a841fdf
 			/*
 			 * We're allowed to use any entry with these types.
 			 */
@@ -1607,19 +1554,12 @@
 			continue;
 		}
 
-<<<<<<< HEAD
-		if (!add_physmap_entry(p->physical_start,
-		    (p->pages * PAGE_SIZE), physmap, physmap_idx))
-=======
 		if (!add_physmap_entry(p->md_phys, (p->md_pages * PAGE_SIZE),
 		    physmap, physmap_idx))
->>>>>>> 4a841fdf
 			break;
 	}
 }
 
-<<<<<<< HEAD
-=======
 static void
 native_parse_memmap(caddr_t kmdp, vm_paddr_t *physmap, int *physmap_idx)
 {
@@ -1650,7 +1590,6 @@
 	}
 }
 
->>>>>>> 4a841fdf
 /*
  * Populate the (physmap) array with base/bound pairs describing the
  * available physical memory in the system, then test this memory and
@@ -1664,39 +1603,15 @@
 static int
 parsememmap(caddr_t kmdp, u_int64_t first, vm_paddr_t *physmap)
 {
-<<<<<<< HEAD
 	int i, physmap_idx;
 	u_long physmem_tunable;
-	struct bios_smap *smapbase;
 	struct efi_header *efihdr;
-=======
-	int i, physmap_idx, pa_indx, da_indx;
-	vm_paddr_t pa, physmap[PHYSMAP_SIZE];
-	u_long physmem_start, physmem_tunable, memtest;
-	pt_entry_t *pte;
-	quad_t dcons_addr, dcons_size;
->>>>>>> 4a841fdf
 
 	bzero(physmap, sizeof(physmap));
 	basemem = 0;
 	physmap_idx = 0;
 
-<<<<<<< HEAD
-	efihdr = (struct efi_header *)preload_search_info(kmdp,
-	    MODINFO_METADATA | MODINFOMD_EFI_MAP);
-	smapbase = (struct bios_smap *)preload_search_info(kmdp,
-	    MODINFO_METADATA | MODINFOMD_SMAP);
-	if (efihdr == NULL && smapbase == NULL)
-		panic("No BIOS smap or EFI map info from loader!");
-
-	if (efihdr != NULL) {
-		add_efi_map_entries(efihdr, physmap, &physmap_idx);
-	} else {
-		add_smap_entries(smapbase, physmap, &physmap_idx);
-	}
-=======
 	init_ops.parse_memmap(kmdp, physmap, &physmap_idx);
->>>>>>> 4a841fdf
 
 	/*
 	 * Find the 'base memory' segment for SMP
