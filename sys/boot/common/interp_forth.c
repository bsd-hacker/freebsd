/*-
 * Copyright (c) 1998 Michael Smith <msmith@freebsd.org>
 * All rights reserved.
 *
 * Redistribution and use in source and binary forms, with or without
 * modification, are permitted provided that the following conditions
 * are met:
 * 1. Redistributions of source code must retain the above copyright
 *    notice, this list of conditions and the following disclaimer.
 * 2. Redistributions in binary form must reproduce the above copyright
 *    notice, this list of conditions and the following disclaimer in the
 *    documentation and/or other materials provided with the distribution.
 *
 * THIS SOFTWARE IS PROVIDED BY THE AUTHOR AND CONTRIBUTORS ``AS IS'' AND
 * ANY EXPRESS OR IMPLIED WARRANTIES, INCLUDING, BUT NOT LIMITED TO, THE
 * IMPLIED WARRANTIES OF MERCHANTABILITY AND FITNESS FOR A PARTICULAR PURPOSE
 * ARE DISCLAIMED.  IN NO EVENT SHALL THE AUTHOR OR CONTRIBUTORS BE LIABLE
 * FOR ANY DIRECT, INDIRECT, INCIDENTAL, SPECIAL, EXEMPLARY, OR CONSEQUENTIAL
 * DAMAGES (INCLUDING, BUT NOT LIMITED TO, PROCUREMENT OF SUBSTITUTE GOODS
 * OR SERVICES; LOSS OF USE, DATA, OR PROFITS; OR BUSINESS INTERRUPTION)
 * HOWEVER CAUSED AND ON ANY THEORY OF LIABILITY, WHETHER IN CONTRACT, STRICT
 * LIABILITY, OR TORT (INCLUDING NEGLIGENCE OR OTHERWISE) ARISING IN ANY WAY
 * OUT OF THE USE OF THIS SOFTWARE, EVEN IF ADVISED OF THE POSSIBILITY OF
 * SUCH DAMAGE.
 */

#include <sys/cdefs.h>
__FBSDID("$FreeBSD$");

#include <sys/param.h>		/* to pick up __FreeBSD_version */
#include <string.h>
#include <stand.h>
#include "bootstrap.h"
#include "ficl.h"

extern char bootprog_rev[];

/* #define BFORTH_DEBUG */

#ifdef BFORTH_DEBUG
# define DEBUG(fmt, args...)	printf("%s: " fmt "\n" , __func__ , ## args)
#else
# define DEBUG(fmt, args...)
#endif

/*
 * Eventually, all builtin commands throw codes must be defined
 * elsewhere, possibly bootstrap.h. For now, just this code, used
 * just in this file, it is getting defined.
 */
#define BF_PARSE 100

/*
 * FreeBSD loader default dictionary cells
 */
<<<<<<< HEAD
#ifndef BF_DICTSIZE
#define BF_DICTSIZE	10000
=======
#ifndef	BF_DICTSIZE
#define	BF_DICTSIZE	10000
>>>>>>> 0e4b6f5e
#endif

/*
 * BootForth   Interface to Ficl Forth interpreter.
 */

FICL_SYSTEM *bf_sys;
FICL_VM	*bf_vm;
FICL_WORD *pInterp;

/*
 * Shim for taking commands from BF and passing them out to 'standard'
 * argv/argc command functions.
 */
static void
bf_command(FICL_VM *vm)
{
    char			*name, *line, *tail, *cp;
    size_t			len;
    struct bootblk_command	**cmdp;
    bootblk_cmd_t		*cmd;
    int				nstrings, i;
    int				argc, result;
    char			**argv;

    /* Get the name of the current word */
    name = vm->runningWord->name;
    
    /* Find our command structure */
    cmd = NULL;
    SET_FOREACH(cmdp, Xcommand_set) {
	if (((*cmdp)->c_name != NULL) && !strcmp(name, (*cmdp)->c_name))
	    cmd = (*cmdp)->c_fn;
    }
    if (cmd == NULL)
	panic("callout for unknown command '%s'", name);
   
    /* Check whether we have been compiled or are being interpreted */
    if (stackPopINT(vm->pStack)) {
	/*
	 * Get parameters from stack, in the format:
	 * an un ... a2 u2 a1 u1 n --
	 * Where n is the number of strings, a/u are pairs of
	 * address/size for strings, and they will be concatenated
	 * in LIFO order.
	 */
	nstrings = stackPopINT(vm->pStack);
	for (i = 0, len = 0; i < nstrings; i++)
	    len += stackFetch(vm->pStack, i * 2).i + 1;
	line = malloc(strlen(name) + len + 1);
	strcpy(line, name);

	if (nstrings)
	    for (i = 0; i < nstrings; i++) {
		len = stackPopINT(vm->pStack);
		cp = stackPopPtr(vm->pStack);
		strcat(line, " ");
		strncat(line, cp, len);
	    }
    } else {
	/* Get remainder of invocation */
	tail = vmGetInBuf(vm);
	for (cp = tail, len = 0; cp != vm->tib.end && *cp != 0 && *cp != '\n'; cp++, len++)
	    ;
    
	line = malloc(strlen(name) + len + 2);
	strcpy(line, name);
	if (len > 0) {
	    strcat(line, " ");
	    strncat(line, tail, len);
	    vmUpdateTib(vm, tail + len);
	}
    }
    DEBUG("cmd '%s'", line);
    
    command_errmsg = command_errbuf;
    command_errbuf[0] = 0;
    if (!parse(&argc, &argv, line)) {
	result = (cmd)(argc, argv);
	free(argv);
    } else {
	result=BF_PARSE;
    }
    free(line);
    /*
     * If there was error during nested ficlExec(), we may no longer have
     * valid environment to return.  Throw all exceptions from here.
     */
    if (result != 0)
	vmThrow(vm, result);
    /* This is going to be thrown!!! */
    stackPushINT(vm->pStack,result);
}

/*
 * Replace a word definition (a builtin command) with another
 * one that:
 *
 *        - Throw error results instead of returning them on the stack
 *        - Pass a flag indicating whether the word was compiled or is
 *          being interpreted.
 *
 * There is one major problem with builtins that cannot be overcome
 * in anyway, except by outlawing it. We want builtins to behave
 * differently depending on whether they have been compiled or they
 * are being interpreted. Notice that this is *not* the interpreter's
 * current state. For example:
 *
 * : example ls ; immediate
 * : problem example ;		\ "ls" gets executed while compiling
 * example			\ "ls" gets executed while interpreting
 *
 * Notice that, though the current state is different in the two
 * invocations of "example", in both cases "ls" has been
 * *compiled in*, which is what we really want.
 *
 * The problem arises when you tick the builtin. For example:
 *
 * : example-1 ['] ls postpone literal ; immediate
 * : example-2 example-1 execute ; immediate
 * : problem example-2 ;
 * example-2
 *
 * We have no way, when we get EXECUTEd, of knowing what our behavior
 * should be. Thus, our only alternative is to "outlaw" this. See RFI
 * 0007, and ANS Forth Standard's appendix D, item 6.7 for a related
 * problem, concerning compile semantics.
 *
 * The problem is compounded by the fact that "' builtin CATCH" is valid
 * and desirable. The only solution is to create an intermediary word.
 * For example:
 *
 * : my-ls ls ;
 * : example ['] my-ls catch ;
 *
 * So, with the below implementation, here is a summary of the behavior
 * of builtins:
 *
 * ls -l				\ "interpret" behavior, ie,
 *					\ takes parameters from TIB
 * : ex-1 s" -l" 1 ls ;			\ "compile" behavior, ie,
 *					\ takes parameters from the stack
 * : ex-2 ['] ls catch ; immediate	\ undefined behavior
 * : ex-3 ['] ls catch ;		\ undefined behavior
 * ex-2 ex-3				\ "interpret" behavior,
 *					\ catch works
 * : ex-4 ex-2 ;			\ "compile" behavior,
 *					\ catch does not work
 * : ex-5 ex-3 ; immediate		\ same as ex-2
 * : ex-6 ex-3 ;			\ same as ex-3
 * : ex-7 ['] ex-1 catch ;		\ "compile" behavior,
 *					\ catch works
 * : ex-8 postpone ls ;	immediate	\ same as ex-2
 * : ex-9 postpone ls ;			\ same as ex-3
 *
 * As the definition below is particularly tricky, and it's side effects
 * must be well understood by those playing with it, I'll be heavy on
 * the comments.
 *
 * (if you edit this definition, pay attention to trailing spaces after
 *  each word -- I warned you! :-) )
 */
#define BUILTIN_CONSTRUCTOR \
": builtin: "		\
  ">in @ "		/* save the tib index pointer */ \
  "' "			/* get next word's xt */ \
  "swap >in ! "		/* point again to next word */ \
  "create "		/* create a new definition of the next word */ \
  ", "			/* save previous definition's xt */ \
  "immediate "		/* make the new definition an immediate word */ \
			\
  "does> "		/* Now, the *new* definition will: */ \
  "state @ if "		/* if in compiling state: */ \
    "1 postpone literal "	/* pass 1 flag to indicate compile */ \
    "@ compile, "		/* compile in previous definition */ \
    "postpone throw "		/* throw stack-returned result */ \
  "else "		/* if in interpreting state: */ \
    "0 swap "			/* pass 0 flag to indicate interpret */ \
    "@ execute "		/* call previous definition */ \
    "throw "			/* throw stack-returned result */ \
  "then ; "

/*
 * Initialise the Forth interpreter, create all our commands as words.
 */
void
bf_init(void)
{
    struct bootblk_command	**cmdp;
    char create_buf[41];	/* 31 characters-long builtins */
    int fd;
<<<<<<< HEAD
   
=======

>>>>>>> 0e4b6f5e
    bf_sys = ficlInitSystem(BF_DICTSIZE);
    bf_vm = ficlNewVM(bf_sys);

    /* Put all private definitions in a "builtins" vocabulary */
    ficlExec(bf_vm, "vocabulary builtins also builtins definitions");

    /* Builtin constructor word  */
    ficlExec(bf_vm, BUILTIN_CONSTRUCTOR);

    /* make all commands appear as Forth words */
    SET_FOREACH(cmdp, Xcommand_set) {
	ficlBuild(bf_sys, (char *)(*cmdp)->c_name, bf_command, FW_DEFAULT);
	ficlExec(bf_vm, "forth definitions builtins");
	sprintf(create_buf, "builtin: %s", (*cmdp)->c_name);
	ficlExec(bf_vm, create_buf);
	ficlExec(bf_vm, "builtins definitions");
    }
    ficlExec(bf_vm, "only forth definitions");

    /* Export some version numbers so that code can detect the loader/host version */
    ficlSetEnv(bf_sys, "FreeBSD_version", __FreeBSD_version);
    ficlSetEnv(bf_sys, "loader_version", 
	       (bootprog_rev[0] - '0') * 10 + (bootprog_rev[2] - '0'));

    /* try to load and run init file if present */
    if ((fd = open("/boot/boot.4th", O_RDONLY)) != -1) {
	(void)ficlExecFD(bf_vm, fd);
	close(fd);
    }

    /* Do this last, so /boot/boot.4th can change it */
    pInterp = ficlLookup(bf_sys, "interpret");
}

/*
 * Feed a line of user input to the Forth interpreter
 */
int
bf_run(char *line)
{
    int		result;

    result = ficlExec(bf_vm, line);

    DEBUG("ficlExec '%s' = %d", line, result);
    switch (result) {
    case VM_OUTOFTEXT:
    case VM_ABORTQ:
    case VM_QUIT:
    case VM_ERREXIT:
	break;
    case VM_USEREXIT:
	printf("No where to leave to!\n");
	break;
    case VM_ABORT:
	printf("Aborted!\n");
	break;
    case BF_PARSE:
	printf("Parse error!\n");
	break;
    default:
        /* Hopefully, all other codes filled this buffer */
	printf("%s\n", command_errmsg);
    }
    
    if (result == VM_USEREXIT)
	panic("interpreter exit");
    setenv("interpret", bf_vm->state ? "" : "OK", 1);

    return result;
}<|MERGE_RESOLUTION|>--- conflicted
+++ resolved
@@ -53,13 +53,8 @@
 /*
  * FreeBSD loader default dictionary cells
  */
-<<<<<<< HEAD
-#ifndef BF_DICTSIZE
-#define BF_DICTSIZE	10000
-=======
 #ifndef	BF_DICTSIZE
 #define	BF_DICTSIZE	10000
->>>>>>> 0e4b6f5e
 #endif
 
 /*
@@ -251,11 +246,8 @@
     struct bootblk_command	**cmdp;
     char create_buf[41];	/* 31 characters-long builtins */
     int fd;
-<<<<<<< HEAD
    
-=======
-
->>>>>>> 0e4b6f5e
+
     bf_sys = ficlInitSystem(BF_DICTSIZE);
     bf_vm = ficlNewVM(bf_sys);
 
