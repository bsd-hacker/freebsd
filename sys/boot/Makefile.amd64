--- conflicted
+++ resolved
@@ -1,11 +1,8 @@
 # $FreeBSD$
 
 SUBDIR+=		efi
-<<<<<<< HEAD
 SUBDIR+=		ficl64
-=======
 SUBDIR+=		libstand32
->>>>>>> 087fcb44
 SUBDIR+=		zfs
 SUBDIR+=		zfs64
 SUBDIR+=		userboot