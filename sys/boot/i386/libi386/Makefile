--- conflicted
+++ resolved
@@ -6,13 +6,8 @@
 SRCS=	biosacpi.c bioscd.c biosdisk.c biosmem.c biospnp.c \
 	biospci.c biossmap.c bootinfo.c bootinfo32.c bootinfo64.c \
 	comconsole.c devicename.c elf32_freebsd.c \
-<<<<<<< HEAD
-	elf64_freebsd.c \
+	elf64_freebsd.c multiboot.c multiboot_tramp.S \
 	i386_copy.c i386_module.c nullconsole.c pxe.c \
-=======
-	elf64_freebsd.c multiboot.c multiboot_tramp.S \
-	i386_copy.c i386_module.c nullconsole.c pxe.c pxetramp.s \
->>>>>>> 365501d4
 	smbios.c time.c vidconsole.c amd64_tramp.S spinconsole.c
 .PATH:	${.CURDIR}/../../zfs
 SRCS+=	devicename_stubs.c
