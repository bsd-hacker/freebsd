/*-
 * Copyright (c) 1982, 1986, 1988, 1990, 1993, 1995
 *	The Regents of the University of California.  All rights reserved.
 *
 * Redistribution and use in source and binary forms, with or without
 * modification, are permitted provided that the following conditions
 * are met:
 * 1. Redistributions of source code must retain the above copyright
 *    notice, this list of conditions and the following disclaimer.
 * 2. Redistributions in binary form must reproduce the above copyright
 *    notice, this list of conditions and the following disclaimer in the
 *    documentation and/or other materials provided with the distribution.
 * 4. Neither the name of the University nor the names of its contributors
 *    may be used to endorse or promote products derived from this software
 *    without specific prior written permission.
 *
 * THIS SOFTWARE IS PROVIDED BY THE REGENTS AND CONTRIBUTORS ``AS IS'' AND
 * ANY EXPRESS OR IMPLIED WARRANTIES, INCLUDING, BUT NOT LIMITED TO, THE
 * IMPLIED WARRANTIES OF MERCHANTABILITY AND FITNESS FOR A PARTICULAR PURPOSE
 * ARE DISCLAIMED.  IN NO EVENT SHALL THE REGENTS OR CONTRIBUTORS BE LIABLE
 * FOR ANY DIRECT, INDIRECT, INCIDENTAL, SPECIAL, EXEMPLARY, OR CONSEQUENTIAL
 * DAMAGES (INCLUDING, BUT NOT LIMITED TO, PROCUREMENT OF SUBSTITUTE GOODS
 * OR SERVICES; LOSS OF USE, DATA, OR PROFITS; OR BUSINESS INTERRUPTION)
 * HOWEVER CAUSED AND ON ANY THEORY OF LIABILITY, WHETHER IN CONTRACT, STRICT
 * LIABILITY, OR TORT (INCLUDING NEGLIGENCE OR OTHERWISE) ARISING IN ANY WAY
 * OUT OF THE USE OF THIS SOFTWARE, EVEN IF ADVISED OF THE POSSIBILITY OF
 * SUCH DAMAGE.
 *
 *	@(#)tcp_timer.c	8.2 (Berkeley) 5/24/95
 */

#include <sys/cdefs.h>
__FBSDID("$FreeBSD$");

#include "opt_inet6.h"
#include "opt_tcpdebug.h"

#include <sys/param.h>
#include <sys/kernel.h>
#include <sys/lock.h>
#include <sys/mbuf.h>
#include <sys/mutex.h>
#include <sys/protosw.h>
#include <sys/socket.h>
#include <sys/socketvar.h>
#include <sys/sysctl.h>
#include <sys/systm.h>
#include <sys/vimage.h>

#include <net/route.h>

#include <netinet/in.h>
#include <netinet/in_pcb.h>
#include <netinet/in_systm.h>
#ifdef INET6
#include <netinet6/in6_pcb.h>
#endif
#include <netinet/ip_var.h>
#include <netinet/tcp.h>
#include <netinet/tcp_fsm.h>
#include <netinet/tcp_timer.h>
#include <netinet/tcp_var.h>
#include <netinet/tcpip.h>
#include <netinet/cc.h>
#ifdef TCPDEBUG
#include <netinet/tcp_debug.h>
#endif

int	tcp_keepinit;
SYSCTL_PROC(_net_inet_tcp, TCPCTL_KEEPINIT, keepinit, CTLTYPE_INT|CTLFLAG_RW,
    &tcp_keepinit, 0, sysctl_msec_to_ticks, "I", "time to establish connection");

int	tcp_keepidle;
SYSCTL_PROC(_net_inet_tcp, TCPCTL_KEEPIDLE, keepidle, CTLTYPE_INT|CTLFLAG_RW,
    &tcp_keepidle, 0, sysctl_msec_to_ticks, "I", "time before keepalive probes begin");

int	tcp_keepintvl;
SYSCTL_PROC(_net_inet_tcp, TCPCTL_KEEPINTVL, keepintvl, CTLTYPE_INT|CTLFLAG_RW,
    &tcp_keepintvl, 0, sysctl_msec_to_ticks, "I", "time between keepalive probes");

int	tcp_delacktime;
SYSCTL_PROC(_net_inet_tcp, TCPCTL_DELACKTIME, delacktime, CTLTYPE_INT|CTLFLAG_RW,
    &tcp_delacktime, 0, sysctl_msec_to_ticks, "I",
    "Time before a delayed ACK is sent");

int	tcp_msl;
SYSCTL_PROC(_net_inet_tcp, OID_AUTO, msl, CTLTYPE_INT|CTLFLAG_RW,
    &tcp_msl, 0, sysctl_msec_to_ticks, "I", "Maximum segment lifetime");

int	tcp_rexmit_min;
SYSCTL_PROC(_net_inet_tcp, OID_AUTO, rexmit_min, CTLTYPE_INT|CTLFLAG_RW,
    &tcp_rexmit_min, 0, sysctl_msec_to_ticks, "I",
    "Minimum Retransmission Timeout");

int	tcp_rexmit_slop;
SYSCTL_PROC(_net_inet_tcp, OID_AUTO, rexmit_slop, CTLTYPE_INT|CTLFLAG_RW,
    &tcp_rexmit_slop, 0, sysctl_msec_to_ticks, "I",
    "Retransmission Timer Slop");

static int	always_keepalive = 1;
SYSCTL_INT(_net_inet_tcp, OID_AUTO, always_keepalive, CTLFLAG_RW,
    &always_keepalive , 0, "Assume SO_KEEPALIVE on all TCP connections");

int    tcp_fast_finwait2_recycle = 0;
SYSCTL_INT(_net_inet_tcp, OID_AUTO, fast_finwait2_recycle, CTLFLAG_RW, 
    &tcp_fast_finwait2_recycle, 0,
    "Recycle closed FIN_WAIT_2 connections faster");

int    tcp_finwait2_timeout;
SYSCTL_PROC(_net_inet_tcp, OID_AUTO, finwait2_timeout, CTLTYPE_INT|CTLFLAG_RW,
    &tcp_finwait2_timeout, 0, sysctl_msec_to_ticks, "I", "FIN-WAIT2 timeout");


static int	tcp_keepcnt = TCPTV_KEEPCNT;
	/* max idle probes */
int	tcp_maxpersistidle;
	/* max idle time in persist */
int	tcp_maxidle;

/*
 * Tcp protocol timeout routine called every 500 ms.
 * Updates timestamps used for TCP
 * causes finite state machine actions if timers expire.
 */
void
tcp_slowtimo(void)
{
	VNET_ITERATOR_DECL(vnet_iter);

	VNET_LIST_RLOCK();
	VNET_FOREACH(vnet_iter) {
		CURVNET_SET(vnet_iter);
		INIT_VNET_INET(vnet_iter);
		tcp_maxidle = tcp_keepcnt * tcp_keepintvl;
		INP_INFO_WLOCK(&V_tcbinfo);
		(void) tcp_tw_2msl_scan(0);
		INP_INFO_WUNLOCK(&V_tcbinfo);
		CURVNET_RESTORE();
	}
	VNET_LIST_RUNLOCK();
}

int	tcp_syn_backoff[TCP_MAXRXTSHIFT + 1] =
    { 1, 1, 1, 1, 1, 2, 4, 8, 16, 32, 64, 64, 64 };

int	tcp_backoff[TCP_MAXRXTSHIFT + 1] =
    { 1, 2, 4, 8, 16, 32, 64, 128, 256, 512, 512, 512, 512 };

static int tcp_totbackoff = 2559;	/* sum of tcp_backoff[] */

static int tcp_timer_race;
SYSCTL_INT(_net_inet_tcp, OID_AUTO, timer_race, CTLFLAG_RD, &tcp_timer_race,
    0, "Count of t_inpcb races on tcp_discardcb");

/*
 * TCP timer processing.
 */

void
tcp_timer_delack(void *xtp)
{
	struct tcpcb *tp = xtp;
	struct inpcb *inp;
	CURVNET_SET(tp->t_vnet);
	INIT_VNET_INET(tp->t_vnet);

	INP_INFO_RLOCK(&V_tcbinfo);
	inp = tp->t_inpcb;
	/*
	 * XXXRW: While this assert is in fact correct, bugs in the tcpcb
	 * tear-down mean we need it as a work-around for races between
	 * timers and tcp_discardcb().
	 *
	 * KASSERT(inp != NULL, ("tcp_timer_delack: inp == NULL"));
	 */
	if (inp == NULL) {
		tcp_timer_race++;
		INP_INFO_RUNLOCK(&V_tcbinfo);
		CURVNET_RESTORE();
		return;
	}
	INP_WLOCK(inp);
<<<<<<< HEAD
	INP_INFO_RUNLOCK(&tcbinfo);
	if ((inp->inp_vflag & INP_DROPPED) || callout_pending(&tp->t_timers->tt_delack)
	    || !callout_active(&tp->t_timers->tt_delack)) {
		INP_WUNLOCK(inp);
=======
	INP_INFO_RUNLOCK(&V_tcbinfo);
	if ((inp->inp_vflag & INP_DROPPED) || callout_pending(&tp->t_timers->tt_delack)
	    || !callout_active(&tp->t_timers->tt_delack)) {
		INP_WUNLOCK(inp);
		CURVNET_RESTORE();
>>>>>>> f8f774a5
		return;
	}
	callout_deactivate(&tp->t_timers->tt_delack);

	tp->t_flags |= TF_ACKNOW;
	V_tcpstat.tcps_delack++;
	(void) tcp_output(tp);
	INP_WUNLOCK(inp);
<<<<<<< HEAD
=======
	CURVNET_RESTORE();
>>>>>>> f8f774a5
}

void
tcp_timer_2msl(void *xtp)
{
	struct tcpcb *tp = xtp;
	struct inpcb *inp;
	CURVNET_SET(tp->t_vnet);
	INIT_VNET_INET(tp->t_vnet);
#ifdef TCPDEBUG
	int ostate;

	ostate = tp->t_state;
#endif
	/*
	 * XXXRW: Does this actually happen?
	 */
	INP_INFO_WLOCK(&V_tcbinfo);
	inp = tp->t_inpcb;
	/*
	 * XXXRW: While this assert is in fact correct, bugs in the tcpcb
	 * tear-down mean we need it as a work-around for races between
	 * timers and tcp_discardcb().
	 *
	 * KASSERT(inp != NULL, ("tcp_timer_2msl: inp == NULL"));
	 */
	if (inp == NULL) {
		tcp_timer_race++;
		INP_INFO_WUNLOCK(&V_tcbinfo);
		CURVNET_RESTORE();
		return;
	}
	INP_WLOCK(inp);
	tcp_free_sackholes(tp);
	if ((inp->inp_vflag & INP_DROPPED) || callout_pending(&tp->t_timers->tt_2msl) ||
	    !callout_active(&tp->t_timers->tt_2msl)) {
		INP_WUNLOCK(tp->t_inpcb);
<<<<<<< HEAD
		INP_INFO_WUNLOCK(&tcbinfo);
=======
		INP_INFO_WUNLOCK(&V_tcbinfo);
		CURVNET_RESTORE();
>>>>>>> f8f774a5
		return;
	}
	callout_deactivate(&tp->t_timers->tt_2msl);
	/*
	 * 2 MSL timeout in shutdown went off.  If we're closed but
	 * still waiting for peer to close and connection has been idle
	 * too long, or if 2MSL time is up from TIME_WAIT, delete connection
	 * control block.  Otherwise, check again in a bit.
	 *
	 * If fastrecycle of FIN_WAIT_2, in FIN_WAIT_2 and receiver has closed, 
	 * there's no point in hanging onto FIN_WAIT_2 socket. Just close it. 
	 * Ignore fact that there were recent incoming segments.
	 */
	if (tcp_fast_finwait2_recycle && tp->t_state == TCPS_FIN_WAIT_2 &&
	    tp->t_inpcb && tp->t_inpcb->inp_socket && 
	    (tp->t_inpcb->inp_socket->so_rcv.sb_state & SBS_CANTRCVMORE)) {
		V_tcpstat.tcps_finwait2_drops++;
		tp = tcp_close(tp);             
	} else {
		if (tp->t_state != TCPS_TIME_WAIT &&
		   (ticks - tp->t_rcvtime) <= tcp_maxidle)
		       callout_reset(&tp->t_timers->tt_2msl, tcp_keepintvl,
				     tcp_timer_2msl, tp);
	       else
		       tp = tcp_close(tp);
       }

#ifdef TCPDEBUG
	if (tp != NULL && (tp->t_inpcb->inp_socket->so_options & SO_DEBUG))
		tcp_trace(TA_USER, ostate, tp, (void *)0, (struct tcphdr *)0,
			  PRU_SLOWTIMO);
#endif
	if (tp != NULL)
		INP_WUNLOCK(inp);
<<<<<<< HEAD
	INP_INFO_WUNLOCK(&tcbinfo);
=======
	INP_INFO_WUNLOCK(&V_tcbinfo);
	CURVNET_RESTORE();
>>>>>>> f8f774a5
}

void
tcp_timer_keep(void *xtp)
{
	struct tcpcb *tp = xtp;
	struct tcptemp *t_template;
	struct inpcb *inp;
	CURVNET_SET(tp->t_vnet);
	INIT_VNET_INET(tp->t_vnet);
#ifdef TCPDEBUG
	int ostate;

	ostate = tp->t_state;
#endif
	INP_INFO_WLOCK(&V_tcbinfo);
	inp = tp->t_inpcb;
	/*
	 * XXXRW: While this assert is in fact correct, bugs in the tcpcb
	 * tear-down mean we need it as a work-around for races between
	 * timers and tcp_discardcb().
	 *
	 * KASSERT(inp != NULL, ("tcp_timer_keep: inp == NULL"));
	 */
	if (inp == NULL) {
		tcp_timer_race++;
		INP_INFO_WUNLOCK(&V_tcbinfo);
		CURVNET_RESTORE();
		return;
	}
	INP_WLOCK(inp);
	if ((inp->inp_vflag & INP_DROPPED) || callout_pending(&tp->t_timers->tt_keep)
	    || !callout_active(&tp->t_timers->tt_keep)) {
		INP_WUNLOCK(inp);
<<<<<<< HEAD
		INP_INFO_WUNLOCK(&tcbinfo);
=======
		INP_INFO_WUNLOCK(&V_tcbinfo);
		CURVNET_RESTORE();
>>>>>>> f8f774a5
		return;
	}
	callout_deactivate(&tp->t_timers->tt_keep);
	/*
	 * Keep-alive timer went off; send something
	 * or drop connection if idle for too long.
	 */
	V_tcpstat.tcps_keeptimeo++;
	if (tp->t_state < TCPS_ESTABLISHED)
		goto dropit;
	if ((always_keepalive || inp->inp_socket->so_options & SO_KEEPALIVE) &&
	    tp->t_state <= TCPS_CLOSING) {
		if ((ticks - tp->t_rcvtime) >= tcp_keepidle + tcp_maxidle)
			goto dropit;
		/*
		 * Send a packet designed to force a response
		 * if the peer is up and reachable:
		 * either an ACK if the connection is still alive,
		 * or an RST if the peer has closed the connection
		 * due to timeout or reboot.
		 * Using sequence number tp->snd_una-1
		 * causes the transmitted zero-length segment
		 * to lie outside the receive window;
		 * by the protocol spec, this requires the
		 * correspondent TCP to respond.
		 */
		V_tcpstat.tcps_keepprobe++;
		t_template = tcpip_maketemplate(inp);
		if (t_template) {
			tcp_respond(tp, t_template->tt_ipgen,
				    &t_template->tt_t, (struct mbuf *)NULL,
				    tp->rcv_nxt, tp->snd_una - 1, 0);
			free(t_template, M_TEMP);
		}
		callout_reset(&tp->t_timers->tt_keep, tcp_keepintvl, tcp_timer_keep, tp);
	} else
		callout_reset(&tp->t_timers->tt_keep, tcp_keepidle, tcp_timer_keep, tp);

#ifdef TCPDEBUG
	if (inp->inp_socket->so_options & SO_DEBUG)
		tcp_trace(TA_USER, ostate, tp, (void *)0, (struct tcphdr *)0,
			  PRU_SLOWTIMO);
#endif
	INP_WUNLOCK(inp);
<<<<<<< HEAD
	INP_INFO_WUNLOCK(&tcbinfo);
=======
	INP_INFO_WUNLOCK(&V_tcbinfo);
	CURVNET_RESTORE();
>>>>>>> f8f774a5
	return;

dropit:
	V_tcpstat.tcps_keepdrops++;
	tp = tcp_drop(tp, ETIMEDOUT);

#ifdef TCPDEBUG
	if (tp != NULL && (tp->t_inpcb->inp_socket->so_options & SO_DEBUG))
		tcp_trace(TA_USER, ostate, tp, (void *)0, (struct tcphdr *)0,
			  PRU_SLOWTIMO);
#endif
	if (tp != NULL)
		INP_WUNLOCK(tp->t_inpcb);
<<<<<<< HEAD
	INP_INFO_WUNLOCK(&tcbinfo);
=======
	INP_INFO_WUNLOCK(&V_tcbinfo);
	CURVNET_RESTORE();
>>>>>>> f8f774a5
}

void
tcp_timer_persist(void *xtp)
{
	struct tcpcb *tp = xtp;
	struct inpcb *inp;
	CURVNET_SET(tp->t_vnet);
	INIT_VNET_INET(tp->t_vnet);
#ifdef TCPDEBUG
	int ostate;

	ostate = tp->t_state;
#endif
	INP_INFO_WLOCK(&V_tcbinfo);
	inp = tp->t_inpcb;
	/*
	 * XXXRW: While this assert is in fact correct, bugs in the tcpcb
	 * tear-down mean we need it as a work-around for races between
	 * timers and tcp_discardcb().
	 *
	 * KASSERT(inp != NULL, ("tcp_timer_persist: inp == NULL"));
	 */
	if (inp == NULL) {
		tcp_timer_race++;
		INP_INFO_WUNLOCK(&V_tcbinfo);
		CURVNET_RESTORE();
		return;
	}
	INP_WLOCK(inp);
	if ((inp->inp_vflag & INP_DROPPED) || callout_pending(&tp->t_timers->tt_persist)
	    || !callout_active(&tp->t_timers->tt_persist)) {
		INP_WUNLOCK(inp);
<<<<<<< HEAD
		INP_INFO_WUNLOCK(&tcbinfo);
=======
		INP_INFO_WUNLOCK(&V_tcbinfo);
		CURVNET_RESTORE();
>>>>>>> f8f774a5
		return;
	}
	callout_deactivate(&tp->t_timers->tt_persist);
	/*
	 * Persistance timer into zero window.
	 * Force a byte to be output, if possible.
	 */
	V_tcpstat.tcps_persisttimeo++;
	/*
	 * Hack: if the peer is dead/unreachable, we do not
	 * time out if the window is closed.  After a full
	 * backoff, drop the connection if the idle time
	 * (no responses to probes) reaches the maximum
	 * backoff that we would use if retransmitting.
	 */
	if (tp->t_rxtshift == TCP_MAXRXTSHIFT &&
	    ((ticks - tp->t_rcvtime) >= tcp_maxpersistidle ||
	     (ticks - tp->t_rcvtime) >= TCP_REXMTVAL(tp) * tcp_totbackoff)) {
		V_tcpstat.tcps_persistdrop++;
		tp = tcp_drop(tp, ETIMEDOUT);
		goto out;
	}
	tcp_setpersist(tp);
	tp->t_flags |= TF_FORCEDATA;
	(void) tcp_output(tp);
	tp->t_flags &= ~TF_FORCEDATA;

out:
#ifdef TCPDEBUG
	if (tp != NULL && tp->t_inpcb->inp_socket->so_options & SO_DEBUG)
		tcp_trace(TA_USER, ostate, tp, NULL, NULL, PRU_SLOWTIMO);
#endif
	if (tp != NULL)
		INP_WUNLOCK(inp);
<<<<<<< HEAD
	INP_INFO_WUNLOCK(&tcbinfo);
=======
	INP_INFO_WUNLOCK(&V_tcbinfo);
	CURVNET_RESTORE();
>>>>>>> f8f774a5
}

void
tcp_timer_rexmt(void * xtp)
{
	struct tcpcb *tp = xtp;
	CURVNET_SET(tp->t_vnet);
	INIT_VNET_INET(tp->t_vnet);
	int rexmt;
	int headlocked;
	struct inpcb *inp;
#ifdef TCPDEBUG
	int ostate;

	ostate = tp->t_state;
#endif
	INP_INFO_WLOCK(&V_tcbinfo);
	headlocked = 1;
	inp = tp->t_inpcb;
	/*
	 * XXXRW: While this assert is in fact correct, bugs in the tcpcb
	 * tear-down mean we need it as a work-around for races between
	 * timers and tcp_discardcb().
	 *
	 * KASSERT(inp != NULL, ("tcp_timer_rexmt: inp == NULL"));
	 */
	if (inp == NULL) {
		tcp_timer_race++;
		INP_INFO_WUNLOCK(&V_tcbinfo);
		CURVNET_RESTORE();
		return;
	}
	INP_WLOCK(inp);
	if ((inp->inp_vflag & INP_DROPPED) || callout_pending(&tp->t_timers->tt_rexmt)
	    || !callout_active(&tp->t_timers->tt_rexmt)) {
		INP_WUNLOCK(inp);
<<<<<<< HEAD
		INP_INFO_WUNLOCK(&tcbinfo);
=======
		INP_INFO_WUNLOCK(&V_tcbinfo);
		CURVNET_RESTORE();
>>>>>>> f8f774a5
		return;
	}
	callout_deactivate(&tp->t_timers->tt_rexmt);
	tcp_free_sackholes(tp);
	/*
	 * Retransmission timer went off.  Message has not
	 * been acked within retransmit interval.  Back off
	 * to a longer retransmit interval and retransmit one segment.
	 */
	if (++tp->t_rxtshift > TCP_MAXRXTSHIFT) {
		tp->t_rxtshift = TCP_MAXRXTSHIFT;
		V_tcpstat.tcps_timeoutdrop++;
		tp = tcp_drop(tp, tp->t_softerror ?
			      tp->t_softerror : ETIMEDOUT);
		goto out;
	}
	INP_INFO_WUNLOCK(&V_tcbinfo);
	headlocked = 0;
	if (tp->t_rxtshift == 1) {
		/*
		 * first retransmit; record ssthresh and cwnd so they can
		 * be recovered if this turns out to be a "bad" retransmit.
		 * A retransmit is considered "bad" if an ACK for this
		 * segment is received within RTT/2 interval; the assumption
		 * here is that the ACK was already in flight.  See
		 * "On Estimating End-to-End Network Path Properties" by
		 * Allman and Paxson for more details.
		 */
		tp->snd_cwnd_prev = tp->snd_cwnd;
		tp->snd_ssthresh_prev = tp->snd_ssthresh;
		tp->snd_recover_prev = tp->snd_recover;
		if (IN_FASTRECOVERY(tp))
		  tp->t_flags |= TF_WASFRECOVERY;
		else
		  tp->t_flags &= ~TF_WASFRECOVERY;
		tp->t_badrxtwin = ticks + (tp->t_srtt >> (TCP_RTT_SHIFT + 1));
	}
	V_tcpstat.tcps_rexmttimeo++;
	if (tp->t_state == TCPS_SYN_SENT)
		rexmt = TCP_REXMTVAL(tp) * tcp_syn_backoff[tp->t_rxtshift];
	else
		rexmt = TCP_REXMTVAL(tp) * tcp_backoff[tp->t_rxtshift];
	TCPT_RANGESET(tp->t_rxtcur, rexmt,
		      tp->t_rttmin, TCPTV_REXMTMAX);
	/*
	 * Disable rfc1323 if we havn't got any response to
	 * our third SYN to work-around some broken terminal servers
	 * (most of which have hopefully been retired) that have bad VJ
	 * header compression code which trashes TCP segments containing
	 * unknown-to-them TCP options.
	 */
	if ((tp->t_state == TCPS_SYN_SENT) && (tp->t_rxtshift == 3))
		tp->t_flags &= ~(TF_REQ_SCALE|TF_REQ_TSTMP);
	/*
	 * If we backed off this far, our srtt estimate is probably bogus.
	 * Clobber it so we'll take the next rtt measurement as our srtt;
	 * move the current srtt into rttvar to keep the current
	 * retransmit times until then.
	 */
	if (tp->t_rxtshift > TCP_MAXRXTSHIFT / 4) {
#ifdef INET6
		if ((tp->t_inpcb->inp_vflag & INP_IPV6) != 0)
			in6_losing(tp->t_inpcb);
		else
#endif
		tp->t_rttvar += (tp->t_srtt >> TCP_RTT_SHIFT);
		tp->t_srtt = 0;
	}
	tp->snd_nxt = tp->snd_una;
	tp->snd_recover = tp->snd_max;
	/*
	 * Force a segment to be sent.
	 */
	tp->t_flags |= TF_ACKNOW;
	/*
	 * If timing a segment in this window, stop the timer.
	 */
	tp->t_rtttime = 0;

	if (CC_ALGO(tp)->after_timeout)
		CC_ALGO(tp)->after_timeout(tp);

	tp->t_dupacks = 0;
	EXIT_FASTRECOVERY(tp);
	(void) tcp_output(tp);

out:
#ifdef TCPDEBUG
	if (tp != NULL && (tp->t_inpcb->inp_socket->so_options & SO_DEBUG))
		tcp_trace(TA_USER, ostate, tp, (void *)0, (struct tcphdr *)0,
			  PRU_SLOWTIMO);
#endif
	if (tp != NULL)
		INP_WUNLOCK(inp);
	if (headlocked)
		INP_INFO_WUNLOCK(&V_tcbinfo);
	CURVNET_RESTORE();
}

void
tcp_timer_activate(struct tcpcb *tp, int timer_type, u_int delta)
{
	struct callout *t_callout;
	void *f_callout;

	switch (timer_type) {
		case TT_DELACK:
			t_callout = &tp->t_timers->tt_delack;
			f_callout = tcp_timer_delack;
			break;
		case TT_REXMT:
			t_callout = &tp->t_timers->tt_rexmt;
			f_callout = tcp_timer_rexmt;
			break;
		case TT_PERSIST:
			t_callout = &tp->t_timers->tt_persist;
			f_callout = tcp_timer_persist;
			break;
		case TT_KEEP:
			t_callout = &tp->t_timers->tt_keep;
			f_callout = tcp_timer_keep;
			break;
		case TT_2MSL:
			t_callout = &tp->t_timers->tt_2msl;
			f_callout = tcp_timer_2msl;
			break;
		default:
			panic("bad timer_type");
		}
	if (delta == 0) {
		callout_stop(t_callout);
	} else {
		callout_reset(t_callout, delta, f_callout, tp);
	}
}

int
tcp_timer_active(struct tcpcb *tp, int timer_type)
{
	struct callout *t_callout;

	switch (timer_type) {
		case TT_DELACK:
			t_callout = &tp->t_timers->tt_delack;
			break;
		case TT_REXMT:
			t_callout = &tp->t_timers->tt_rexmt;
			break;
		case TT_PERSIST:
			t_callout = &tp->t_timers->tt_persist;
			break;
		case TT_KEEP:
			t_callout = &tp->t_timers->tt_keep;
			break;
		case TT_2MSL:
			t_callout = &tp->t_timers->tt_2msl;
			break;
		default:
			panic("bad timer_type");
		}
	return callout_active(t_callout);
}<|MERGE_RESOLUTION|>--- conflicted
+++ resolved
@@ -45,7 +45,6 @@
 #include <sys/socketvar.h>
 #include <sys/sysctl.h>
 #include <sys/systm.h>
-#include <sys/vimage.h>
 
 #include <net/route.h>
 
@@ -68,15 +67,15 @@
 
 int	tcp_keepinit;
 SYSCTL_PROC(_net_inet_tcp, TCPCTL_KEEPINIT, keepinit, CTLTYPE_INT|CTLFLAG_RW,
-    &tcp_keepinit, 0, sysctl_msec_to_ticks, "I", "time to establish connection");
+    &tcp_keepinit, 0, sysctl_msec_to_ticks, "I", "");
 
 int	tcp_keepidle;
 SYSCTL_PROC(_net_inet_tcp, TCPCTL_KEEPIDLE, keepidle, CTLTYPE_INT|CTLFLAG_RW,
-    &tcp_keepidle, 0, sysctl_msec_to_ticks, "I", "time before keepalive probes begin");
+    &tcp_keepidle, 0, sysctl_msec_to_ticks, "I", "");
 
 int	tcp_keepintvl;
 SYSCTL_PROC(_net_inet_tcp, TCPCTL_KEEPINTVL, keepintvl, CTLTYPE_INT|CTLFLAG_RW,
-    &tcp_keepintvl, 0, sysctl_msec_to_ticks, "I", "time between keepalive probes");
+    &tcp_keepintvl, 0, sysctl_msec_to_ticks, "I", "");
 
 int	tcp_delacktime;
 SYSCTL_PROC(_net_inet_tcp, TCPCTL_DELACKTIME, delacktime, CTLTYPE_INT|CTLFLAG_RW,
@@ -125,19 +124,11 @@
 void
 tcp_slowtimo(void)
 {
-	VNET_ITERATOR_DECL(vnet_iter);
-
-	VNET_LIST_RLOCK();
-	VNET_FOREACH(vnet_iter) {
-		CURVNET_SET(vnet_iter);
-		INIT_VNET_INET(vnet_iter);
-		tcp_maxidle = tcp_keepcnt * tcp_keepintvl;
-		INP_INFO_WLOCK(&V_tcbinfo);
-		(void) tcp_tw_2msl_scan(0);
-		INP_INFO_WUNLOCK(&V_tcbinfo);
-		CURVNET_RESTORE();
-	}
-	VNET_LIST_RUNLOCK();
+
+	tcp_maxidle = tcp_keepcnt * tcp_keepintvl;
+	INP_INFO_WLOCK(&tcbinfo);
+	(void) tcp_tw_2msl_scan(0);
+	INP_INFO_WUNLOCK(&tcbinfo);
 }
 
 int	tcp_syn_backoff[TCP_MAXRXTSHIFT + 1] =
@@ -161,10 +152,8 @@
 {
 	struct tcpcb *tp = xtp;
 	struct inpcb *inp;
-	CURVNET_SET(tp->t_vnet);
-	INIT_VNET_INET(tp->t_vnet);
-
-	INP_INFO_RLOCK(&V_tcbinfo);
+
+	INP_INFO_RLOCK(&tcbinfo);
 	inp = tp->t_inpcb;
 	/*
 	 * XXXRW: While this assert is in fact correct, bugs in the tcpcb
@@ -175,35 +164,22 @@
 	 */
 	if (inp == NULL) {
 		tcp_timer_race++;
-		INP_INFO_RUNLOCK(&V_tcbinfo);
-		CURVNET_RESTORE();
+		INP_INFO_RUNLOCK(&tcbinfo);
 		return;
 	}
 	INP_WLOCK(inp);
-<<<<<<< HEAD
 	INP_INFO_RUNLOCK(&tcbinfo);
 	if ((inp->inp_vflag & INP_DROPPED) || callout_pending(&tp->t_timers->tt_delack)
 	    || !callout_active(&tp->t_timers->tt_delack)) {
 		INP_WUNLOCK(inp);
-=======
-	INP_INFO_RUNLOCK(&V_tcbinfo);
-	if ((inp->inp_vflag & INP_DROPPED) || callout_pending(&tp->t_timers->tt_delack)
-	    || !callout_active(&tp->t_timers->tt_delack)) {
-		INP_WUNLOCK(inp);
-		CURVNET_RESTORE();
->>>>>>> f8f774a5
 		return;
 	}
 	callout_deactivate(&tp->t_timers->tt_delack);
 
 	tp->t_flags |= TF_ACKNOW;
-	V_tcpstat.tcps_delack++;
+	tcpstat.tcps_delack++;
 	(void) tcp_output(tp);
 	INP_WUNLOCK(inp);
-<<<<<<< HEAD
-=======
-	CURVNET_RESTORE();
->>>>>>> f8f774a5
 }
 
 void
@@ -211,8 +187,6 @@
 {
 	struct tcpcb *tp = xtp;
 	struct inpcb *inp;
-	CURVNET_SET(tp->t_vnet);
-	INIT_VNET_INET(tp->t_vnet);
 #ifdef TCPDEBUG
 	int ostate;
 
@@ -221,7 +195,7 @@
 	/*
 	 * XXXRW: Does this actually happen?
 	 */
-	INP_INFO_WLOCK(&V_tcbinfo);
+	INP_INFO_WLOCK(&tcbinfo);
 	inp = tp->t_inpcb;
 	/*
 	 * XXXRW: While this assert is in fact correct, bugs in the tcpcb
@@ -232,8 +206,7 @@
 	 */
 	if (inp == NULL) {
 		tcp_timer_race++;
-		INP_INFO_WUNLOCK(&V_tcbinfo);
-		CURVNET_RESTORE();
+		INP_INFO_WUNLOCK(&tcbinfo);
 		return;
 	}
 	INP_WLOCK(inp);
@@ -241,12 +214,7 @@
 	if ((inp->inp_vflag & INP_DROPPED) || callout_pending(&tp->t_timers->tt_2msl) ||
 	    !callout_active(&tp->t_timers->tt_2msl)) {
 		INP_WUNLOCK(tp->t_inpcb);
-<<<<<<< HEAD
-		INP_INFO_WUNLOCK(&tcbinfo);
-=======
-		INP_INFO_WUNLOCK(&V_tcbinfo);
-		CURVNET_RESTORE();
->>>>>>> f8f774a5
+		INP_INFO_WUNLOCK(&tcbinfo);
 		return;
 	}
 	callout_deactivate(&tp->t_timers->tt_2msl);
@@ -263,7 +231,7 @@
 	if (tcp_fast_finwait2_recycle && tp->t_state == TCPS_FIN_WAIT_2 &&
 	    tp->t_inpcb && tp->t_inpcb->inp_socket && 
 	    (tp->t_inpcb->inp_socket->so_rcv.sb_state & SBS_CANTRCVMORE)) {
-		V_tcpstat.tcps_finwait2_drops++;
+		tcpstat.tcps_finwait2_drops++;
 		tp = tcp_close(tp);             
 	} else {
 		if (tp->t_state != TCPS_TIME_WAIT &&
@@ -281,12 +249,7 @@
 #endif
 	if (tp != NULL)
 		INP_WUNLOCK(inp);
-<<<<<<< HEAD
 	INP_INFO_WUNLOCK(&tcbinfo);
-=======
-	INP_INFO_WUNLOCK(&V_tcbinfo);
-	CURVNET_RESTORE();
->>>>>>> f8f774a5
 }
 
 void
@@ -295,14 +258,12 @@
 	struct tcpcb *tp = xtp;
 	struct tcptemp *t_template;
 	struct inpcb *inp;
-	CURVNET_SET(tp->t_vnet);
-	INIT_VNET_INET(tp->t_vnet);
 #ifdef TCPDEBUG
 	int ostate;
 
 	ostate = tp->t_state;
 #endif
-	INP_INFO_WLOCK(&V_tcbinfo);
+	INP_INFO_WLOCK(&tcbinfo);
 	inp = tp->t_inpcb;
 	/*
 	 * XXXRW: While this assert is in fact correct, bugs in the tcpcb
@@ -313,20 +274,14 @@
 	 */
 	if (inp == NULL) {
 		tcp_timer_race++;
-		INP_INFO_WUNLOCK(&V_tcbinfo);
-		CURVNET_RESTORE();
+		INP_INFO_WUNLOCK(&tcbinfo);
 		return;
 	}
 	INP_WLOCK(inp);
 	if ((inp->inp_vflag & INP_DROPPED) || callout_pending(&tp->t_timers->tt_keep)
 	    || !callout_active(&tp->t_timers->tt_keep)) {
 		INP_WUNLOCK(inp);
-<<<<<<< HEAD
-		INP_INFO_WUNLOCK(&tcbinfo);
-=======
-		INP_INFO_WUNLOCK(&V_tcbinfo);
-		CURVNET_RESTORE();
->>>>>>> f8f774a5
+		INP_INFO_WUNLOCK(&tcbinfo);
 		return;
 	}
 	callout_deactivate(&tp->t_timers->tt_keep);
@@ -334,7 +289,7 @@
 	 * Keep-alive timer went off; send something
 	 * or drop connection if idle for too long.
 	 */
-	V_tcpstat.tcps_keeptimeo++;
+	tcpstat.tcps_keeptimeo++;
 	if (tp->t_state < TCPS_ESTABLISHED)
 		goto dropit;
 	if ((always_keepalive || inp->inp_socket->so_options & SO_KEEPALIVE) &&
@@ -353,7 +308,7 @@
 		 * by the protocol spec, this requires the
 		 * correspondent TCP to respond.
 		 */
-		V_tcpstat.tcps_keepprobe++;
+		tcpstat.tcps_keepprobe++;
 		t_template = tcpip_maketemplate(inp);
 		if (t_template) {
 			tcp_respond(tp, t_template->tt_ipgen,
@@ -371,16 +326,11 @@
 			  PRU_SLOWTIMO);
 #endif
 	INP_WUNLOCK(inp);
-<<<<<<< HEAD
 	INP_INFO_WUNLOCK(&tcbinfo);
-=======
-	INP_INFO_WUNLOCK(&V_tcbinfo);
-	CURVNET_RESTORE();
->>>>>>> f8f774a5
 	return;
 
 dropit:
-	V_tcpstat.tcps_keepdrops++;
+	tcpstat.tcps_keepdrops++;
 	tp = tcp_drop(tp, ETIMEDOUT);
 
 #ifdef TCPDEBUG
@@ -390,12 +340,7 @@
 #endif
 	if (tp != NULL)
 		INP_WUNLOCK(tp->t_inpcb);
-<<<<<<< HEAD
 	INP_INFO_WUNLOCK(&tcbinfo);
-=======
-	INP_INFO_WUNLOCK(&V_tcbinfo);
-	CURVNET_RESTORE();
->>>>>>> f8f774a5
 }
 
 void
@@ -403,14 +348,12 @@
 {
 	struct tcpcb *tp = xtp;
 	struct inpcb *inp;
-	CURVNET_SET(tp->t_vnet);
-	INIT_VNET_INET(tp->t_vnet);
 #ifdef TCPDEBUG
 	int ostate;
 
 	ostate = tp->t_state;
 #endif
-	INP_INFO_WLOCK(&V_tcbinfo);
+	INP_INFO_WLOCK(&tcbinfo);
 	inp = tp->t_inpcb;
 	/*
 	 * XXXRW: While this assert is in fact correct, bugs in the tcpcb
@@ -421,20 +364,14 @@
 	 */
 	if (inp == NULL) {
 		tcp_timer_race++;
-		INP_INFO_WUNLOCK(&V_tcbinfo);
-		CURVNET_RESTORE();
+		INP_INFO_WUNLOCK(&tcbinfo);
 		return;
 	}
 	INP_WLOCK(inp);
 	if ((inp->inp_vflag & INP_DROPPED) || callout_pending(&tp->t_timers->tt_persist)
 	    || !callout_active(&tp->t_timers->tt_persist)) {
 		INP_WUNLOCK(inp);
-<<<<<<< HEAD
-		INP_INFO_WUNLOCK(&tcbinfo);
-=======
-		INP_INFO_WUNLOCK(&V_tcbinfo);
-		CURVNET_RESTORE();
->>>>>>> f8f774a5
+		INP_INFO_WUNLOCK(&tcbinfo);
 		return;
 	}
 	callout_deactivate(&tp->t_timers->tt_persist);
@@ -442,7 +379,7 @@
 	 * Persistance timer into zero window.
 	 * Force a byte to be output, if possible.
 	 */
-	V_tcpstat.tcps_persisttimeo++;
+	tcpstat.tcps_persisttimeo++;
 	/*
 	 * Hack: if the peer is dead/unreachable, we do not
 	 * time out if the window is closed.  After a full
@@ -453,7 +390,7 @@
 	if (tp->t_rxtshift == TCP_MAXRXTSHIFT &&
 	    ((ticks - tp->t_rcvtime) >= tcp_maxpersistidle ||
 	     (ticks - tp->t_rcvtime) >= TCP_REXMTVAL(tp) * tcp_totbackoff)) {
-		V_tcpstat.tcps_persistdrop++;
+		tcpstat.tcps_persistdrop++;
 		tp = tcp_drop(tp, ETIMEDOUT);
 		goto out;
 	}
@@ -469,20 +406,13 @@
 #endif
 	if (tp != NULL)
 		INP_WUNLOCK(inp);
-<<<<<<< HEAD
 	INP_INFO_WUNLOCK(&tcbinfo);
-=======
-	INP_INFO_WUNLOCK(&V_tcbinfo);
-	CURVNET_RESTORE();
->>>>>>> f8f774a5
 }
 
 void
 tcp_timer_rexmt(void * xtp)
 {
 	struct tcpcb *tp = xtp;
-	CURVNET_SET(tp->t_vnet);
-	INIT_VNET_INET(tp->t_vnet);
 	int rexmt;
 	int headlocked;
 	struct inpcb *inp;
@@ -491,7 +421,7 @@
 
 	ostate = tp->t_state;
 #endif
-	INP_INFO_WLOCK(&V_tcbinfo);
+	INP_INFO_WLOCK(&tcbinfo);
 	headlocked = 1;
 	inp = tp->t_inpcb;
 	/*
@@ -503,20 +433,14 @@
 	 */
 	if (inp == NULL) {
 		tcp_timer_race++;
-		INP_INFO_WUNLOCK(&V_tcbinfo);
-		CURVNET_RESTORE();
+		INP_INFO_WUNLOCK(&tcbinfo);
 		return;
 	}
 	INP_WLOCK(inp);
 	if ((inp->inp_vflag & INP_DROPPED) || callout_pending(&tp->t_timers->tt_rexmt)
 	    || !callout_active(&tp->t_timers->tt_rexmt)) {
 		INP_WUNLOCK(inp);
-<<<<<<< HEAD
-		INP_INFO_WUNLOCK(&tcbinfo);
-=======
-		INP_INFO_WUNLOCK(&V_tcbinfo);
-		CURVNET_RESTORE();
->>>>>>> f8f774a5
+		INP_INFO_WUNLOCK(&tcbinfo);
 		return;
 	}
 	callout_deactivate(&tp->t_timers->tt_rexmt);
@@ -528,12 +452,12 @@
 	 */
 	if (++tp->t_rxtshift > TCP_MAXRXTSHIFT) {
 		tp->t_rxtshift = TCP_MAXRXTSHIFT;
-		V_tcpstat.tcps_timeoutdrop++;
+		tcpstat.tcps_timeoutdrop++;
 		tp = tcp_drop(tp, tp->t_softerror ?
 			      tp->t_softerror : ETIMEDOUT);
 		goto out;
 	}
-	INP_INFO_WUNLOCK(&V_tcbinfo);
+	INP_INFO_WUNLOCK(&tcbinfo);
 	headlocked = 0;
 	if (tp->t_rxtshift == 1) {
 		/*
@@ -554,7 +478,7 @@
 		  tp->t_flags &= ~TF_WASFRECOVERY;
 		tp->t_badrxtwin = ticks + (tp->t_srtt >> (TCP_RTT_SHIFT + 1));
 	}
-	V_tcpstat.tcps_rexmttimeo++;
+	tcpstat.tcps_rexmttimeo++;
 	if (tp->t_state == TCPS_SYN_SENT)
 		rexmt = TCP_REXMTVAL(tp) * tcp_syn_backoff[tp->t_rxtshift];
 	else
@@ -612,8 +536,7 @@
 	if (tp != NULL)
 		INP_WUNLOCK(inp);
 	if (headlocked)
-		INP_INFO_WUNLOCK(&V_tcbinfo);
-	CURVNET_RESTORE();
+		INP_INFO_WUNLOCK(&tcbinfo);
 }
 
 void
