/*-
 * Copyright (c) 2001-2007, by Cisco Systems, Inc. All rights reserved.
 * Copyright (c) 2008-2012, by Randall Stewart. All rights reserved.
 * Copyright (c) 2008-2012, by Michael Tuexen. All rights reserved.
 *
 * Redistribution and use in source and binary forms, with or without
 * modification, are permitted provided that the following conditions are met:
 *
 * a) Redistributions of source code must retain the above copyright notice,
 *    this list of conditions and the following disclaimer.
 *
 * b) Redistributions in binary form must reproduce the above copyright
 *    notice, this list of conditions and the following disclaimer in
 *    the documentation and/or other materials provided with the distribution.
 *
 * c) Neither the name of Cisco Systems, Inc. nor the names of its
 *    contributors may be used to endorse or promote products derived
 *    from this software without specific prior written permission.
 *
 * THIS SOFTWARE IS PROVIDED BY THE COPYRIGHT HOLDERS AND CONTRIBUTORS
 * "AS IS" AND ANY EXPRESS OR IMPLIED WARRANTIES, INCLUDING, BUT NOT LIMITED TO,
 * THE IMPLIED WARRANTIES OF MERCHANTABILITY AND FITNESS FOR A PARTICULAR PURPOSE
 * ARE DISCLAIMED. IN NO EVENT SHALL THE COPYRIGHT OWNER OR CONTRIBUTORS BE
 * LIABLE FOR ANY DIRECT, INDIRECT, INCIDENTAL, SPECIAL, EXEMPLARY, OR
 * CONSEQUENTIAL DAMAGES (INCLUDING, BUT NOT LIMITED TO, PROCUREMENT OF
 * SUBSTITUTE GOODS OR SERVICES; LOSS OF USE, DATA, OR PROFITS; OR BUSINESS
 * INTERRUPTION) HOWEVER CAUSED AND ON ANY THEORY OF LIABILITY, WHETHER IN
 * CONTRACT, STRICT LIABILITY, OR TORT (INCLUDING NEGLIGENCE OR OTHERWISE)
 * ARISING IN ANY WAY OUT OF THE USE OF THIS SOFTWARE, EVEN IF ADVISED OF
 * THE POSSIBILITY OF SUCH DAMAGE.
 */

#include <sys/cdefs.h>
__FBSDID("$FreeBSD$");

#ifndef _NETINET_SCTP_INPUT_H_
#define _NETINET_SCTP_INPUT_H_

#if defined(_KERNEL) || defined(__Userspace__)
void
sctp_common_input_processing(struct mbuf **, int, int, int,
<<<<<<< HEAD
    struct sctphdr *, struct sctp_chunkhdr *,
    struct sctp_inpcb *, struct sctp_tcb *,
    struct sctp_nets *, uint8_t,
=======
    struct sockaddr *, struct sockaddr *,
    struct sctphdr *, struct sctp_chunkhdr *,
#if !defined(SCTP_WITH_NO_CSUM)
    uint8_t,
#endif
    uint8_t,
>>>>>>> 9cfbfbb3
    uint8_t, uint32_t,
    uint32_t, uint16_t);

struct sctp_stream_reset_out_request *
sctp_find_stream_reset(struct sctp_tcb *stcb, uint32_t seq,
    struct sctp_tmit_chunk **bchk);

void 
sctp_reset_in_stream(struct sctp_tcb *stcb, int number_entries,
    uint16_t * list);


int sctp_is_there_unsent_data(struct sctp_tcb *stcb, int so_locked);

#endif
#endif<|MERGE_RESOLUTION|>--- conflicted
+++ resolved
@@ -39,18 +39,12 @@
 #if defined(_KERNEL) || defined(__Userspace__)
 void
 sctp_common_input_processing(struct mbuf **, int, int, int,
-<<<<<<< HEAD
-    struct sctphdr *, struct sctp_chunkhdr *,
-    struct sctp_inpcb *, struct sctp_tcb *,
-    struct sctp_nets *, uint8_t,
-=======
     struct sockaddr *, struct sockaddr *,
     struct sctphdr *, struct sctp_chunkhdr *,
 #if !defined(SCTP_WITH_NO_CSUM)
     uint8_t,
 #endif
     uint8_t,
->>>>>>> 9cfbfbb3
     uint8_t, uint32_t,
     uint32_t, uint16_t);
 
