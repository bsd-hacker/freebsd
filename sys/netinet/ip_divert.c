--- conflicted
+++ resolved
@@ -764,10 +764,6 @@
 div_modevent(module_t mod, int type, void *unused)
 {
 	int err = 0;
-<<<<<<< HEAD
-	int n;
-=======
->>>>>>> 353b245f
 
 	switch (type) {
 	case MOD_LOAD:
