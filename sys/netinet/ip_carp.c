/*-
 * SPDX-License-Identifier: BSD-2-Clause-FreeBSD
 *
 * Copyright (c) 2002 Michael Shalayeff.
 * Copyright (c) 2003 Ryan McBride.
 * Copyright (c) 2011 Gleb Smirnoff <glebius@FreeBSD.org>
 * All rights reserved.
 *
 * Redistribution and use in source and binary forms, with or without
 * modification, are permitted provided that the following conditions
 * are met:
 * 1. Redistributions of source code must retain the above copyright
 *    notice, this list of conditions and the following disclaimer.
 * 2. Redistributions in binary form must reproduce the above copyright
 *    notice, this list of conditions and the following disclaimer in the
 *    documentation and/or other materials provided with the distribution.
 *
 * THIS SOFTWARE IS PROVIDED BY THE AUTHOR ``AS IS'' AND ANY EXPRESS OR
 * IMPLIED WARRANTIES, INCLUDING, BUT NOT LIMITED TO, THE IMPLIED WARRANTIES
 * OF MERCHANTABILITY AND FITNESS FOR A PARTICULAR PURPOSE ARE DISCLAIMED.
 * IN NO EVENT SHALL THE AUTHOR OR HIS RELATIVES BE LIABLE FOR ANY DIRECT,
 * INDIRECT, INCIDENTAL, SPECIAL, EXEMPLARY, OR CONSEQUENTIAL DAMAGES
 * (INCLUDING, BUT NOT LIMITED TO, PROCUREMENT OF SUBSTITUTE GOODS OR
 * SERVICES; LOSS OF MIND, USE, DATA, OR PROFITS; OR BUSINESS INTERRUPTION)
 * HOWEVER CAUSED AND ON ANY THEORY OF LIABILITY, WHETHER IN CONTRACT,
 * STRICT LIABILITY, OR TORT (INCLUDING NEGLIGENCE OR OTHERWISE) ARISING
 * IN ANY WAY OUT OF THE USE OF THIS SOFTWARE, EVEN IF ADVISED OF
 * THE POSSIBILITY OF SUCH DAMAGE.
 */

#include <sys/cdefs.h>
__FBSDID("$FreeBSD$");

#include "opt_bpf.h"
#include "opt_inet.h"
#include "opt_inet6.h"

#include <sys/param.h>
#include <sys/systm.h>
#include <sys/bus.h>
#include <sys/jail.h>
#include <sys/kernel.h>
#include <sys/limits.h>
#include <sys/malloc.h>
#include <sys/mbuf.h>
#include <sys/module.h>
#include <sys/priv.h>
#include <sys/proc.h>
#include <sys/protosw.h>
#include <sys/socket.h>
#include <sys/sockio.h>
#include <sys/sysctl.h>
#include <sys/syslog.h>
#include <sys/taskqueue.h>
#include <sys/counter.h>

#include <net/ethernet.h>
#include <net/if.h>
#include <net/if_var.h>
#include <net/if_dl.h>
#include <net/if_llatbl.h>
#include <net/if_types.h>
#include <net/route.h>
#include <net/vnet.h>

#if defined(INET) || defined(INET6)
#include <netinet/in.h>
#include <netinet/in_var.h>
#include <netinet/ip_carp.h>
#include <netinet/ip.h>
#include <machine/in_cksum.h>
#endif
#ifdef INET
#include <netinet/ip_var.h>
#include <netinet/if_ether.h>
#endif

#ifdef INET6
#include <netinet/icmp6.h>
#include <netinet/ip6.h>
#include <netinet6/in6_var.h>
#include <netinet6/ip6_var.h>
#include <netinet6/scope6_var.h>
#include <netinet6/nd6.h>
#endif

#include <crypto/sha1.h>

static MALLOC_DEFINE(M_CARP, "CARP", "CARP addresses");

struct carp_softc {
	struct ifnet		*sc_carpdev;	/* Pointer to parent ifnet. */
	struct ifaddr		**sc_ifas;	/* Our ifaddrs. */
	struct sockaddr_dl	sc_addr;	/* Our link level address. */
	struct callout		sc_ad_tmo;	/* Advertising timeout. */
#ifdef INET
	struct callout		sc_md_tmo;	/* Master down timeout. */
#endif
#ifdef INET6
	struct callout 		sc_md6_tmo;	/* XXX: Master down timeout. */
#endif
	struct mtx		sc_mtx;

	int			sc_vhid;
	int			sc_advskew;
	int			sc_advbase;

	int			sc_naddrs;
	int			sc_naddrs6;
	int			sc_ifasiz;
	enum { INIT = 0, BACKUP, MASTER }	sc_state;
	int			sc_suppress;
	int			sc_sendad_errors;
#define	CARP_SENDAD_MAX_ERRORS	3
	int			sc_sendad_success;
#define	CARP_SENDAD_MIN_SUCCESS 3

	int			sc_init_counter;
	uint64_t		sc_counter;

	/* authentication */
#define	CARP_HMAC_PAD	64
	unsigned char sc_key[CARP_KEY_LEN];
	unsigned char sc_pad[CARP_HMAC_PAD];
	SHA1_CTX sc_sha1;

	TAILQ_ENTRY(carp_softc)	sc_list;	/* On the carp_if list. */
	LIST_ENTRY(carp_softc)	sc_next;	/* On the global list. */
};

struct carp_if {
#ifdef INET
	int	cif_naddrs;
#endif
#ifdef INET6
	int	cif_naddrs6;
#endif
	TAILQ_HEAD(, carp_softc) cif_vrs;
#ifdef INET
	struct ip_moptions 	 cif_imo;
#endif
#ifdef INET6
	struct ip6_moptions 	 cif_im6o;
#endif
	struct ifnet	*cif_ifp;
	struct mtx	cif_mtx;
	uint32_t	cif_flags;
#define	CIF_PROMISC	0x00000001
};

#define	CARP_INET	0
#define	CARP_INET6	1
static int proto_reg[] = {-1, -1};

/*
 * Brief design of carp(4).
 *
 * Any carp-capable ifnet may have a list of carp softcs hanging off
 * its ifp->if_carp pointer. Each softc represents one unique virtual
 * host id, or vhid. The softc has a back pointer to the ifnet. All
 * softcs are joined in a global list, which has quite limited use.
 *
 * Any interface address that takes part in CARP negotiation has a
 * pointer to the softc of its vhid, ifa->ifa_carp. That could be either
 * AF_INET or AF_INET6 address.
 *
 * Although, one can get the softc's backpointer to ifnet and traverse
 * through its ifp->if_addrhead queue to find all interface addresses
 * involved in CARP, we keep a growable array of ifaddr pointers. This
 * allows us to avoid grabbing the IF_ADDR_LOCK() in many traversals that
 * do calls into the network stack, thus avoiding LORs.
 *
 * Locking:
 *
 * Each softc has a lock sc_mtx. It is used to synchronise carp_input_c(),
 * callout-driven events and ioctl()s.
 *
 * To traverse the list of softcs on an ifnet we use CIF_LOCK() or carp_sx.
 * To traverse the global list we use the mutex carp_mtx.
 *
 * Known issues with locking:
 *
 * - Sending ad, we put the pointer to the softc in an mtag, and no reference
 *   counting is done on the softc.
 * - On module unload we may race (?) with packet processing thread
 *   dereferencing our function pointers.
 */

/* Accept incoming CARP packets. */
VNET_DEFINE_STATIC(int, carp_allow) = 1;
#define	V_carp_allow	VNET(carp_allow)

/* Set DSCP in outgoing CARP packets. */
<<<<<<< HEAD
static VNET_DEFINE(int, carp_dscp) = 56;
=======
VNET_DEFINE_STATIC(int, carp_dscp) = 56;
>>>>>>> 382458ed
#define	V_carp_dscp	VNET(carp_dscp)

/* Preempt slower nodes. */
VNET_DEFINE_STATIC(int, carp_preempt) = 0;
#define	V_carp_preempt	VNET(carp_preempt)

/* Log level. */
VNET_DEFINE_STATIC(int, carp_log) = 1;
#define	V_carp_log	VNET(carp_log)

/* Global advskew demotion. */
VNET_DEFINE_STATIC(int, carp_demotion) = 0;
#define	V_carp_demotion	VNET(carp_demotion)

/* Send error demotion factor. */
VNET_DEFINE_STATIC(int, carp_senderr_adj) = CARP_MAXSKEW;
#define	V_carp_senderr_adj	VNET(carp_senderr_adj)

/* Iface down demotion factor. */
VNET_DEFINE_STATIC(int, carp_ifdown_adj) = CARP_MAXSKEW;
#define	V_carp_ifdown_adj	VNET(carp_ifdown_adj)

static int carp_allow_sysctl(SYSCTL_HANDLER_ARGS);
static int carp_dscp_sysctl(SYSCTL_HANDLER_ARGS);
static int carp_demote_adj_sysctl(SYSCTL_HANDLER_ARGS);

SYSCTL_NODE(_net_inet, IPPROTO_CARP,	carp,	CTLFLAG_RW, 0,	"CARP");
SYSCTL_PROC(_net_inet_carp, OID_AUTO, allow,
    CTLFLAG_VNET | CTLTYPE_INT | CTLFLAG_RW, 0, 0, carp_allow_sysctl, "I",
    "Accept incoming CARP packets");
SYSCTL_PROC(_net_inet_carp, OID_AUTO, dscp,
    CTLFLAG_VNET | CTLTYPE_INT | CTLFLAG_RW, 0, 0, carp_dscp_sysctl, "I",
    "DSCP value for carp packets");
SYSCTL_INT(_net_inet_carp, OID_AUTO, preempt, CTLFLAG_VNET | CTLFLAG_RW,
    &VNET_NAME(carp_preempt), 0, "High-priority backup preemption mode");
SYSCTL_INT(_net_inet_carp, OID_AUTO, log, CTLFLAG_VNET | CTLFLAG_RW,
    &VNET_NAME(carp_log), 0, "CARP log level");
SYSCTL_PROC(_net_inet_carp, OID_AUTO, demotion,
    CTLFLAG_VNET | CTLTYPE_INT | CTLFLAG_RW,
    0, 0, carp_demote_adj_sysctl, "I",
    "Adjust demotion factor (skew of advskew)");
SYSCTL_INT(_net_inet_carp, OID_AUTO, senderr_demotion_factor,
    CTLFLAG_VNET | CTLFLAG_RW,
    &VNET_NAME(carp_senderr_adj), 0, "Send error demotion factor adjustment");
SYSCTL_INT(_net_inet_carp, OID_AUTO, ifdown_demotion_factor,
    CTLFLAG_VNET | CTLFLAG_RW,
    &VNET_NAME(carp_ifdown_adj), 0,
    "Interface down demotion factor adjustment");

VNET_PCPUSTAT_DEFINE(struct carpstats, carpstats);
VNET_PCPUSTAT_SYSINIT(carpstats);
VNET_PCPUSTAT_SYSUNINIT(carpstats);

#define	CARPSTATS_ADD(name, val)	\
    counter_u64_add(VNET(carpstats)[offsetof(struct carpstats, name) / \
	sizeof(uint64_t)], (val))
#define	CARPSTATS_INC(name)		CARPSTATS_ADD(name, 1)

SYSCTL_VNET_PCPUSTAT(_net_inet_carp, OID_AUTO, stats, struct carpstats,
    carpstats, "CARP statistics (struct carpstats, netinet/ip_carp.h)");

#define	CARP_LOCK_INIT(sc)	mtx_init(&(sc)->sc_mtx, "carp_softc",   \
	NULL, MTX_DEF)
#define	CARP_LOCK_DESTROY(sc)	mtx_destroy(&(sc)->sc_mtx)
#define	CARP_LOCK_ASSERT(sc)	mtx_assert(&(sc)->sc_mtx, MA_OWNED)
#define	CARP_LOCK(sc)		mtx_lock(&(sc)->sc_mtx)
#define	CARP_UNLOCK(sc)		mtx_unlock(&(sc)->sc_mtx)
#define	CIF_LOCK_INIT(cif)	mtx_init(&(cif)->cif_mtx, "carp_if",   \
	NULL, MTX_DEF)
#define	CIF_LOCK_DESTROY(cif)	mtx_destroy(&(cif)->cif_mtx)
#define	CIF_LOCK_ASSERT(cif)	mtx_assert(&(cif)->cif_mtx, MA_OWNED)
#define	CIF_LOCK(cif)		mtx_lock(&(cif)->cif_mtx)
#define	CIF_UNLOCK(cif)		mtx_unlock(&(cif)->cif_mtx)
#define	CIF_FREE(cif)	do {				\
		CIF_LOCK(cif);				\
		if (TAILQ_EMPTY(&(cif)->cif_vrs))	\
			carp_free_if(cif);		\
		else					\
			CIF_UNLOCK(cif);		\
} while (0)

#define	CARP_LOG(...)	do {				\
	if (V_carp_log > 0)				\
		log(LOG_INFO, "carp: " __VA_ARGS__);	\
} while (0)

#define	CARP_DEBUG(...)	do {				\
	if (V_carp_log > 1)				\
		log(LOG_DEBUG, __VA_ARGS__);		\
} while (0)

#define	IFNET_FOREACH_IFA(ifp, ifa)					\
	CK_STAILQ_FOREACH((ifa), &(ifp)->if_addrhead, ifa_link)	\
		if ((ifa)->ifa_carp != NULL)

#define	CARP_FOREACH_IFA(sc, ifa)					\
	CARP_LOCK_ASSERT(sc);						\
	for (int _i = 0;						\
		_i < (sc)->sc_naddrs + (sc)->sc_naddrs6 &&		\
		((ifa) = sc->sc_ifas[_i]) != NULL;			\
		++_i)

#define	IFNET_FOREACH_CARP(ifp, sc)					\
	KASSERT(mtx_owned(&ifp->if_carp->cif_mtx) ||			\
	    sx_xlocked(&carp_sx), ("cif_vrs not locked"));		\
	TAILQ_FOREACH((sc), &(ifp)->if_carp->cif_vrs, sc_list)

#define	DEMOTE_ADVSKEW(sc)					\
    (((sc)->sc_advskew + V_carp_demotion > CARP_MAXSKEW) ?	\
    CARP_MAXSKEW : ((sc)->sc_advskew + V_carp_demotion))

static void	carp_input_c(struct mbuf *, struct carp_header *, sa_family_t);
static struct carp_softc
		*carp_alloc(struct ifnet *);
static void	carp_destroy(struct carp_softc *);
static struct carp_if
		*carp_alloc_if(struct ifnet *);
static void	carp_free_if(struct carp_if *);
static void	carp_set_state(struct carp_softc *, int, const char* reason);
static void	carp_sc_state(struct carp_softc *);
static void	carp_setrun(struct carp_softc *, sa_family_t);
static void	carp_master_down(void *);
static void	carp_master_down_locked(struct carp_softc *,
    		    const char* reason);
static void	carp_send_ad(void *);
static void	carp_send_ad_locked(struct carp_softc *);
static void	carp_addroute(struct carp_softc *);
static void	carp_ifa_addroute(struct ifaddr *);
static void	carp_delroute(struct carp_softc *);
static void	carp_ifa_delroute(struct ifaddr *);
static void	carp_send_ad_all(void *, int);
static void	carp_demote_adj(int, char *);

static LIST_HEAD(, carp_softc) carp_list;
static struct mtx carp_mtx;
static struct sx carp_sx;
static struct task carp_sendall_task =
    TASK_INITIALIZER(0, carp_send_ad_all, NULL);

static void
carp_hmac_prepare(struct carp_softc *sc)
{
	uint8_t version = CARP_VERSION, type = CARP_ADVERTISEMENT;
	uint8_t vhid = sc->sc_vhid & 0xff;
	struct ifaddr *ifa;
	int i, found;
#ifdef INET
	struct in_addr last, cur, in;
#endif
#ifdef INET6
	struct in6_addr last6, cur6, in6;
#endif

	CARP_LOCK_ASSERT(sc);

	/* Compute ipad from key. */
	bzero(sc->sc_pad, sizeof(sc->sc_pad));
	bcopy(sc->sc_key, sc->sc_pad, sizeof(sc->sc_key));
	for (i = 0; i < sizeof(sc->sc_pad); i++)
		sc->sc_pad[i] ^= 0x36;

	/* Precompute first part of inner hash. */
	SHA1Init(&sc->sc_sha1);
	SHA1Update(&sc->sc_sha1, sc->sc_pad, sizeof(sc->sc_pad));
	SHA1Update(&sc->sc_sha1, (void *)&version, sizeof(version));
	SHA1Update(&sc->sc_sha1, (void *)&type, sizeof(type));
	SHA1Update(&sc->sc_sha1, (void *)&vhid, sizeof(vhid));
#ifdef INET
	cur.s_addr = 0;
	do {
		found = 0;
		last = cur;
		cur.s_addr = 0xffffffff;
		CARP_FOREACH_IFA(sc, ifa) {
			in.s_addr = ifatoia(ifa)->ia_addr.sin_addr.s_addr;
			if (ifa->ifa_addr->sa_family == AF_INET &&
			    ntohl(in.s_addr) > ntohl(last.s_addr) &&
			    ntohl(in.s_addr) < ntohl(cur.s_addr)) {
				cur.s_addr = in.s_addr;
				found++;
			}
		}
		if (found)
			SHA1Update(&sc->sc_sha1, (void *)&cur, sizeof(cur));
	} while (found);
#endif /* INET */
#ifdef INET6
	memset(&cur6, 0, sizeof(cur6));
	do {
		found = 0;
		last6 = cur6;
		memset(&cur6, 0xff, sizeof(cur6));
		CARP_FOREACH_IFA(sc, ifa) {
			in6 = ifatoia6(ifa)->ia_addr.sin6_addr;
			if (IN6_IS_SCOPE_EMBED(&in6))
				in6.s6_addr16[1] = 0;
			if (ifa->ifa_addr->sa_family == AF_INET6 &&
			    memcmp(&in6, &last6, sizeof(in6)) > 0 &&
			    memcmp(&in6, &cur6, sizeof(in6)) < 0) {
				cur6 = in6;
				found++;
			}
		}
		if (found)
			SHA1Update(&sc->sc_sha1, (void *)&cur6, sizeof(cur6));
	} while (found);
#endif /* INET6 */

	/* convert ipad to opad */
	for (i = 0; i < sizeof(sc->sc_pad); i++)
		sc->sc_pad[i] ^= 0x36 ^ 0x5c;
}

static void
carp_hmac_generate(struct carp_softc *sc, uint32_t counter[2],
    unsigned char md[20])
{
	SHA1_CTX sha1ctx;

	CARP_LOCK_ASSERT(sc);

	/* fetch first half of inner hash */
	bcopy(&sc->sc_sha1, &sha1ctx, sizeof(sha1ctx));

	SHA1Update(&sha1ctx, (void *)counter, sizeof(sc->sc_counter));
	SHA1Final(md, &sha1ctx);

	/* outer hash */
	SHA1Init(&sha1ctx);
	SHA1Update(&sha1ctx, sc->sc_pad, sizeof(sc->sc_pad));
	SHA1Update(&sha1ctx, md, 20);
	SHA1Final(md, &sha1ctx);
}

static int
carp_hmac_verify(struct carp_softc *sc, uint32_t counter[2],
    unsigned char md[20])
{
	unsigned char md2[20];

	CARP_LOCK_ASSERT(sc);

	carp_hmac_generate(sc, counter, md2);

	return (bcmp(md, md2, sizeof(md2)));
}

/*
 * process input packet.
 * we have rearranged checks order compared to the rfc,
 * but it seems more efficient this way or not possible otherwise.
 */
#ifdef INET
int
carp_input(struct mbuf **mp, int *offp, int proto)
{
	struct mbuf *m = *mp;
	struct ip *ip = mtod(m, struct ip *);
	struct carp_header *ch;
	int iplen, len;

	iplen = *offp;
	*mp = NULL;

	CARPSTATS_INC(carps_ipackets);

	if (!V_carp_allow) {
		m_freem(m);
		return (IPPROTO_DONE);
	}

	/* verify that the IP TTL is 255.  */
	if (ip->ip_ttl != CARP_DFLTTL) {
		CARPSTATS_INC(carps_badttl);
		CARP_DEBUG("%s: received ttl %d != 255 on %s\n", __func__,
		    ip->ip_ttl,
		    m->m_pkthdr.rcvif->if_xname);
		m_freem(m);
		return (IPPROTO_DONE);
	}

	iplen = ip->ip_hl << 2;

	if (m->m_pkthdr.len < iplen + sizeof(*ch)) {
		CARPSTATS_INC(carps_badlen);
		CARP_DEBUG("%s: received len %zd < sizeof(struct carp_header) "
		    "on %s\n", __func__, m->m_len - sizeof(struct ip),
		    m->m_pkthdr.rcvif->if_xname);
		m_freem(m);
		return (IPPROTO_DONE);
	}

	if (iplen + sizeof(*ch) < m->m_len) {
		if ((m = m_pullup(m, iplen + sizeof(*ch))) == NULL) {
			CARPSTATS_INC(carps_hdrops);
			CARP_DEBUG("%s: pullup failed\n", __func__);
			return (IPPROTO_DONE);
		}
		ip = mtod(m, struct ip *);
	}
	ch = (struct carp_header *)((char *)ip + iplen);

	/*
	 * verify that the received packet length is
	 * equal to the CARP header
	 */
	len = iplen + sizeof(*ch);
	if (len > m->m_pkthdr.len) {
		CARPSTATS_INC(carps_badlen);
		CARP_DEBUG("%s: packet too short %d on %s\n", __func__,
		    m->m_pkthdr.len,
		    m->m_pkthdr.rcvif->if_xname);
		m_freem(m);
		return (IPPROTO_DONE);
	}

	if ((m = m_pullup(m, len)) == NULL) {
		CARPSTATS_INC(carps_hdrops);
		return (IPPROTO_DONE);
	}
	ip = mtod(m, struct ip *);
	ch = (struct carp_header *)((char *)ip + iplen);

	/* verify the CARP checksum */
	m->m_data += iplen;
	if (in_cksum(m, len - iplen)) {
		CARPSTATS_INC(carps_badsum);
		CARP_DEBUG("%s: checksum failed on %s\n", __func__,
		    m->m_pkthdr.rcvif->if_xname);
		m_freem(m);
		return (IPPROTO_DONE);
	}
	m->m_data -= iplen;

	carp_input_c(m, ch, AF_INET);
	return (IPPROTO_DONE);
}
#endif

#ifdef INET6
int
carp6_input(struct mbuf **mp, int *offp, int proto)
{
	struct mbuf *m = *mp;
	struct ip6_hdr *ip6 = mtod(m, struct ip6_hdr *);
	struct carp_header *ch;
	u_int len;

	CARPSTATS_INC(carps_ipackets6);

	if (!V_carp_allow) {
		m_freem(m);
		return (IPPROTO_DONE);
	}

	/* check if received on a valid carp interface */
	if (m->m_pkthdr.rcvif->if_carp == NULL) {
		CARPSTATS_INC(carps_badif);
		CARP_DEBUG("%s: packet received on non-carp interface: %s\n",
		    __func__, m->m_pkthdr.rcvif->if_xname);
		m_freem(m);
		return (IPPROTO_DONE);
	}

	/* verify that the IP TTL is 255 */
	if (ip6->ip6_hlim != CARP_DFLTTL) {
		CARPSTATS_INC(carps_badttl);
		CARP_DEBUG("%s: received ttl %d != 255 on %s\n", __func__,
		    ip6->ip6_hlim, m->m_pkthdr.rcvif->if_xname);
		m_freem(m);
		return (IPPROTO_DONE);
	}

	/* verify that we have a complete carp packet */
	len = m->m_len;
	IP6_EXTHDR_GET(ch, struct carp_header *, m, *offp, sizeof(*ch));
	if (ch == NULL) {
		CARPSTATS_INC(carps_badlen);
		CARP_DEBUG("%s: packet size %u too small\n", __func__, len);
		return (IPPROTO_DONE);
	}


	/* verify the CARP checksum */
	m->m_data += *offp;
	if (in_cksum(m, sizeof(*ch))) {
		CARPSTATS_INC(carps_badsum);
		CARP_DEBUG("%s: checksum failed, on %s\n", __func__,
		    m->m_pkthdr.rcvif->if_xname);
		m_freem(m);
		return (IPPROTO_DONE);
	}
	m->m_data -= *offp;

	carp_input_c(m, ch, AF_INET6);
	return (IPPROTO_DONE);
}
#endif /* INET6 */

/*
 * This routine should not be necessary at all, but some switches
 * (VMWare ESX vswitches) can echo our own packets back at us,
 * and we must ignore them or they will cause us to drop out of
 * MASTER mode.
 *
 * We cannot catch all cases of network loops.  Instead, what we
 * do here is catch any packet that arrives with a carp header
 * with a VHID of 0, that comes from an address that is our own.
 * These packets are by definition "from us" (even if they are from
 * a misconfigured host that is pretending to be us).
 *
 * The VHID test is outside this mini-function.
 */
static int
carp_source_is_self(struct mbuf *m, struct ifaddr *ifa, sa_family_t af)
{
#ifdef INET
	struct ip *ip4;
	struct in_addr in4;
#endif
#ifdef INET6
	struct ip6_hdr *ip6;
	struct in6_addr in6;
#endif

	switch (af) {
#ifdef INET
	case AF_INET:
		ip4 = mtod(m, struct ip *);
		in4 = ifatoia(ifa)->ia_addr.sin_addr;
		return (in4.s_addr == ip4->ip_src.s_addr);
#endif
#ifdef INET6
	case AF_INET6:
		ip6 = mtod(m, struct ip6_hdr *);
		in6 = ifatoia6(ifa)->ia_addr.sin6_addr;
		return (memcmp(&in6, &ip6->ip6_src, sizeof(in6)) == 0);
#endif
	default:
		break;
	}
	return (0);
}

static void
carp_input_c(struct mbuf *m, struct carp_header *ch, sa_family_t af)
{
	struct ifnet *ifp = m->m_pkthdr.rcvif;
	struct ifaddr *ifa, *match;
	struct carp_softc *sc;
	uint64_t tmp_counter;
	struct timeval sc_tv, ch_tv;
	int error;

	/*
	 * Verify that the VHID is valid on the receiving interface.
	 *
	 * There should be just one match.  If there are none
	 * the VHID is not valid and we drop the packet.  If
	 * there are multiple VHID matches, take just the first
	 * one, for compatibility with previous code.  While we're
	 * scanning, check for obvious loops in the network topology
	 * (these should never happen, and as noted above, we may
	 * miss real loops; this is just a double-check).
	 */
	IF_ADDR_RLOCK(ifp);
	error = 0;
	match = NULL;
	IFNET_FOREACH_IFA(ifp, ifa) {
		if (match == NULL && ifa->ifa_carp != NULL &&
		    ifa->ifa_addr->sa_family == af &&
		    ifa->ifa_carp->sc_vhid == ch->carp_vhid)
			match = ifa;
		if (ch->carp_vhid == 0 && carp_source_is_self(m, ifa, af))
			error = ELOOP;
	}
	ifa = error ? NULL : match;
	if (ifa != NULL)
		ifa_ref(ifa);
	IF_ADDR_RUNLOCK(ifp);

	if (ifa == NULL) {
		if (error == ELOOP) {
			CARP_DEBUG("dropping looped packet on interface %s\n",
			    ifp->if_xname);
			CARPSTATS_INC(carps_badif);	/* ??? */
		} else {
			CARPSTATS_INC(carps_badvhid);
		}
		m_freem(m);
		return;
	}

	/* verify the CARP version. */
	if (ch->carp_version != CARP_VERSION) {
		CARPSTATS_INC(carps_badver);
		CARP_DEBUG("%s: invalid version %d\n", ifp->if_xname,
		    ch->carp_version);
		ifa_free(ifa);
		m_freem(m);
		return;
	}

	sc = ifa->ifa_carp;
	CARP_LOCK(sc);
	ifa_free(ifa);

	if (carp_hmac_verify(sc, ch->carp_counter, ch->carp_md)) {
		CARPSTATS_INC(carps_badauth);
		CARP_DEBUG("%s: incorrect hash for VHID %u@%s\n", __func__,
		    sc->sc_vhid, ifp->if_xname);
		goto out;
	}

	tmp_counter = ntohl(ch->carp_counter[0]);
	tmp_counter = tmp_counter<<32;
	tmp_counter += ntohl(ch->carp_counter[1]);

	/* XXX Replay protection goes here */

	sc->sc_init_counter = 0;
	sc->sc_counter = tmp_counter;

	sc_tv.tv_sec = sc->sc_advbase;
	sc_tv.tv_usec = DEMOTE_ADVSKEW(sc) * 1000000 / 256;
	ch_tv.tv_sec = ch->carp_advbase;
	ch_tv.tv_usec = ch->carp_advskew * 1000000 / 256;

	switch (sc->sc_state) {
	case INIT:
		break;
	case MASTER:
		/*
		 * If we receive an advertisement from a master who's going to
		 * be more frequent than us, go into BACKUP state.
		 */
		if (timevalcmp(&sc_tv, &ch_tv, >) ||
		    timevalcmp(&sc_tv, &ch_tv, ==)) {
			callout_stop(&sc->sc_ad_tmo);
			carp_set_state(sc, BACKUP,
			    "more frequent advertisement received");
			carp_setrun(sc, 0);
			carp_delroute(sc);
		}
		break;
	case BACKUP:
		/*
		 * If we're pre-empting masters who advertise slower than us,
		 * and this one claims to be slower, treat him as down.
		 */
		if (V_carp_preempt && timevalcmp(&sc_tv, &ch_tv, <)) {
			carp_master_down_locked(sc,
			    "preempting a slower master");
			break;
		}

		/*
		 *  If the master is going to advertise at such a low frequency
		 *  that he's guaranteed to time out, we'd might as well just
		 *  treat him as timed out now.
		 */
		sc_tv.tv_sec = sc->sc_advbase * 3;
		if (timevalcmp(&sc_tv, &ch_tv, <)) {
			carp_master_down_locked(sc, "master will time out");
			break;
		}

		/*
		 * Otherwise, we reset the counter and wait for the next
		 * advertisement.
		 */
		carp_setrun(sc, af);
		break;
	}

out:
	CARP_UNLOCK(sc);
	m_freem(m);
}

static int
carp_prepare_ad(struct mbuf *m, struct carp_softc *sc, struct carp_header *ch)
{
	struct m_tag *mtag;

	if (sc->sc_init_counter) {
		/* this could also be seconds since unix epoch */
		sc->sc_counter = arc4random();
		sc->sc_counter = sc->sc_counter << 32;
		sc->sc_counter += arc4random();
	} else
		sc->sc_counter++;

	ch->carp_counter[0] = htonl((sc->sc_counter>>32)&0xffffffff);
	ch->carp_counter[1] = htonl(sc->sc_counter&0xffffffff);

	carp_hmac_generate(sc, ch->carp_counter, ch->carp_md);

	/* Tag packet for carp_output */
	if ((mtag = m_tag_get(PACKET_TAG_CARP, sizeof(struct carp_softc *),
	    M_NOWAIT)) == NULL) {
		m_freem(m);
		CARPSTATS_INC(carps_onomem);
		return (ENOMEM);
	}
	bcopy(&sc, mtag + 1, sizeof(sc));
	m_tag_prepend(m, mtag);

	return (0);
}

/*
 * To avoid LORs and possible recursions this function shouldn't
 * be called directly, but scheduled via taskqueue.
 */
static void
carp_send_ad_all(void *ctx __unused, int pending __unused)
{
	struct carp_softc *sc;

	mtx_lock(&carp_mtx);
	LIST_FOREACH(sc, &carp_list, sc_next)
		if (sc->sc_state == MASTER) {
			CARP_LOCK(sc);
			CURVNET_SET(sc->sc_carpdev->if_vnet);
			carp_send_ad_locked(sc);
			CURVNET_RESTORE();
			CARP_UNLOCK(sc);
		}
	mtx_unlock(&carp_mtx);
}

/* Send a periodic advertisement, executed in callout context. */
static void
carp_send_ad(void *v)
{
	struct carp_softc *sc = v;

	CARP_LOCK_ASSERT(sc);
	CURVNET_SET(sc->sc_carpdev->if_vnet);
	carp_send_ad_locked(sc);
	CURVNET_RESTORE();
	CARP_UNLOCK(sc);
}

static void
carp_send_ad_error(struct carp_softc *sc, int error)
{

	if (error) {
		if (sc->sc_sendad_errors < INT_MAX)
			sc->sc_sendad_errors++;
		if (sc->sc_sendad_errors == CARP_SENDAD_MAX_ERRORS) {
			static const char fmt[] = "send error %d on %s";
			char msg[sizeof(fmt) + IFNAMSIZ];

			sprintf(msg, fmt, error, sc->sc_carpdev->if_xname);
			carp_demote_adj(V_carp_senderr_adj, msg);
		}
		sc->sc_sendad_success = 0;
	} else {
		if (sc->sc_sendad_errors >= CARP_SENDAD_MAX_ERRORS &&
		    ++sc->sc_sendad_success >= CARP_SENDAD_MIN_SUCCESS) {
			static const char fmt[] = "send ok on %s";
			char msg[sizeof(fmt) + IFNAMSIZ];

			sprintf(msg, fmt, sc->sc_carpdev->if_xname);
			carp_demote_adj(-V_carp_senderr_adj, msg);
			sc->sc_sendad_errors = 0;
		} else
			sc->sc_sendad_errors = 0;
	}
}

/*
 * Pick the best ifaddr on the given ifp for sending CARP
 * advertisements.
 *
 * "Best" here is defined by ifa_preferred().  This function is much
 * much like ifaof_ifpforaddr() except that we just use ifa_preferred().
 *
 * (This could be simplified to return the actual address, except that
 * it has a different format in AF_INET and AF_INET6.)
 */
static struct ifaddr *
carp_best_ifa(int af, struct ifnet *ifp)
{
	struct ifaddr *ifa, *best;

	if (af >= AF_MAX)
		return (NULL);
	best = NULL;
	IF_ADDR_RLOCK(ifp);
	CK_STAILQ_FOREACH(ifa, &ifp->if_addrhead, ifa_link) {
		if (ifa->ifa_addr->sa_family == af &&
		    (best == NULL || ifa_preferred(best, ifa)))
			best = ifa;
	}
	IF_ADDR_RUNLOCK(ifp);
	if (best != NULL)
		ifa_ref(best);
	return (best);
}

static void
carp_send_ad_locked(struct carp_softc *sc)
{
	struct carp_header ch;
	struct timeval tv;
	struct ifaddr *ifa;
	struct carp_header *ch_ptr;
	struct mbuf *m;
	int len, advskew;

	CARP_LOCK_ASSERT(sc);

	advskew = DEMOTE_ADVSKEW(sc);
	tv.tv_sec = sc->sc_advbase;
	tv.tv_usec = advskew * 1000000 / 256;

	ch.carp_version = CARP_VERSION;
	ch.carp_type = CARP_ADVERTISEMENT;
	ch.carp_vhid = sc->sc_vhid;
	ch.carp_advbase = sc->sc_advbase;
	ch.carp_advskew = advskew;
	ch.carp_authlen = 7;	/* XXX DEFINE */
	ch.carp_pad1 = 0;	/* must be zero */
	ch.carp_cksum = 0;

	/* XXXGL: OpenBSD picks first ifaddr with needed family. */

#ifdef INET
	if (sc->sc_naddrs) {
		struct ip *ip;

		m = m_gethdr(M_NOWAIT, MT_DATA);
		if (m == NULL) {
			CARPSTATS_INC(carps_onomem);
			goto resched;
		}
		len = sizeof(*ip) + sizeof(ch);
		m->m_pkthdr.len = len;
		m->m_pkthdr.rcvif = NULL;
		m->m_len = len;
		M_ALIGN(m, m->m_len);
		m->m_flags |= M_MCAST;
		ip = mtod(m, struct ip *);
		ip->ip_v = IPVERSION;
		ip->ip_hl = sizeof(*ip) >> 2;
		ip->ip_tos = V_carp_dscp << IPTOS_DSCP_OFFSET;
		ip->ip_len = htons(len);
		ip->ip_off = htons(IP_DF);
		ip->ip_ttl = CARP_DFLTTL;
		ip->ip_p = IPPROTO_CARP;
		ip->ip_sum = 0;
		ip_fillid(ip);

		ifa = carp_best_ifa(AF_INET, sc->sc_carpdev);
		if (ifa != NULL) {
			ip->ip_src.s_addr =
			    ifatoia(ifa)->ia_addr.sin_addr.s_addr;
			ifa_free(ifa);
		} else
			ip->ip_src.s_addr = 0;
		ip->ip_dst.s_addr = htonl(INADDR_CARP_GROUP);

		ch_ptr = (struct carp_header *)(&ip[1]);
		bcopy(&ch, ch_ptr, sizeof(ch));
		if (carp_prepare_ad(m, sc, ch_ptr))
			goto resched;

		m->m_data += sizeof(*ip);
		ch_ptr->carp_cksum = in_cksum(m, len - sizeof(*ip));
		m->m_data -= sizeof(*ip);

		CARPSTATS_INC(carps_opackets);

		carp_send_ad_error(sc, ip_output(m, NULL, NULL, IP_RAWOUTPUT,
		    &sc->sc_carpdev->if_carp->cif_imo, NULL));
	}
#endif /* INET */
#ifdef INET6
	if (sc->sc_naddrs6) {
		struct ip6_hdr *ip6;

		m = m_gethdr(M_NOWAIT, MT_DATA);
		if (m == NULL) {
			CARPSTATS_INC(carps_onomem);
			goto resched;
		}
		len = sizeof(*ip6) + sizeof(ch);
		m->m_pkthdr.len = len;
		m->m_pkthdr.rcvif = NULL;
		m->m_len = len;
		M_ALIGN(m, m->m_len);
		m->m_flags |= M_MCAST;
		ip6 = mtod(m, struct ip6_hdr *);
		bzero(ip6, sizeof(*ip6));
		ip6->ip6_vfc |= IPV6_VERSION;
		/* Traffic class isn't defined in ip6 struct instead
		 * it gets offset into flowid field */
		ip6->ip6_flow |= htonl(V_carp_dscp << (IPV6_FLOWLABEL_LEN +
		    IPTOS_DSCP_OFFSET));
		ip6->ip6_hlim = CARP_DFLTTL;
		ip6->ip6_nxt = IPPROTO_CARP;

		/* set the source address */
		ifa = carp_best_ifa(AF_INET6, sc->sc_carpdev);
		if (ifa != NULL) {
			bcopy(IFA_IN6(ifa), &ip6->ip6_src,
			    sizeof(struct in6_addr));
			ifa_free(ifa);
		} else
			/* This should never happen with IPv6. */
			bzero(&ip6->ip6_src, sizeof(struct in6_addr));

		/* Set the multicast destination. */
		ip6->ip6_dst.s6_addr16[0] = htons(0xff02);
		ip6->ip6_dst.s6_addr8[15] = 0x12;
		if (in6_setscope(&ip6->ip6_dst, sc->sc_carpdev, NULL) != 0) {
			m_freem(m);
			CARP_DEBUG("%s: in6_setscope failed\n", __func__);
			goto resched;
		}

		ch_ptr = (struct carp_header *)(&ip6[1]);
		bcopy(&ch, ch_ptr, sizeof(ch));
		if (carp_prepare_ad(m, sc, ch_ptr))
			goto resched;

		m->m_data += sizeof(*ip6);
		ch_ptr->carp_cksum = in_cksum(m, len - sizeof(*ip6));
		m->m_data -= sizeof(*ip6);

		CARPSTATS_INC(carps_opackets6);

		carp_send_ad_error(sc, ip6_output(m, NULL, NULL, 0,
		    &sc->sc_carpdev->if_carp->cif_im6o, NULL, NULL));
	}
#endif /* INET6 */

resched:
	callout_reset(&sc->sc_ad_tmo, tvtohz(&tv), carp_send_ad, sc);
}

static void
carp_addroute(struct carp_softc *sc)
{
	struct ifaddr *ifa;

	CARP_FOREACH_IFA(sc, ifa)
		carp_ifa_addroute(ifa);
}

static void
carp_ifa_addroute(struct ifaddr *ifa)
{

	switch (ifa->ifa_addr->sa_family) {
#ifdef INET
	case AF_INET:
		in_addprefix(ifatoia(ifa), RTF_UP);
		ifa_add_loopback_route(ifa,
		    (struct sockaddr *)&ifatoia(ifa)->ia_addr);
		break;
#endif
#ifdef INET6
	case AF_INET6:
		ifa_add_loopback_route(ifa,
		    (struct sockaddr *)&ifatoia6(ifa)->ia_addr);
		nd6_add_ifa_lle(ifatoia6(ifa));
		break;
#endif
	}
}

static void
carp_delroute(struct carp_softc *sc)
{
	struct ifaddr *ifa;

	CARP_FOREACH_IFA(sc, ifa)
		carp_ifa_delroute(ifa);
}

static void
carp_ifa_delroute(struct ifaddr *ifa)
{

	switch (ifa->ifa_addr->sa_family) {
#ifdef INET
	case AF_INET:
		ifa_del_loopback_route(ifa,
		    (struct sockaddr *)&ifatoia(ifa)->ia_addr);
		in_scrubprefix(ifatoia(ifa), LLE_STATIC);
		break;
#endif
#ifdef INET6
	case AF_INET6:
		ifa_del_loopback_route(ifa,
		    (struct sockaddr *)&ifatoia6(ifa)->ia_addr);
		nd6_rem_ifa_lle(ifatoia6(ifa), 1);
		break;
#endif
	}
}

int
carp_master(struct ifaddr *ifa)
{
	struct carp_softc *sc = ifa->ifa_carp;

	return (sc->sc_state == MASTER);
}

#ifdef INET
/*
 * Broadcast a gratuitous ARP request containing
 * the virtual router MAC address for each IP address
 * associated with the virtual router.
 */
static void
carp_send_arp(struct carp_softc *sc)
{
	struct ifaddr *ifa;
	struct in_addr addr;

	CARP_FOREACH_IFA(sc, ifa) {
		if (ifa->ifa_addr->sa_family != AF_INET)
			continue;
		addr = ((struct sockaddr_in *)ifa->ifa_addr)->sin_addr;
		arp_announce_ifaddr(sc->sc_carpdev, addr, LLADDR(&sc->sc_addr));
	}
}

int
carp_iamatch(struct ifaddr *ifa, uint8_t **enaddr)
{
	struct carp_softc *sc = ifa->ifa_carp;

	if (sc->sc_state == MASTER) {
		*enaddr = LLADDR(&sc->sc_addr);
		return (1);
	}

	return (0);
}
#endif

#ifdef INET6
static void
carp_send_na(struct carp_softc *sc)
{
	static struct in6_addr mcast = IN6ADDR_LINKLOCAL_ALLNODES_INIT;
	struct ifaddr *ifa;
	struct in6_addr *in6;

	CARP_FOREACH_IFA(sc, ifa) {
		if (ifa->ifa_addr->sa_family != AF_INET6)
			continue;

		in6 = IFA_IN6(ifa);
		nd6_na_output(sc->sc_carpdev, &mcast, in6,
		    ND_NA_FLAG_OVERRIDE, 1, NULL);
		DELAY(1000);	/* XXX */
	}
}

/*
 * Returns ifa in case it's a carp address and it is MASTER, or if the address
 * matches and is not a carp address.  Returns NULL otherwise.
 */
struct ifaddr *
carp_iamatch6(struct ifnet *ifp, struct in6_addr *taddr)
{
	struct ifaddr *ifa;

	ifa = NULL;
	IF_ADDR_RLOCK(ifp);
	CK_STAILQ_FOREACH(ifa, &ifp->if_addrhead, ifa_link) {
		if (ifa->ifa_addr->sa_family != AF_INET6)
			continue;
		if (!IN6_ARE_ADDR_EQUAL(taddr, IFA_IN6(ifa)))
			continue;
		if (ifa->ifa_carp && ifa->ifa_carp->sc_state != MASTER)
			ifa = NULL;
		else
			ifa_ref(ifa);
		break;
	}
	IF_ADDR_RUNLOCK(ifp);

	return (ifa);
}

caddr_t
carp_macmatch6(struct ifnet *ifp, struct mbuf *m, const struct in6_addr *taddr)
{
	struct ifaddr *ifa;

	IF_ADDR_RLOCK(ifp);
	IFNET_FOREACH_IFA(ifp, ifa)
		if (ifa->ifa_addr->sa_family == AF_INET6 &&
		    IN6_ARE_ADDR_EQUAL(taddr, IFA_IN6(ifa))) {
			struct carp_softc *sc = ifa->ifa_carp;
			struct m_tag *mtag;

			IF_ADDR_RUNLOCK(ifp);

			mtag = m_tag_get(PACKET_TAG_CARP,
			    sizeof(struct carp_softc *), M_NOWAIT);
			if (mtag == NULL)
				/* Better a bit than nothing. */
				return (LLADDR(&sc->sc_addr));

			bcopy(&sc, mtag + 1, sizeof(sc));
			m_tag_prepend(m, mtag);

			return (LLADDR(&sc->sc_addr));
		}
	IF_ADDR_RUNLOCK(ifp);

	return (NULL);
}
#endif /* INET6 */

int
carp_forus(struct ifnet *ifp, u_char *dhost)
{
	struct carp_softc *sc;
	uint8_t *ena = dhost;

	if (ena[0] || ena[1] || ena[2] != 0x5e || ena[3] || ena[4] != 1)
		return (0);

	CIF_LOCK(ifp->if_carp);
	IFNET_FOREACH_CARP(ifp, sc) {
		CARP_LOCK(sc);
		if (sc->sc_state == MASTER && !bcmp(dhost, LLADDR(&sc->sc_addr),
		    ETHER_ADDR_LEN)) {
			CARP_UNLOCK(sc);
			CIF_UNLOCK(ifp->if_carp);
			return (1);
		}
		CARP_UNLOCK(sc);
	}
	CIF_UNLOCK(ifp->if_carp);

	return (0);
}

/* Master down timeout event, executed in callout context. */
static void
carp_master_down(void *v)
{
	struct carp_softc *sc = v;

	CARP_LOCK_ASSERT(sc);

	CURVNET_SET(sc->sc_carpdev->if_vnet);
	if (sc->sc_state == BACKUP) {
		carp_master_down_locked(sc, "master timed out");
	}
	CURVNET_RESTORE();

	CARP_UNLOCK(sc);
}

static void
carp_master_down_locked(struct carp_softc *sc, const char *reason)
{

	CARP_LOCK_ASSERT(sc);

	switch (sc->sc_state) {
	case BACKUP:
		carp_set_state(sc, MASTER, reason);
		carp_send_ad_locked(sc);
#ifdef INET
		carp_send_arp(sc);
#endif
#ifdef INET6
		carp_send_na(sc);
#endif
		carp_setrun(sc, 0);
		carp_addroute(sc);
		break;
	case INIT:
	case MASTER:
#ifdef INVARIANTS
		panic("carp: VHID %u@%s: master_down event in %s state\n",
		    sc->sc_vhid,
		    sc->sc_carpdev->if_xname,
		    sc->sc_state ? "MASTER" : "INIT");
#endif
		break;
	}
}

/*
 * When in backup state, af indicates whether to reset the master down timer
 * for v4 or v6. If it's set to zero, reset the ones which are already pending.
 */
static void
carp_setrun(struct carp_softc *sc, sa_family_t af)
{
	struct timeval tv;

	CARP_LOCK_ASSERT(sc);

	if ((sc->sc_carpdev->if_flags & IFF_UP) == 0 ||
	    sc->sc_carpdev->if_link_state != LINK_STATE_UP ||
	    (sc->sc_naddrs == 0 && sc->sc_naddrs6 == 0) ||
	    !V_carp_allow)
		return;

	switch (sc->sc_state) {
	case INIT:
		carp_set_state(sc, BACKUP, "initialization complete");
		carp_setrun(sc, 0);
		break;
	case BACKUP:
		callout_stop(&sc->sc_ad_tmo);
		tv.tv_sec = 3 * sc->sc_advbase;
		tv.tv_usec = sc->sc_advskew * 1000000 / 256;
		switch (af) {
#ifdef INET
		case AF_INET:
			callout_reset(&sc->sc_md_tmo, tvtohz(&tv),
			    carp_master_down, sc);
			break;
#endif
#ifdef INET6
		case AF_INET6:
			callout_reset(&sc->sc_md6_tmo, tvtohz(&tv),
			    carp_master_down, sc);
			break;
#endif
		default:
#ifdef INET
			if (sc->sc_naddrs)
				callout_reset(&sc->sc_md_tmo, tvtohz(&tv),
				    carp_master_down, sc);
#endif
#ifdef INET6
			if (sc->sc_naddrs6)
				callout_reset(&sc->sc_md6_tmo, tvtohz(&tv),
				    carp_master_down, sc);
#endif
			break;
		}
		break;
	case MASTER:
		tv.tv_sec = sc->sc_advbase;
		tv.tv_usec = sc->sc_advskew * 1000000 / 256;
		callout_reset(&sc->sc_ad_tmo, tvtohz(&tv),
		    carp_send_ad, sc);
		break;
	}
}

/*
 * Setup multicast structures.
 */
static int
carp_multicast_setup(struct carp_if *cif, sa_family_t sa)
{
	struct ifnet *ifp = cif->cif_ifp;
	int error = 0;

	switch (sa) {
#ifdef INET
	case AF_INET:
	    {
		struct ip_moptions *imo = &cif->cif_imo;
		struct in_addr addr;

		if (imo->imo_membership)
			return (0);

		imo->imo_membership = (struct in_multi **)malloc(
		    (sizeof(struct in_multi *) * IP_MIN_MEMBERSHIPS), M_CARP,
		    M_WAITOK);
		imo->imo_mfilters = NULL;
		imo->imo_max_memberships = IP_MIN_MEMBERSHIPS;
		imo->imo_multicast_vif = -1;

		addr.s_addr = htonl(INADDR_CARP_GROUP);
		if ((error = in_joingroup(ifp, &addr, NULL,
		    &imo->imo_membership[0])) != 0) {
			free(imo->imo_membership, M_CARP);
			break;
		}
		imo->imo_num_memberships++;
		imo->imo_multicast_ifp = ifp;
		imo->imo_multicast_ttl = CARP_DFLTTL;
		imo->imo_multicast_loop = 0;
		break;
	   }
#endif
#ifdef INET6
	case AF_INET6:
	    {
		struct ip6_moptions *im6o = &cif->cif_im6o;
		struct in6_addr in6;
		struct in6_multi *in6m;

		if (im6o->im6o_membership)
			return (0);

		im6o->im6o_membership = (struct in6_multi **)malloc(
		    (sizeof(struct in6_multi *) * IPV6_MIN_MEMBERSHIPS), M_CARP,
		    M_ZERO | M_WAITOK);
		im6o->im6o_mfilters = NULL;
		im6o->im6o_max_memberships = IPV6_MIN_MEMBERSHIPS;
		im6o->im6o_multicast_hlim = CARP_DFLTTL;
		im6o->im6o_multicast_ifp = ifp;

		/* Join IPv6 CARP multicast group. */
		bzero(&in6, sizeof(in6));
		in6.s6_addr16[0] = htons(0xff02);
		in6.s6_addr8[15] = 0x12;
		if ((error = in6_setscope(&in6, ifp, NULL)) != 0) {
			free(im6o->im6o_membership, M_CARP);
			break;
		}
		in6m = NULL;
		if ((error = in6_joingroup(ifp, &in6, NULL, &in6m, 0)) != 0) {
			free(im6o->im6o_membership, M_CARP);
			break;
		}
		in6m_acquire(in6m);
		im6o->im6o_membership[0] = in6m;
		im6o->im6o_num_memberships++;

		/* Join solicited multicast address. */
		bzero(&in6, sizeof(in6));
		in6.s6_addr16[0] = htons(0xff02);
		in6.s6_addr32[1] = 0;
		in6.s6_addr32[2] = htonl(1);
		in6.s6_addr32[3] = 0;
		in6.s6_addr8[12] = 0xff;
		if ((error = in6_setscope(&in6, ifp, NULL)) != 0) {
			in6_leavegroup(im6o->im6o_membership[0], NULL);
			free(im6o->im6o_membership, M_CARP);
			break;
		}
		in6m = NULL;
		if ((error = in6_joingroup(ifp, &in6, NULL, &in6m, 0)) != 0) {
			in6_leavegroup(im6o->im6o_membership[0], NULL);
			free(im6o->im6o_membership, M_CARP);
			break;
		}
		in6m_acquire(in6m);
		im6o->im6o_membership[1] = in6m;
		im6o->im6o_num_memberships++;
		break;
	    }
#endif
	}

	return (error);
}

/*
 * Free multicast structures.
 */
static void
carp_multicast_cleanup(struct carp_if *cif, sa_family_t sa)
{

	sx_assert(&carp_sx, SA_XLOCKED);

	switch (sa) {
#ifdef INET
	case AF_INET:
		if (cif->cif_naddrs == 0) {
			struct ip_moptions *imo = &cif->cif_imo;

			in_leavegroup(imo->imo_membership[0], NULL);
			KASSERT(imo->imo_mfilters == NULL,
			    ("%s: imo_mfilters != NULL", __func__));
			free(imo->imo_membership, M_CARP);
			imo->imo_membership = NULL;

		}
		break;
#endif
#ifdef INET6
	case AF_INET6:
		if (cif->cif_naddrs6 == 0) {
			struct ip6_moptions *im6o = &cif->cif_im6o;

			in6_leavegroup(im6o->im6o_membership[0], NULL);
			in6_leavegroup(im6o->im6o_membership[1], NULL);
			KASSERT(im6o->im6o_mfilters == NULL,
			    ("%s: im6o_mfilters != NULL", __func__));
			free(im6o->im6o_membership, M_CARP);
			im6o->im6o_membership = NULL;
		}
		break;
#endif
	}
}

int
carp_output(struct ifnet *ifp, struct mbuf *m, const struct sockaddr *sa)
{
	struct m_tag *mtag;
	struct carp_softc *sc;

	if (!sa)
		return (0);

	switch (sa->sa_family) {
#ifdef INET
	case AF_INET:
		break;
#endif
#ifdef INET6
	case AF_INET6:
		break;
#endif
	default:
		return (0);
	}

	mtag = m_tag_find(m, PACKET_TAG_CARP, NULL);
	if (mtag == NULL)
		return (0);

	bcopy(mtag + 1, &sc, sizeof(sc));

	/* Set the source MAC address to the Virtual Router MAC Address. */
	switch (ifp->if_type) {
	case IFT_ETHER:
	case IFT_BRIDGE:
	case IFT_L2VLAN: {
			struct ether_header *eh;

			eh = mtod(m, struct ether_header *);
			eh->ether_shost[0] = 0;
			eh->ether_shost[1] = 0;
			eh->ether_shost[2] = 0x5e;
			eh->ether_shost[3] = 0;
			eh->ether_shost[4] = 1;
			eh->ether_shost[5] = sc->sc_vhid;
		}
		break;
	default:
		printf("%s: carp is not supported for the %d interface type\n",
		    ifp->if_xname, ifp->if_type);
		return (EOPNOTSUPP);
	}

	return (0);
}

static struct carp_softc*
carp_alloc(struct ifnet *ifp)
{
	struct carp_softc *sc;
	struct carp_if *cif;

	sx_assert(&carp_sx, SA_XLOCKED);

	if ((cif = ifp->if_carp) == NULL)
		cif = carp_alloc_if(ifp);

	sc = malloc(sizeof(*sc), M_CARP, M_WAITOK|M_ZERO);

	sc->sc_advbase = CARP_DFLTINTV;
	sc->sc_vhid = -1;	/* required setting */
	sc->sc_init_counter = 1;
	sc->sc_state = INIT;

	sc->sc_ifasiz = sizeof(struct ifaddr *);
	sc->sc_ifas = malloc(sc->sc_ifasiz, M_CARP, M_WAITOK|M_ZERO);
	sc->sc_carpdev = ifp;

	CARP_LOCK_INIT(sc);
#ifdef INET
	callout_init_mtx(&sc->sc_md_tmo, &sc->sc_mtx, CALLOUT_RETURNUNLOCKED);
#endif
#ifdef INET6
	callout_init_mtx(&sc->sc_md6_tmo, &sc->sc_mtx, CALLOUT_RETURNUNLOCKED);
#endif
	callout_init_mtx(&sc->sc_ad_tmo, &sc->sc_mtx, CALLOUT_RETURNUNLOCKED);

	CIF_LOCK(cif);
	TAILQ_INSERT_TAIL(&cif->cif_vrs, sc, sc_list);
	CIF_UNLOCK(cif);

	mtx_lock(&carp_mtx);
	LIST_INSERT_HEAD(&carp_list, sc, sc_next);
	mtx_unlock(&carp_mtx);

	return (sc);
}

static void
carp_grow_ifas(struct carp_softc *sc)
{
	struct ifaddr **new;

	new = malloc(sc->sc_ifasiz * 2, M_CARP, M_WAITOK | M_ZERO);
	CARP_LOCK(sc);
	bcopy(sc->sc_ifas, new, sc->sc_ifasiz);
	free(sc->sc_ifas, M_CARP);
	sc->sc_ifas = new;
	sc->sc_ifasiz *= 2;
	CARP_UNLOCK(sc);
}

static void
carp_destroy(struct carp_softc *sc)
{
	struct ifnet *ifp = sc->sc_carpdev;
	struct carp_if *cif = ifp->if_carp;

	sx_assert(&carp_sx, SA_XLOCKED);

	if (sc->sc_suppress)
		carp_demote_adj(-V_carp_ifdown_adj, "vhid removed");
	CARP_UNLOCK(sc);

	CIF_LOCK(cif);
	TAILQ_REMOVE(&cif->cif_vrs, sc, sc_list);
	CIF_UNLOCK(cif);

	mtx_lock(&carp_mtx);
	LIST_REMOVE(sc, sc_next);
	mtx_unlock(&carp_mtx);

	callout_drain(&sc->sc_ad_tmo);
#ifdef INET
	callout_drain(&sc->sc_md_tmo);
#endif
#ifdef INET6
	callout_drain(&sc->sc_md6_tmo);
#endif
	CARP_LOCK_DESTROY(sc);

	free(sc->sc_ifas, M_CARP);
	free(sc, M_CARP);
}

static struct carp_if*
carp_alloc_if(struct ifnet *ifp)
{
	struct carp_if *cif;
	int error;

	cif = malloc(sizeof(*cif), M_CARP, M_WAITOK|M_ZERO);

	if ((error = ifpromisc(ifp, 1)) != 0)
		printf("%s: ifpromisc(%s) failed: %d\n",
		    __func__, ifp->if_xname, error);
	else
		cif->cif_flags |= CIF_PROMISC;

	CIF_LOCK_INIT(cif);
	cif->cif_ifp = ifp;
	TAILQ_INIT(&cif->cif_vrs);

	IF_ADDR_WLOCK(ifp);
	ifp->if_carp = cif;
	if_ref(ifp);
	IF_ADDR_WUNLOCK(ifp);

	return (cif);
}

static void
carp_free_if(struct carp_if *cif)
{
	struct ifnet *ifp = cif->cif_ifp;

	CIF_LOCK_ASSERT(cif);
	KASSERT(TAILQ_EMPTY(&cif->cif_vrs), ("%s: softc list not empty",
	    __func__));

	IF_ADDR_WLOCK(ifp);
	ifp->if_carp = NULL;
	IF_ADDR_WUNLOCK(ifp);

	CIF_LOCK_DESTROY(cif);

	if (cif->cif_flags & CIF_PROMISC)
		ifpromisc(ifp, 0);
	if_rele(ifp);

	free(cif, M_CARP);
}

static void
carp_carprcp(struct carpreq *carpr, struct carp_softc *sc, int priv)
{

	CARP_LOCK(sc);
	carpr->carpr_state = sc->sc_state;
	carpr->carpr_vhid = sc->sc_vhid;
	carpr->carpr_advbase = sc->sc_advbase;
	carpr->carpr_advskew = sc->sc_advskew;
	if (priv)
		bcopy(sc->sc_key, carpr->carpr_key, sizeof(carpr->carpr_key));
	else
		bzero(carpr->carpr_key, sizeof(carpr->carpr_key));
	CARP_UNLOCK(sc);
}

int
carp_ioctl(struct ifreq *ifr, u_long cmd, struct thread *td)
{
	struct carpreq carpr;
	struct ifnet *ifp;
	struct carp_softc *sc = NULL;
	int error = 0, locked = 0;

	if ((error = copyin(ifr_data_get_ptr(ifr), &carpr, sizeof carpr)))
		return (error);

	ifp = ifunit_ref(ifr->ifr_name);
	if (ifp == NULL)
		return (ENXIO);

	switch (ifp->if_type) {
	case IFT_ETHER:
	case IFT_L2VLAN:
	case IFT_BRIDGE:
		break;
	default:
		error = EOPNOTSUPP;
		goto out;
	}

	if ((ifp->if_flags & IFF_MULTICAST) == 0) {
		error = EADDRNOTAVAIL;
		goto out;
	}

	sx_xlock(&carp_sx);
	switch (cmd) {
	case SIOCSVH:
		if ((error = priv_check(td, PRIV_NETINET_CARP)))
			break;
		if (carpr.carpr_vhid <= 0 || carpr.carpr_vhid > CARP_MAXVHID ||
		    carpr.carpr_advbase < 0 || carpr.carpr_advskew < 0) {
			error = EINVAL;
			break;
		}

		if (ifp->if_carp) {
			IFNET_FOREACH_CARP(ifp, sc)
				if (sc->sc_vhid == carpr.carpr_vhid)
					break;
		}
		if (sc == NULL) {
			sc = carp_alloc(ifp);
			CARP_LOCK(sc);
			sc->sc_vhid = carpr.carpr_vhid;
			LLADDR(&sc->sc_addr)[0] = 0;
			LLADDR(&sc->sc_addr)[1] = 0;
			LLADDR(&sc->sc_addr)[2] = 0x5e;
			LLADDR(&sc->sc_addr)[3] = 0;
			LLADDR(&sc->sc_addr)[4] = 1;
			LLADDR(&sc->sc_addr)[5] = sc->sc_vhid;
		} else
			CARP_LOCK(sc);
		locked = 1;
		if (carpr.carpr_advbase > 0) {
			if (carpr.carpr_advbase > 255 ||
			    carpr.carpr_advbase < CARP_DFLTINTV) {
				error = EINVAL;
				break;
			}
			sc->sc_advbase = carpr.carpr_advbase;
		}
		if (carpr.carpr_advskew >= 255) {
			error = EINVAL;
			break;
		}
		sc->sc_advskew = carpr.carpr_advskew;
		if (carpr.carpr_key[0] != '\0') {
			bcopy(carpr.carpr_key, sc->sc_key, sizeof(sc->sc_key));
			carp_hmac_prepare(sc);
		}
		if (sc->sc_state != INIT &&
		    carpr.carpr_state != sc->sc_state) {
			switch (carpr.carpr_state) {
			case BACKUP:
				callout_stop(&sc->sc_ad_tmo);
				carp_set_state(sc, BACKUP,
				    "user requested via ifconfig");
				carp_setrun(sc, 0);
				carp_delroute(sc);
				break;
			case MASTER:
				carp_master_down_locked(sc,
				    "user requested via ifconfig");
				break;
			default:
				break;
			}
		}
		break;

	case SIOCGVH:
	    {
		int priveleged;

		if (carpr.carpr_vhid < 0 || carpr.carpr_vhid > CARP_MAXVHID) {
			error = EINVAL;
			break;
		}
		if (carpr.carpr_count < 1) {
			error = EMSGSIZE;
			break;
		}
		if (ifp->if_carp == NULL) {
			error = ENOENT;
			break;
		}

		priveleged = (priv_check(td, PRIV_NETINET_CARP) == 0);
		if (carpr.carpr_vhid != 0) {
			IFNET_FOREACH_CARP(ifp, sc)
				if (sc->sc_vhid == carpr.carpr_vhid)
					break;
			if (sc == NULL) {
				error = ENOENT;
				break;
			}
			carp_carprcp(&carpr, sc, priveleged);
			error = copyout(&carpr, ifr_data_get_ptr(ifr),
			    sizeof(carpr));
		} else  {
			int i, count;

			count = 0;
			IFNET_FOREACH_CARP(ifp, sc)
				count++;

			if (count > carpr.carpr_count) {
				CIF_UNLOCK(ifp->if_carp);
				error = EMSGSIZE;
				break;
			}

			i = 0;
			IFNET_FOREACH_CARP(ifp, sc) {
				carp_carprcp(&carpr, sc, priveleged);
				carpr.carpr_count = count;
				error = copyout(&carpr,
				    (caddr_t)ifr_data_get_ptr(ifr) +
				    (i * sizeof(carpr)), sizeof(carpr));
				if (error) {
					CIF_UNLOCK(ifp->if_carp);
					break;
				}
				i++;
			}
		}
		break;
	    }
	default:
		error = EINVAL;
	}
	sx_xunlock(&carp_sx);

out:
	if (locked)
		CARP_UNLOCK(sc);
	if_rele(ifp);

	return (error);
}

static int
carp_get_vhid(struct ifaddr *ifa)
{

	if (ifa == NULL || ifa->ifa_carp == NULL)
		return (0);

	return (ifa->ifa_carp->sc_vhid);
}

int
carp_attach(struct ifaddr *ifa, int vhid)
{
	struct ifnet *ifp = ifa->ifa_ifp;
	struct carp_if *cif = ifp->if_carp;
	struct carp_softc *sc;
	int index, error;

	KASSERT(ifa->ifa_carp == NULL, ("%s: ifa %p attached", __func__, ifa));

	switch (ifa->ifa_addr->sa_family) {
#ifdef INET
	case AF_INET:
#endif
#ifdef INET6
	case AF_INET6:
#endif
		break;
	default:
		return (EPROTOTYPE);
	}

	sx_xlock(&carp_sx);
	if (ifp->if_carp == NULL) {
		sx_xunlock(&carp_sx);
		return (ENOPROTOOPT);
	}

	IFNET_FOREACH_CARP(ifp, sc)
		if (sc->sc_vhid == vhid)
			break;
	if (sc == NULL) {
		sx_xunlock(&carp_sx);
		return (ENOENT);
	}

	error = carp_multicast_setup(cif, ifa->ifa_addr->sa_family);
	if (error) {
		CIF_FREE(cif);
		sx_xunlock(&carp_sx);
		return (error);
	}

	index = sc->sc_naddrs + sc->sc_naddrs6 + 1;
	if (index > sc->sc_ifasiz / sizeof(struct ifaddr *))
		carp_grow_ifas(sc);

	switch (ifa->ifa_addr->sa_family) {
#ifdef INET
	case AF_INET:
		cif->cif_naddrs++;
		sc->sc_naddrs++;
		break;
#endif
#ifdef INET6
	case AF_INET6:
		cif->cif_naddrs6++;
		sc->sc_naddrs6++;
		break;
#endif
	}

	ifa_ref(ifa);

	CARP_LOCK(sc);
	sc->sc_ifas[index - 1] = ifa;
	ifa->ifa_carp = sc;
	carp_hmac_prepare(sc);
	carp_sc_state(sc);
	CARP_UNLOCK(sc);

	sx_xunlock(&carp_sx);

	return (0);
}

void
carp_detach(struct ifaddr *ifa, bool keep_cif)
{
	struct ifnet *ifp = ifa->ifa_ifp;
	struct carp_if *cif = ifp->if_carp;
	struct carp_softc *sc = ifa->ifa_carp;
	int i, index;

	KASSERT(sc != NULL, ("%s: %p not attached", __func__, ifa));

	sx_xlock(&carp_sx);

	CARP_LOCK(sc);
	/* Shift array. */
	index = sc->sc_naddrs + sc->sc_naddrs6;
	for (i = 0; i < index; i++)
		if (sc->sc_ifas[i] == ifa)
			break;
	KASSERT(i < index, ("%s: %p no backref", __func__, ifa));
	for (; i < index - 1; i++)
		sc->sc_ifas[i] = sc->sc_ifas[i+1];
	sc->sc_ifas[index - 1] = NULL;

	switch (ifa->ifa_addr->sa_family) {
#ifdef INET
	case AF_INET:
		cif->cif_naddrs--;
		sc->sc_naddrs--;
		break;
#endif
#ifdef INET6
	case AF_INET6:
		cif->cif_naddrs6--;
		sc->sc_naddrs6--;
		break;
#endif
	}

	carp_ifa_delroute(ifa);
	carp_multicast_cleanup(cif, ifa->ifa_addr->sa_family);

	ifa->ifa_carp = NULL;
	ifa_free(ifa);

	carp_hmac_prepare(sc);
	carp_sc_state(sc);

	if (!keep_cif && sc->sc_naddrs == 0 && sc->sc_naddrs6 == 0)
		carp_destroy(sc);
	else
		CARP_UNLOCK(sc);

	if (!keep_cif)
		CIF_FREE(cif);

	sx_xunlock(&carp_sx);
}

static void
carp_set_state(struct carp_softc *sc, int state, const char *reason)
{

	CARP_LOCK_ASSERT(sc);

	if (sc->sc_state != state) {
		const char *carp_states[] = { CARP_STATES };
		char subsys[IFNAMSIZ+5];

		snprintf(subsys, IFNAMSIZ+5, "%u@%s", sc->sc_vhid,
		    sc->sc_carpdev->if_xname);

		CARP_LOG("%s: %s -> %s (%s)\n", subsys,
		    carp_states[sc->sc_state], carp_states[state], reason);

		sc->sc_state = state;

		devctl_notify("CARP", subsys, carp_states[state], NULL);
	}
}

static void
carp_linkstate(struct ifnet *ifp)
{
	struct carp_softc *sc;

	CIF_LOCK(ifp->if_carp);
	IFNET_FOREACH_CARP(ifp, sc) {
		CARP_LOCK(sc);
		carp_sc_state(sc);
		CARP_UNLOCK(sc);
	}
	CIF_UNLOCK(ifp->if_carp);
}

static void
carp_sc_state(struct carp_softc *sc)
{

	CARP_LOCK_ASSERT(sc);

	if (sc->sc_carpdev->if_link_state != LINK_STATE_UP ||
	    !(sc->sc_carpdev->if_flags & IFF_UP) ||
	    !V_carp_allow) {
		callout_stop(&sc->sc_ad_tmo);
#ifdef INET
		callout_stop(&sc->sc_md_tmo);
#endif
#ifdef INET6
		callout_stop(&sc->sc_md6_tmo);
#endif
		carp_set_state(sc, INIT, "hardware interface down");
		carp_setrun(sc, 0);
		if (!sc->sc_suppress)
			carp_demote_adj(V_carp_ifdown_adj, "interface down");
		sc->sc_suppress = 1;
	} else {
		carp_set_state(sc, INIT, "hardware interface up");
		carp_setrun(sc, 0);
		if (sc->sc_suppress)
			carp_demote_adj(-V_carp_ifdown_adj, "interface up");
		sc->sc_suppress = 0;
	}
}

static void
carp_demote_adj(int adj, char *reason)
{
	atomic_add_int(&V_carp_demotion, adj);
	CARP_LOG("demoted by %d to %d (%s)\n", adj, V_carp_demotion, reason);
	taskqueue_enqueue(taskqueue_swi, &carp_sendall_task);
}

static int
carp_allow_sysctl(SYSCTL_HANDLER_ARGS)
{
	int new, error;
	struct carp_softc *sc;

	new = V_carp_allow;
	error = sysctl_handle_int(oidp, &new, 0, req);
	if (error || !req->newptr)
		return (error);

	if (V_carp_allow != new) {
		V_carp_allow = new;

		mtx_lock(&carp_mtx);
		LIST_FOREACH(sc, &carp_list, sc_next) {
			CARP_LOCK(sc);
			if (curvnet == sc->sc_carpdev->if_vnet)
				carp_sc_state(sc);
			CARP_UNLOCK(sc);
		}
		mtx_unlock(&carp_mtx);
	}

	return (0);
}

static int
carp_dscp_sysctl(SYSCTL_HANDLER_ARGS)
{
	int new, error;

	new = V_carp_dscp;
	error = sysctl_handle_int(oidp, &new, 0, req);
	if (error || !req->newptr)
		return (error);

	if (new < 0 || new > 63)
		return (EINVAL);

	V_carp_dscp = new;

	return (0);
}

static int
carp_demote_adj_sysctl(SYSCTL_HANDLER_ARGS)
{
	int new, error;

	new = V_carp_demotion;
	error = sysctl_handle_int(oidp, &new, 0, req);
	if (error || !req->newptr)
		return (error);

	carp_demote_adj(new, "sysctl");

	return (0);
}

#ifdef INET
extern  struct domain inetdomain;
static struct protosw in_carp_protosw = {
	.pr_type =		SOCK_RAW,
	.pr_domain =		&inetdomain,
	.pr_protocol =		IPPROTO_CARP,
	.pr_flags =		PR_ATOMIC|PR_ADDR,
	.pr_input =		carp_input,
	.pr_output =		rip_output,
	.pr_ctloutput =		rip_ctloutput,
	.pr_usrreqs =		&rip_usrreqs
};
#endif

#ifdef INET6
extern	struct domain inet6domain;
static struct protosw in6_carp_protosw = {
	.pr_type =		SOCK_RAW,
	.pr_domain =		&inet6domain,
	.pr_protocol =		IPPROTO_CARP,
	.pr_flags =		PR_ATOMIC|PR_ADDR,
	.pr_input =		carp6_input,
	.pr_output =		rip6_output,
	.pr_ctloutput =		rip6_ctloutput,
	.pr_usrreqs =		&rip6_usrreqs
};
#endif

static void
carp_mod_cleanup(void)
{

#ifdef INET
	if (proto_reg[CARP_INET] == 0) {
		(void)ipproto_unregister(IPPROTO_CARP);
		pf_proto_unregister(PF_INET, IPPROTO_CARP, SOCK_RAW);
		proto_reg[CARP_INET] = -1;
	}
	carp_iamatch_p = NULL;
#endif
#ifdef INET6
	if (proto_reg[CARP_INET6] == 0) {
		(void)ip6proto_unregister(IPPROTO_CARP);
		pf_proto_unregister(PF_INET6, IPPROTO_CARP, SOCK_RAW);
		proto_reg[CARP_INET6] = -1;
	}
	carp_iamatch6_p = NULL;
	carp_macmatch6_p = NULL;
#endif
	carp_ioctl_p = NULL;
	carp_attach_p = NULL;
	carp_detach_p = NULL;
	carp_get_vhid_p = NULL;
	carp_linkstate_p = NULL;
	carp_forus_p = NULL;
	carp_output_p = NULL;
	carp_demote_adj_p = NULL;
	carp_master_p = NULL;
	mtx_unlock(&carp_mtx);
	taskqueue_drain(taskqueue_swi, &carp_sendall_task);
	mtx_destroy(&carp_mtx);
	sx_destroy(&carp_sx);
}

static int
carp_mod_load(void)
{
	int err;

	mtx_init(&carp_mtx, "carp_mtx", NULL, MTX_DEF);
	sx_init(&carp_sx, "carp_sx");
	LIST_INIT(&carp_list);
	carp_get_vhid_p = carp_get_vhid;
	carp_forus_p = carp_forus;
	carp_output_p = carp_output;
	carp_linkstate_p = carp_linkstate;
	carp_ioctl_p = carp_ioctl;
	carp_attach_p = carp_attach;
	carp_detach_p = carp_detach;
	carp_demote_adj_p = carp_demote_adj;
	carp_master_p = carp_master;
#ifdef INET6
	carp_iamatch6_p = carp_iamatch6;
	carp_macmatch6_p = carp_macmatch6;
	proto_reg[CARP_INET6] = pf_proto_register(PF_INET6,
	    (struct protosw *)&in6_carp_protosw);
	if (proto_reg[CARP_INET6]) {
		printf("carp: error %d attaching to PF_INET6\n",
		    proto_reg[CARP_INET6]);
		carp_mod_cleanup();
		return (proto_reg[CARP_INET6]);
	}
	err = ip6proto_register(IPPROTO_CARP);
	if (err) {
		printf("carp: error %d registering with INET6\n", err);
		carp_mod_cleanup();
		return (err);
	}
#endif
#ifdef INET
	carp_iamatch_p = carp_iamatch;
	proto_reg[CARP_INET] = pf_proto_register(PF_INET, &in_carp_protosw);
	if (proto_reg[CARP_INET]) {
		printf("carp: error %d attaching to PF_INET\n",
		    proto_reg[CARP_INET]);
		carp_mod_cleanup();
		return (proto_reg[CARP_INET]);
	}
	err = ipproto_register(IPPROTO_CARP);
	if (err) {
		printf("carp: error %d registering with INET\n", err);
		carp_mod_cleanup();
		return (err);
	}
#endif
	return (0);
}

static int
carp_modevent(module_t mod, int type, void *data)
{
	switch (type) {
	case MOD_LOAD:
		return carp_mod_load();
		/* NOTREACHED */
	case MOD_UNLOAD:
		mtx_lock(&carp_mtx);
		if (LIST_EMPTY(&carp_list))
			carp_mod_cleanup();
		else {
			mtx_unlock(&carp_mtx);
			return (EBUSY);
		}
		break;

	default:
		return (EINVAL);
	}

	return (0);
}

static moduledata_t carp_mod = {
	"carp",
	carp_modevent,
	0
};

DECLARE_MODULE(carp, carp_mod, SI_SUB_PROTO_DOMAIN, SI_ORDER_ANY);<|MERGE_RESOLUTION|>--- conflicted
+++ resolved
@@ -191,11 +191,7 @@
 #define	V_carp_allow	VNET(carp_allow)
 
 /* Set DSCP in outgoing CARP packets. */
-<<<<<<< HEAD
-static VNET_DEFINE(int, carp_dscp) = 56;
-=======
 VNET_DEFINE_STATIC(int, carp_dscp) = 56;
->>>>>>> 382458ed
 #define	V_carp_dscp	VNET(carp_dscp)
 
 /* Preempt slower nodes. */
