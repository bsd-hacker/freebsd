/*-
 * Copyright (c) 2001 The NetBSD Foundation, Inc.
 * All rights reserved.
 *
 * This code is derived from software contributed to The NetBSD Foundation
 * by Matt Thomas <matt@3am-software.com> of Allegro Networks, Inc.
 *
 * Redistribution and use in source and binary forms, with or without
 * modification, are permitted provided that the following conditions
 * are met:
 * 1. Redistributions of source code must retain the above copyright
 *    notice, this list of conditions and the following disclaimer.
 * 2. Redistributions in binary form must reproduce the above copyright
 *    notice, this list of conditions and the following disclaimer in the
 *    documentation and/or other materials provided with the distribution.
 * 3. All advertising materials mentioning features or use of this software
 *    must display the following acknowledgement:
 *        This product includes software developed by the NetBSD
 *        Foundation, Inc. and its contributors.
 * 4. Neither the name of The NetBSD Foundation nor the names of its
 *    contributors may be used to endorse or promote products derived
 *    from this software without specific prior written permission.
 *
 * THIS SOFTWARE IS PROVIDED BY THE NETBSD FOUNDATION, INC. AND CONTRIBUTORS
 * ``AS IS'' AND ANY EXPRESS OR IMPLIED WARRANTIES, INCLUDING, BUT NOT LIMITED
 * TO, THE IMPLIED WARRANTIES OF MERCHANTABILITY AND FITNESS FOR A PARTICULAR
 * PURPOSE ARE DISCLAIMED.  IN NO EVENT SHALL THE FOUNDATION OR CONTRIBUTORS
 * BE LIABLE FOR ANY DIRECT, INDIRECT, INCIDENTAL, SPECIAL, EXEMPLARY, OR
 * CONSEQUENTIAL DAMAGES (INCLUDING, BUT NOT LIMITED TO, PROCUREMENT OF
 * SUBSTITUTE GOODS OR SERVICES; LOSS OF USE, DATA, OR PROFITS; OR BUSINESS
 * INTERRUPTION) HOWEVER CAUSED AND ON ANY THEORY OF LIABILITY, WHETHER IN
 * CONTRACT, STRICT LIABILITY, OR TORT (INCLUDING NEGLIGENCE OR OTHERWISE)
 * ARISING IN ANY WAY OUT OF THE USE OF THIS SOFTWARE, EVEN IF ADVISED OF THE
 * POSSIBILITY OF SUCH DAMAGE.
 */
/*-
 * Copyright (C) 1995, 1996 Wolfgang Solfrank.
 * Copyright (C) 1995, 1996 TooLs GmbH.
 * All rights reserved.
 *
 * Redistribution and use in source and binary forms, with or without
 * modification, are permitted provided that the following conditions
 * are met:
 * 1. Redistributions of source code must retain the above copyright
 *    notice, this list of conditions and the following disclaimer.
 * 2. Redistributions in binary form must reproduce the above copyright
 *    notice, this list of conditions and the following disclaimer in the
 *    documentation and/or other materials provided with the distribution.
 * 3. All advertising materials mentioning features or use of this software
 *    must display the following acknowledgement:
 *	This product includes software developed by TooLs GmbH.
 * 4. The name of TooLs GmbH may not be used to endorse or promote products
 *    derived from this software without specific prior written permission.
 *
 * THIS SOFTWARE IS PROVIDED BY TOOLS GMBH ``AS IS'' AND ANY EXPRESS OR
 * IMPLIED WARRANTIES, INCLUDING, BUT NOT LIMITED TO, THE IMPLIED WARRANTIES
 * OF MERCHANTABILITY AND FITNESS FOR A PARTICULAR PURPOSE ARE DISCLAIMED.
 * IN NO EVENT SHALL TOOLS GMBH BE LIABLE FOR ANY DIRECT, INDIRECT, INCIDENTAL,
 * SPECIAL, EXEMPLARY, OR CONSEQUENTIAL DAMAGES (INCLUDING, BUT NOT LIMITED TO,
 * PROCUREMENT OF SUBSTITUTE GOODS OR SERVICES; LOSS OF USE, DATA, OR PROFITS;
 * OR BUSINESS INTERRUPTION) HOWEVER CAUSED AND ON ANY THEORY OF LIABILITY,
 * WHETHER IN CONTRACT, STRICT LIABILITY, OR TORT (INCLUDING NEGLIGENCE OR
 * OTHERWISE) ARISING IN ANY WAY OUT OF THE USE OF THIS SOFTWARE, EVEN IF
 * ADVISED OF THE POSSIBILITY OF SUCH DAMAGE.
 *
 * $NetBSD: pmap.c,v 1.28 2000/03/26 20:42:36 kleink Exp $
 */
/*-
 * Copyright (C) 2001 Benno Rice.
 * All rights reserved.
 *
 * Redistribution and use in source and binary forms, with or without
 * modification, are permitted provided that the following conditions
 * are met:
 * 1. Redistributions of source code must retain the above copyright
 *    notice, this list of conditions and the following disclaimer.
 * 2. Redistributions in binary form must reproduce the above copyright
 *    notice, this list of conditions and the following disclaimer in the
 *    documentation and/or other materials provided with the distribution.
 *
 * THIS SOFTWARE IS PROVIDED BY Benno Rice ``AS IS'' AND ANY EXPRESS OR
 * IMPLIED WARRANTIES, INCLUDING, BUT NOT LIMITED TO, THE IMPLIED WARRANTIES
 * OF MERCHANTABILITY AND FITNESS FOR A PARTICULAR PURPOSE ARE DISCLAIMED.
 * IN NO EVENT SHALL TOOLS GMBH BE LIABLE FOR ANY DIRECT, INDIRECT, INCIDENTAL,
 * SPECIAL, EXEMPLARY, OR CONSEQUENTIAL DAMAGES (INCLUDING, BUT NOT LIMITED TO,
 * PROCUREMENT OF SUBSTITUTE GOODS OR SERVICES; LOSS OF USE, DATA, OR PROFITS;
 * OR BUSINESS INTERRUPTION) HOWEVER CAUSED AND ON ANY THEORY OF LIABILITY,
 * WHETHER IN CONTRACT, STRICT LIABILITY, OR TORT (INCLUDING NEGLIGENCE OR
 * OTHERWISE) ARISING IN ANY WAY OUT OF THE USE OF THIS SOFTWARE, EVEN IF
 * ADVISED OF THE POSSIBILITY OF SUCH DAMAGE.
 */

#include <sys/cdefs.h>
__FBSDID("$FreeBSD$");

/*
 * Manages physical address maps.
 *
 * In addition to hardware address maps, this module is called upon to
 * provide software-use-only maps which may or may not be stored in the
 * same form as hardware maps.  These pseudo-maps are used to store
 * intermediate results from copy operations to and from address spaces.
 *
 * Since the information managed by this module is also stored by the
 * logical address mapping module, this module may throw away valid virtual
 * to physical mappings at almost any time.  However, invalidations of
 * mappings must be done as requested.
 *
 * In order to cope with hardware architectures which make virtual to
 * physical map invalidates expensive, this module may delay invalidate
 * reduced protection operations until such time as they are actually
 * necessary.  This module is given full information as to which processors
 * are currently using which maps, and to when physical maps must be made
 * correct.
 */

#include "opt_kstack_pages.h"

#include <sys/param.h>
#include <sys/kernel.h>
#include <sys/ktr.h>
#include <sys/lock.h>
#include <sys/msgbuf.h>
#include <sys/mutex.h>
#include <sys/proc.h>
#include <sys/sysctl.h>
#include <sys/systm.h>
#include <sys/vmmeter.h>

#include <sys/kdb.h>

#include <dev/ofw/openfirm.h>

#include <vm/vm.h>
#include <vm/vm_param.h>
#include <vm/vm_kern.h>
#include <vm/vm_page.h>
#include <vm/vm_map.h>
#include <vm/vm_object.h>
#include <vm/vm_extern.h>
#include <vm/vm_pageout.h>
#include <vm/vm_pager.h>
#include <vm/uma.h>

#include <machine/_inttypes.h>
#include <machine/cpu.h>
#include <machine/platform.h>
#include <machine/frame.h>
#include <machine/md_var.h>
#include <machine/psl.h>
#include <machine/bat.h>
#include <machine/pte.h>
#include <machine/sr.h>
#include <machine/trap.h>
#include <machine/mmuvar.h>

#include "mmu_if.h"

#define	MOEA_DEBUG

#define TODO	panic("%s: not implemented", __func__);
uintptr_t moea64_get_unique_vsid(void); 

static __inline register_t
cntlzd(volatile register_t a) {
	register_t b;
	__asm ("cntlzd %0, %1" : "=r"(b) : "r"(a));
	return b;
}

#define	TLBSYNC()	__asm __volatile("tlbsync; ptesync");
#define	SYNC()		__asm __volatile("sync");
#define	EIEIO()		__asm __volatile("eieio");

/*
 * The tlbie instruction must be executed in 64-bit mode
 * so we have to twiddle MSR[SF] around every invocation.
 * Just to add to the fun, exceptions must be off as well
 * so that we can't trap in 64-bit mode. What a pain.
 */
struct mtx	tlbie_mutex;

static __inline void
TLBIE(pmap_t pmap, vm_offset_t va) {
#ifndef __powerpc64__
	register_t vpn_hi, vpn_lo;
	register_t msr;
	register_t scratch;
#endif
	uint64_t vpn;

	/*
	 * Compute the virtual page number we wish to invalidate.
	 */

	vpn = (uint64_t)(va & ADDR_PIDX);
	if (pmap != NULL)
		vpn |= (va_to_vsid(pmap,va) << 28);

	mtx_lock_spin(&tlbie_mutex);
#ifdef __powerpc64__
	__asm __volatile("\
	    ptesync; \
	    tlbie %0; \
	    eieio; \
	    tlbsync; \
	    ptesync;" 
	:: "r"(vpn));
#else
	vpn_hi = (uint32_t)(vpn >> 32);
	vpn_lo = (uint32_t)vpn;

	__asm __volatile("\
	    mfmsr %0; \
	    clrldi %1,%0,49; \
	    mtmsr %1; \
	    insrdi %1,%5,1,0; \
	    mtmsrd %1; \
	    ptesync; \
	    \
	    sld %1,%2,%4; \
	    or %1,%1,%3; \
	    tlbie %1; \
	    \
	    mtmsrd %0; \
	    eieio; \
	    tlbsync; \
	    ptesync;" 
	: "=r"(msr), "=r"(scratch) : "r"(vpn_hi), "r"(vpn_lo), "r"(32), "r"(1));
#endif
	mtx_unlock_spin(&tlbie_mutex);
}

#define DISABLE_TRANS(msr)	msr = mfmsr(); mtmsr(msr & ~PSL_DR); isync()
#define ENABLE_TRANS(msr)	mtmsr(msr); isync()

#define	VSID_MAKE(sr, hash)	((sr) | (((hash) & 0xfffff) << 4))
#define	VSID_TO_HASH(vsid)	(((vsid) >> 4) & 0xfffff)

#define	PVO_PTEGIDX_MASK	0x007		/* which PTEG slot */
#define	PVO_PTEGIDX_VALID	0x008		/* slot is valid */
#define	PVO_WIRED		0x010		/* PVO entry is wired */
#define	PVO_MANAGED		0x020		/* PVO entry is managed */
#define	PVO_BOOTSTRAP		0x080		/* PVO entry allocated during
						   bootstrap */
#define PVO_FAKE		0x100		/* fictitious phys page */
#define	PVO_VADDR(pvo)		((pvo)->pvo_vaddr & ~ADDR_POFF)
#define PVO_ISFAKE(pvo)		((pvo)->pvo_vaddr & PVO_FAKE)
#define	PVO_PTEGIDX_GET(pvo)	((pvo)->pvo_vaddr & PVO_PTEGIDX_MASK)
#define	PVO_PTEGIDX_ISSET(pvo)	((pvo)->pvo_vaddr & PVO_PTEGIDX_VALID)
#define	PVO_PTEGIDX_CLR(pvo)	\
	((void)((pvo)->pvo_vaddr &= ~(PVO_PTEGIDX_VALID|PVO_PTEGIDX_MASK)))
#define	PVO_PTEGIDX_SET(pvo, i)	\
	((void)((pvo)->pvo_vaddr |= (i)|PVO_PTEGIDX_VALID))

#define	MOEA_PVO_CHECK(pvo)

#define LOCK_TABLE() mtx_lock(&moea64_table_mutex)
#define UNLOCK_TABLE() mtx_unlock(&moea64_table_mutex);
#define ASSERT_TABLE_LOCK() mtx_assert(&moea64_table_mutex, MA_OWNED)

struct ofw_map {
	cell_t	om_va;
	cell_t	om_len;
	cell_t	om_pa_hi;
	cell_t	om_pa_lo;
	cell_t	om_mode;
};

/*
 * Map of physical memory regions.
 */
static struct	mem_region *regions;
static struct	mem_region *pregions;
static u_int	phys_avail_count;
static int	regions_sz, pregions_sz;
extern int	ofw_real_mode;

extern struct pmap ofw_pmap;

extern void bs_remap_earlyboot(void);


/*
 * Lock for the pteg and pvo tables.
 */
struct mtx	moea64_table_mutex;

/*
 * PTEG data.
 */
static struct	lpteg *moea64_pteg_table;
u_int		moea64_pteg_count;
u_int		moea64_pteg_mask;

/*
 * PVO data.
 */
struct	pvo_head *moea64_pvo_table;		/* pvo entries by pteg index */
/* lists of unmanaged pages */
struct	pvo_head moea64_pvo_kunmanaged =
    LIST_HEAD_INITIALIZER(moea64_pvo_kunmanaged);
struct	pvo_head moea64_pvo_unmanaged =
    LIST_HEAD_INITIALIZER(moea64_pvo_unmanaged);

uma_zone_t	moea64_upvo_zone; /* zone for pvo entries for unmanaged pages */
uma_zone_t	moea64_mpvo_zone; /* zone for pvo entries for managed pages */

vm_offset_t	pvo_allocator_start;
vm_offset_t	pvo_allocator_end;

#define	BPVO_POOL_SIZE	327680
static struct	pvo_entry *moea64_bpvo_pool;
static int	moea64_bpvo_pool_index = 0;

#define	VSID_NBPW	(sizeof(u_int32_t) * 8)
#ifdef __powerpc64__
#define	NVSIDS		(NPMAPS * 16)
#define VSID_HASHMASK	0xffffffffUL
#else
#define NVSIDS		NPMAPS
#define VSID_HASHMASK	0xfffffUL
#endif
static u_int	moea64_vsid_bitmap[NVSIDS / VSID_NBPW];

static boolean_t moea64_initialized = FALSE;

/*
 * Statistics.
 */
u_int	moea64_pte_valid = 0;
u_int	moea64_pte_overflow = 0;
u_int	moea64_pvo_entries = 0;
u_int	moea64_pvo_enter_calls = 0;
u_int	moea64_pvo_remove_calls = 0;
SYSCTL_INT(_machdep, OID_AUTO, moea64_pte_valid, CTLFLAG_RD, 
    &moea64_pte_valid, 0, "");
SYSCTL_INT(_machdep, OID_AUTO, moea64_pte_overflow, CTLFLAG_RD,
    &moea64_pte_overflow, 0, "");
SYSCTL_INT(_machdep, OID_AUTO, moea64_pvo_entries, CTLFLAG_RD, 
    &moea64_pvo_entries, 0, "");
SYSCTL_INT(_machdep, OID_AUTO, moea64_pvo_enter_calls, CTLFLAG_RD,
    &moea64_pvo_enter_calls, 0, "");
SYSCTL_INT(_machdep, OID_AUTO, moea64_pvo_remove_calls, CTLFLAG_RD,
    &moea64_pvo_remove_calls, 0, "");

vm_offset_t	moea64_scratchpage_va[2];
struct	pvo_entry *moea64_scratchpage_pvo[2];
struct	lpte 	*moea64_scratchpage_pte[2];
struct	mtx	moea64_scratchpage_mtx;

/*
 * Allocate physical memory for use in moea64_bootstrap.
 */
static vm_offset_t	moea64_bootstrap_alloc(vm_size_t, u_int);

/*
 * PTE calls.
 */
static int		moea64_pte_insert(u_int, struct lpte *);

/*
 * PVO calls.
 */
static int	moea64_pvo_enter(pmap_t, uma_zone_t, struct pvo_head *,
		    vm_offset_t, vm_offset_t, uint64_t, int);
static void	moea64_pvo_remove(struct pvo_entry *, int);
static struct	pvo_entry *moea64_pvo_find_va(pmap_t, vm_offset_t, int *);
static struct	lpte *moea64_pvo_to_pte(const struct pvo_entry *, int);

/*
 * Utility routines.
 */
static void		moea64_bridge_bootstrap(mmu_t mmup, 
			    vm_offset_t kernelstart, vm_offset_t kernelend);
static void		moea64_bridge_cpu_bootstrap(mmu_t, int ap);
static void		moea64_enter_locked(pmap_t, vm_offset_t, vm_page_t,
			    vm_prot_t, boolean_t);
static boolean_t	moea64_query_bit(vm_page_t, u_int64_t);
static u_int		moea64_clear_bit(vm_page_t, u_int64_t, u_int64_t *);
static void		moea64_kremove(mmu_t, vm_offset_t);
static void		moea64_syncicache(pmap_t pmap, vm_offset_t va, 
			    vm_offset_t pa, vm_size_t sz);
static void		tlbia(void);
#ifdef __powerpc64__
static void		slbia(void);
#endif

/*
 * Kernel MMU interface
 */
void moea64_change_wiring(mmu_t, pmap_t, vm_offset_t, boolean_t);
void moea64_clear_modify(mmu_t, vm_page_t);
void moea64_clear_reference(mmu_t, vm_page_t);
void moea64_copy_page(mmu_t, vm_page_t, vm_page_t);
void moea64_enter(mmu_t, pmap_t, vm_offset_t, vm_page_t, vm_prot_t, boolean_t);
void moea64_enter_object(mmu_t, pmap_t, vm_offset_t, vm_offset_t, vm_page_t,
    vm_prot_t);
void moea64_enter_quick(mmu_t, pmap_t, vm_offset_t, vm_page_t, vm_prot_t);
vm_paddr_t moea64_extract(mmu_t, pmap_t, vm_offset_t);
vm_page_t moea64_extract_and_hold(mmu_t, pmap_t, vm_offset_t, vm_prot_t);
void moea64_init(mmu_t);
boolean_t moea64_is_modified(mmu_t, vm_page_t);
boolean_t moea64_ts_referenced(mmu_t, vm_page_t);
vm_offset_t moea64_map(mmu_t, vm_offset_t *, vm_offset_t, vm_offset_t, int);
boolean_t moea64_page_exists_quick(mmu_t, pmap_t, vm_page_t);
int moea64_page_wired_mappings(mmu_t, vm_page_t);
void moea64_pinit(mmu_t, pmap_t);
void moea64_pinit0(mmu_t, pmap_t);
void moea64_protect(mmu_t, pmap_t, vm_offset_t, vm_offset_t, vm_prot_t);
void moea64_qenter(mmu_t, vm_offset_t, vm_page_t *, int);
void moea64_qremove(mmu_t, vm_offset_t, int);
void moea64_release(mmu_t, pmap_t);
void moea64_remove(mmu_t, pmap_t, vm_offset_t, vm_offset_t);
void moea64_remove_all(mmu_t, vm_page_t);
void moea64_remove_write(mmu_t, vm_page_t);
void moea64_zero_page(mmu_t, vm_page_t);
void moea64_zero_page_area(mmu_t, vm_page_t, int, int);
void moea64_zero_page_idle(mmu_t, vm_page_t);
void moea64_activate(mmu_t, struct thread *);
void moea64_deactivate(mmu_t, struct thread *);
void *moea64_mapdev(mmu_t, vm_offset_t, vm_size_t);
void moea64_unmapdev(mmu_t, vm_offset_t, vm_size_t);
vm_offset_t moea64_kextract(mmu_t, vm_offset_t);
void moea64_kenter(mmu_t, vm_offset_t, vm_offset_t);
boolean_t moea64_dev_direct_mapped(mmu_t, vm_offset_t, vm_size_t);
static void moea64_sync_icache(mmu_t, pmap_t, vm_offset_t, vm_size_t);

static mmu_method_t moea64_bridge_methods[] = {
	MMUMETHOD(mmu_change_wiring,	moea64_change_wiring),
	MMUMETHOD(mmu_clear_modify,	moea64_clear_modify),
	MMUMETHOD(mmu_clear_reference,	moea64_clear_reference),
	MMUMETHOD(mmu_copy_page,	moea64_copy_page),
	MMUMETHOD(mmu_enter,		moea64_enter),
	MMUMETHOD(mmu_enter_object,	moea64_enter_object),
	MMUMETHOD(mmu_enter_quick,	moea64_enter_quick),
	MMUMETHOD(mmu_extract,		moea64_extract),
	MMUMETHOD(mmu_extract_and_hold,	moea64_extract_and_hold),
	MMUMETHOD(mmu_init,		moea64_init),
	MMUMETHOD(mmu_is_modified,	moea64_is_modified),
	MMUMETHOD(mmu_ts_referenced,	moea64_ts_referenced),
	MMUMETHOD(mmu_map,     		moea64_map),
	MMUMETHOD(mmu_page_exists_quick,moea64_page_exists_quick),
	MMUMETHOD(mmu_page_wired_mappings,moea64_page_wired_mappings),
	MMUMETHOD(mmu_pinit,		moea64_pinit),
	MMUMETHOD(mmu_pinit0,		moea64_pinit0),
	MMUMETHOD(mmu_protect,		moea64_protect),
	MMUMETHOD(mmu_qenter,		moea64_qenter),
	MMUMETHOD(mmu_qremove,		moea64_qremove),
	MMUMETHOD(mmu_release,		moea64_release),
	MMUMETHOD(mmu_remove,		moea64_remove),
	MMUMETHOD(mmu_remove_all,      	moea64_remove_all),
	MMUMETHOD(mmu_remove_write,	moea64_remove_write),
	MMUMETHOD(mmu_sync_icache,	moea64_sync_icache),
	MMUMETHOD(mmu_zero_page,       	moea64_zero_page),
	MMUMETHOD(mmu_zero_page_area,	moea64_zero_page_area),
	MMUMETHOD(mmu_zero_page_idle,	moea64_zero_page_idle),
	MMUMETHOD(mmu_activate,		moea64_activate),
	MMUMETHOD(mmu_deactivate,      	moea64_deactivate),

	/* Internal interfaces */
	MMUMETHOD(mmu_bootstrap,       	moea64_bridge_bootstrap),
	MMUMETHOD(mmu_cpu_bootstrap,   	moea64_bridge_cpu_bootstrap),
	MMUMETHOD(mmu_mapdev,		moea64_mapdev),
	MMUMETHOD(mmu_unmapdev,		moea64_unmapdev),
	MMUMETHOD(mmu_kextract,		moea64_kextract),
	MMUMETHOD(mmu_kenter,		moea64_kenter),
	MMUMETHOD(mmu_dev_direct_mapped,moea64_dev_direct_mapped),

	{ 0, 0 }
};

static mmu_def_t oea64_bridge_mmu = {
	MMU_TYPE_G5,
	moea64_bridge_methods,
	0
};
MMU_DEF(oea64_bridge_mmu);

static __inline u_int
va_to_pteg(uint64_t vsid, vm_offset_t addr)
{
	u_int hash;

	hash = vsid ^ (((uint64_t)addr & ADDR_PIDX) >>
	    ADDR_PIDX_SHFT);
	return (hash & moea64_pteg_mask);
}

static __inline struct pvo_head *
pa_to_pvoh(vm_offset_t pa, vm_page_t *pg_p)
{
	struct	vm_page *pg;

	pg = PHYS_TO_VM_PAGE(pa);

	if (pg_p != NULL)
		*pg_p = pg;

	if (pg == NULL)
		return (&moea64_pvo_unmanaged);

	return (&pg->md.mdpg_pvoh);
}

static __inline struct pvo_head *
vm_page_to_pvoh(vm_page_t m)
{

	return (&m->md.mdpg_pvoh);
}

static __inline void
moea64_attr_clear(vm_page_t m, u_int64_t ptebit)
{

	mtx_assert(&vm_page_queue_mtx, MA_OWNED);
	m->md.mdpg_attrs &= ~ptebit;
}

static __inline u_int64_t
moea64_attr_fetch(vm_page_t m)
{

	return (m->md.mdpg_attrs);
}

static __inline void
moea64_attr_save(vm_page_t m, u_int64_t ptebit)
{

	mtx_assert(&vm_page_queue_mtx, MA_OWNED);
	m->md.mdpg_attrs |= ptebit;
}

static __inline int
moea64_pte_compare(const struct lpte *pt, const struct lpte *pvo_pt)
{
	if (pt->pte_hi == pvo_pt->pte_hi)
		return (1);

	return (0);
}

static __inline int
moea64_pte_match(struct lpte *pt, uint64_t vsid, vm_offset_t va, int which)
{
	return (pt->pte_hi & ~LPTE_VALID) ==
	    ((vsid << LPTE_VSID_SHIFT) |
	    ((uint64_t)(va >> ADDR_API_SHFT64) & LPTE_API) | which);
}

static __inline void
moea64_pte_create(struct lpte *pt, uint64_t vsid, vm_offset_t va, 
    uint64_t pte_lo)
{
	ASSERT_TABLE_LOCK();

	/*
	 * Construct a PTE.  Default to IMB initially.  Valid bit only gets
	 * set when the real pte is set in memory.
	 *
	 * Note: Don't set the valid bit for correct operation of tlb update.
	 */
	pt->pte_hi = (vsid << LPTE_VSID_SHIFT) |
	    (((uint64_t)(va & ADDR_PIDX) >> ADDR_API_SHFT64) & LPTE_API);

	pt->pte_lo = pte_lo;
}

static __inline void
moea64_pte_synch(struct lpte *pt, struct lpte *pvo_pt)
{

	ASSERT_TABLE_LOCK();

	pvo_pt->pte_lo |= pt->pte_lo & (LPTE_REF | LPTE_CHG);
}

static __inline void
moea64_pte_clear(struct lpte *pt, pmap_t pmap, vm_offset_t va, u_int64_t ptebit)
{
	ASSERT_TABLE_LOCK();

	/*
	 * As shown in Section 7.6.3.2.3
	 */
	pt->pte_lo &= ~ptebit;
	TLBIE(pmap,va);
}

static __inline void
moea64_pte_set(struct lpte *pt, struct lpte *pvo_pt)
{

	ASSERT_TABLE_LOCK();
	pvo_pt->pte_hi |= LPTE_VALID;

	/*
	 * Update the PTE as defined in section 7.6.3.1.
	 * Note that the REF/CHG bits are from pvo_pt and thus should have
	 * been saved so this routine can restore them (if desired).
	 */
	pt->pte_lo = pvo_pt->pte_lo;
	EIEIO();
	pt->pte_hi = pvo_pt->pte_hi;
	SYNC();
	moea64_pte_valid++;
}

static __inline void
moea64_pte_unset(struct lpte *pt, struct lpte *pvo_pt, pmap_t pmap, vm_offset_t va)
{
	ASSERT_TABLE_LOCK();
	pvo_pt->pte_hi &= ~LPTE_VALID;

	/*
	 * Force the reg & chg bits back into the PTEs.
	 */
	SYNC();

	/*
	 * Invalidate the pte.
	 */
	pt->pte_hi &= ~LPTE_VALID;

	TLBIE(pmap,va);

	/*
	 * Save the reg & chg bits.
	 */
	moea64_pte_synch(pt, pvo_pt);
	moea64_pte_valid--;
}

static __inline void
moea64_pte_change(struct lpte *pt, struct lpte *pvo_pt, pmap_t pmap, vm_offset_t va)
{

	/*
	 * Invalidate the PTE
	 */
	moea64_pte_unset(pt, pvo_pt, pmap, va);
	moea64_pte_set(pt, pvo_pt);
}

static __inline uint64_t
moea64_calc_wimg(vm_offset_t pa)
{
	uint64_t pte_lo;
	int i;

	/*
	 * Assume the page is cache inhibited and access is guarded unless
	 * it's in our available memory array.
	 */
	pte_lo = LPTE_I | LPTE_G;
	for (i = 0; i < pregions_sz; i++) {
		if ((pa >= pregions[i].mr_start) &&
		    (pa < (pregions[i].mr_start + pregions[i].mr_size))) {
			pte_lo &= ~(LPTE_I | LPTE_G);
			pte_lo |= LPTE_M;
			break;
		}
	}

	return pte_lo;
}

/*
 * Quick sort callout for comparing memory regions.
 */
static int	mr_cmp(const void *a, const void *b);
static int	om_cmp(const void *a, const void *b);

static int
mr_cmp(const void *a, const void *b)
{
	const struct	mem_region *regiona;
	const struct	mem_region *regionb;

	regiona = a;
	regionb = b;
	if (regiona->mr_start < regionb->mr_start)
		return (-1);
	else if (regiona->mr_start > regionb->mr_start)
		return (1);
	else
		return (0);
}

static int
om_cmp(const void *a, const void *b)
{
	const struct	ofw_map *mapa;
	const struct	ofw_map *mapb;

	mapa = a;
	mapb = b;
	if (mapa->om_pa_hi < mapb->om_pa_hi)
		return (-1);
	else if (mapa->om_pa_hi > mapb->om_pa_hi)
		return (1);
	else if (mapa->om_pa_lo < mapb->om_pa_lo)
		return (-1);
	else if (mapa->om_pa_lo > mapb->om_pa_lo)
		return (1);
	else
		return (0);
}

static void
moea64_bridge_cpu_bootstrap(mmu_t mmup, int ap)
{
	int i = 0;

	/*
	 * Initialize segment registers and MMU
	 */

	mtmsr(mfmsr() & ~PSL_DR & ~PSL_IR); isync();

	/*
	 * Install kernel SLB entries
	 */

	#ifdef __powerpc64__
		slbia();

		for (i = 0; i < 64; i++) {
			if (!(kernel_pmap->pm_slb[i].slbe & SLBE_VALID))
				continue;

			__asm __volatile ("slbmte %0, %1" :: 
			    "r"(kernel_pmap->pm_slb[i].slbv),
			    "r"(kernel_pmap->pm_slb[i].slbe)); 
		}
	#else
		for (i = 0; i < 16; i++)
			mtsrin(i << ADDR_SR_SHFT, kernel_pmap->pm_sr[i]);
	#endif

	/*
	 * Install page table
	 */

	__asm __volatile ("sync; mtsdr1 %0; isync"
	    :: "r"((uintptr_t)moea64_pteg_table 
		     | (64 - cntlzd(moea64_pteg_mask >> 11))));
	tlbia();
}

static void
moea64_add_ofw_mappings(mmu_t mmup, phandle_t mmu, size_t sz)
{
	struct ofw_map	translations[sz/sizeof(struct ofw_map)];
	register_t	msr;
	vm_offset_t	off;
	int		i, ofw_mappings;

	bzero(translations, sz);
	if (OF_getprop(mmu, "translations", translations, sz) == -1)
		panic("moea64_bootstrap: can't get ofw translations");

	CTR0(KTR_PMAP, "moea64_add_ofw_mappings: translations");
	sz /= sizeof(*translations);
	qsort(translations, sz, sizeof (*translations), om_cmp);

	for (i = 0, ofw_mappings = 0; i < sz; i++) {
		CTR3(KTR_PMAP, "translation: pa=%#x va=%#x len=%#x",
		    (uint32_t)(translations[i].om_pa_lo), translations[i].om_va,
		    translations[i].om_len);

		if (translations[i].om_pa_lo % PAGE_SIZE)
			panic("OFW translation not page-aligned!");

		if (translations[i].om_pa_hi)
			panic("OFW translations above 32-bit boundary!");

		/* Now enter the pages for this mapping */

		/*
		 * Lock the ofw pmap. pmap_kenter(), which we use for the
		 * pages the kernel also needs, does its own locking.
		 */
		PMAP_LOCK(&ofw_pmap); 
		DISABLE_TRANS(msr);
		for (off = 0; off < translations[i].om_len; off += PAGE_SIZE) {
			struct vm_page m;

			/* Map low memory mappings into the kernel pmap, too.
			 * These are typically mappings made by the loader,
			 * so we need them if we want to keep executing. */

			if (translations[i].om_va + off < SEGMENT_LENGTH)
				moea64_kenter(mmup, translations[i].om_va + off,
				    translations[i].om_va + off);

			m.phys_addr = translations[i].om_pa_lo + off;
			moea64_enter_locked(&ofw_pmap,
			    translations[i].om_va + off, &m, VM_PROT_ALL, 1);

			ofw_mappings++;
		}
		ENABLE_TRANS(msr);
		PMAP_UNLOCK(&ofw_pmap);
	}
}

static void
moea64_bridge_bootstrap(mmu_t mmup, vm_offset_t kernelstart, vm_offset_t kernelend)
{
	ihandle_t	mmui;
	phandle_t	chosen;
	phandle_t	mmu;
	size_t		sz;
	int		i, j;
	vm_size_t	size, physsz, hwphyssz;
	vm_offset_t	pa, va, off;
	register_t	msr;
	void		*dpcpu;

	/* We don't have a direct map since there is no BAT */
	hw_direct_map = 0;

#ifndef __powerpc64__
	/* Make sure battable is zero, since we have no BAT */
	for (i = 0; i < 16; i++) {
		battable[i].batu = 0;
		battable[i].batl = 0;
	}
#endif

	/* Get physical memory regions from firmware */
	mem_regions(&pregions, &pregions_sz, &regions, &regions_sz);
	CTR0(KTR_PMAP, "moea64_bootstrap: physical memory");

	qsort(pregions, pregions_sz, sizeof(*pregions), mr_cmp);
	if (sizeof(phys_avail)/sizeof(phys_avail[0]) < regions_sz)
		panic("moea64_bootstrap: phys_avail too small");
	qsort(regions, regions_sz, sizeof(*regions), mr_cmp);
	phys_avail_count = 0;
	physsz = 0;
	hwphyssz = 0;
	TUNABLE_ULONG_FETCH("hw.physmem", (u_long *) &hwphyssz);
	for (i = 0, j = 0; i < regions_sz; i++, j += 2) {
		CTR3(KTR_PMAP, "region: %#x - %#x (%#x)", regions[i].mr_start,
		    regions[i].mr_start + regions[i].mr_size,
		    regions[i].mr_size);
		if (hwphyssz != 0 &&
		    (physsz + regions[i].mr_size) >= hwphyssz) {
			if (physsz < hwphyssz) {
				phys_avail[j] = regions[i].mr_start;
				phys_avail[j + 1] = regions[i].mr_start +
				    hwphyssz - physsz;
				physsz = hwphyssz;
				phys_avail_count++;
			}
			break;
		}
		phys_avail[j] = regions[i].mr_start;
		phys_avail[j + 1] = regions[i].mr_start + regions[i].mr_size;
		phys_avail_count++;
		physsz += regions[i].mr_size;
	}

	/* Check for overlap with the kernel and exception vectors */
	for (j = 0; j < 2*phys_avail_count; j+=2) {
		if (phys_avail[j] < EXC_LAST)
			phys_avail[j] += EXC_LAST;

		if (kernelstart >= phys_avail[j] &&
		    kernelstart < phys_avail[j+1]) {
			if (kernelend < phys_avail[j+1]) {
				phys_avail[2*phys_avail_count] =
				    (kernelend & ~PAGE_MASK) + PAGE_SIZE;
				phys_avail[2*phys_avail_count + 1] =
				    phys_avail[j+1];
				phys_avail_count++;
			}

			phys_avail[j+1] = kernelstart & ~PAGE_MASK;
		}

		if (kernelend >= phys_avail[j] &&
		    kernelend < phys_avail[j+1]) {
			if (kernelstart > phys_avail[j]) {
				phys_avail[2*phys_avail_count] = phys_avail[j];
				phys_avail[2*phys_avail_count + 1] =
				    kernelstart & ~PAGE_MASK;
				phys_avail_count++;
			}

			phys_avail[j] = (kernelend & ~PAGE_MASK) + PAGE_SIZE;
		}
	}

	physmem = btoc(physsz);

	/*
	 * Allocate PTEG table.
	 */
#ifdef PTEGCOUNT
	moea64_pteg_count = PTEGCOUNT;
#else
	moea64_pteg_count = 0x1000;

	while (moea64_pteg_count < physmem)
		moea64_pteg_count <<= 1;
#endif /* PTEGCOUNT */

	size = moea64_pteg_count * sizeof(struct lpteg);
	CTR2(KTR_PMAP, "moea64_bootstrap: %d PTEGs, %d bytes", 
	    moea64_pteg_count, size);

	/*
	 * We now need to allocate memory. This memory, to be allocated,
	 * has to reside in a page table. The page table we are about to
	 * allocate. We don't have BAT. So drop to data real mode for a minute
	 * as a measure of last resort. We do this a couple times.
	 */

	moea64_pteg_table = (struct lpteg *)moea64_bootstrap_alloc(size, size);
	DISABLE_TRANS(msr);
	bzero((void *)moea64_pteg_table, moea64_pteg_count * sizeof(struct lpteg));
	ENABLE_TRANS(msr);

	moea64_pteg_mask = moea64_pteg_count - 1;

	CTR1(KTR_PMAP, "moea64_bootstrap: PTEG table at %p", moea64_pteg_table);

	/*
	 * Allocate pv/overflow lists.
	 */
	size = sizeof(struct pvo_head) * moea64_pteg_count;

	moea64_pvo_table = (struct pvo_head *)moea64_bootstrap_alloc(size,
	    PAGE_SIZE);
	CTR1(KTR_PMAP, "moea64_bootstrap: PVO table at %p", moea64_pvo_table);

	DISABLE_TRANS(msr);
	for (i = 0; i < moea64_pteg_count; i++)
		LIST_INIT(&moea64_pvo_table[i]);
	ENABLE_TRANS(msr);

	/*
	 * Initialize the lock that synchronizes access to the pteg and pvo
	 * tables.
	 */
	mtx_init(&moea64_table_mutex, "pmap table", NULL, MTX_DEF |
	    MTX_RECURSE);

	/*
	 * Initialize the TLBIE lock. TLBIE can only be executed by one CPU.
	 */
	mtx_init(&tlbie_mutex, "tlbie mutex", NULL, MTX_SPIN);

	/*
	 * Initialise the unmanaged pvo pool.
	 */
	moea64_bpvo_pool = (struct pvo_entry *)moea64_bootstrap_alloc(
		BPVO_POOL_SIZE*sizeof(struct pvo_entry), 0);
	moea64_bpvo_pool_index = 0;

	/*
	 * Make sure kernel vsid is allocated as well as VSID 0.
	 */
	moea64_vsid_bitmap[(KERNEL_VSIDBITS & (NVSIDS - 1)) / VSID_NBPW]
		|= 1 << (KERNEL_VSIDBITS % VSID_NBPW);
	moea64_vsid_bitmap[0] |= 1;

	/*
	 * Initialize the kernel pmap (which is statically allocated).
	 */
	#ifdef __powerpc64__
	for (i = 0; i < 16; i++) {
		kernel_pmap->pm_slb[i].slbv = ((KERNEL_VSIDBITS << 17) | i) <<
		    SLBV_VSID_SHIFT;
		kernel_pmap->pm_slb[i].slbe = ((uint64_t)i << SLBE_ESID_SHIFT) |
		    SLBE_VALID | i;
	}
	kernel_pmap->pm_slb[USER_SR].slbe = 0;
	#else
	for (i = 0; i < 16; i++) 
		kernel_pmap->pm_sr[i] = EMPTY_SEGMENT + i;
	#endif

	kernel_pmap->pmap_phys = kernel_pmap;
	kernel_pmap->pm_active = ~0;

	PMAP_LOCK_INIT(kernel_pmap);

	/*
	 * Now map in all the other buffers we allocated earlier
	 */

	DISABLE_TRANS(msr);
	size = moea64_pteg_count * sizeof(struct lpteg);
	off = (vm_offset_t)(moea64_pteg_table);
	for (pa = off; pa < off + size; pa += PAGE_SIZE) 
		moea64_kenter(mmup, pa, pa);
	size = sizeof(struct pvo_head) * moea64_pteg_count;
	off = (vm_offset_t)(moea64_pvo_table);
	for (pa = off; pa < off + size; pa += PAGE_SIZE) 
		moea64_kenter(mmup, pa, pa);
	size = BPVO_POOL_SIZE*sizeof(struct pvo_entry);
	off = (vm_offset_t)(moea64_bpvo_pool);
	for (pa = off; pa < off + size; pa += PAGE_SIZE) 
		moea64_kenter(mmup, pa, pa);

	/*
	 * Map certain important things, like ourselves.
	 *
	 * NOTE: We do not map the exception vector space. That code is
	 * used only in real mode, and leaving it unmapped allows us to
	 * catch NULL pointer deferences, instead of making NULL a valid
	 * address.
	 */

	for (pa = kernelstart & ~PAGE_MASK; pa < kernelend; pa += PAGE_SIZE) 
		moea64_kenter(mmup, pa, pa);
	ENABLE_TRANS(msr);


	if (!ofw_real_mode) {
	    /*
	     * Set up the Open Firmware pmap and add its mappings.
	     */

	    moea64_pinit(mmup, &ofw_pmap);

	    #ifndef __powerpc64__
	    ofw_pmap.pm_sr[KERNEL_SR] = kernel_pmap->pm_sr[KERNEL_SR];
	    ofw_pmap.pm_sr[KERNEL2_SR] = kernel_pmap->pm_sr[KERNEL2_SR];
	    #endif

	    if ((chosen = OF_finddevice("/chosen")) == -1)
		panic("moea64_bootstrap: can't find /chosen");
	    OF_getprop(chosen, "mmu", &mmui, 4);

	    if ((mmu = OF_instance_to_package(mmui)) == -1)
		panic("moea64_bootstrap: can't get mmu package");
	    if ((sz = OF_getproplen(mmu, "translations")) == -1)
		panic("moea64_bootstrap: can't get ofw translation count");
	    if (sz > 6144 /* tmpstksz - 2 KB headroom */)
		panic("moea64_bootstrap: too many ofw translations");

<<<<<<< HEAD
	    bzero(translations, sz);
	    if (OF_getprop(mmu, "translations", translations, sz) == -1)
		panic("moea64_bootstrap: can't get ofw translations");

	    CTR0(KTR_PMAP, "moea64_bootstrap: translations");
	    sz /= sizeof(*translations);
	    qsort(translations, sz, sizeof (*translations), om_cmp);

	    for (i = 0, ofw_mappings = 0; i < sz; i++) {
		CTR3(KTR_PMAP, "translation: pa=%#x va=%#x len=%#x",
		    (uint32_t)(translations[i].om_pa_lo), translations[i].om_va,
		    translations[i].om_len);

		if (translations[i].om_pa_lo % PAGE_SIZE)
			panic("OFW translation not page-aligned!");

	      #ifndef __powerpc64__
		if (translations[i].om_pa_hi)
			panic("OFW translations above 32-bit boundary!");
	      #endif

		/* Now enter the pages for this mapping */

		/*
		 * Lock the ofw pmap. pmap_kenter(), which we use for the
		 * pages the kernel also needs, does its own locking.
		 */
		PMAP_LOCK(&ofw_pmap); 
		DISABLE_TRANS(msr);
		for (off = 0; off < translations[i].om_len; off += PAGE_SIZE) {
			struct vm_page m;

			m.phys_addr = translations[i].om_pa_lo + off;

		      #ifdef __powerpc64__
			m.phys_addr += (vm_offset_t)translations[i].om_pa_hi
			    << 32;

			/*
			 * ofw_pmap is unused on PPC64 since slb replacement
			 * is non-atomic, so map the kernel and OFW into
			 * the same address space.
			 */
			moea64_kenter(mmup, translations[i].om_va + off,
			    m.phys_addr);
		      #else
			/* Map low memory mappings into the kernel pmap, too.
			 * These are typically mappings made by the loader,
			 * so we need them if we want to keep executing. */

			if (translations[i].om_va + off < SEGMENT_LENGTH)
				moea64_kenter(mmup, translations[i].om_va + off,
				    translations[i].om_pa_lo + off);

			moea64_enter_locked(&ofw_pmap,
			    translations[i].om_va + off, &m, VM_PROT_ALL, 1);
		      #endif

			ofw_mappings++;
		}
		ENABLE_TRANS(msr);
		PMAP_UNLOCK(&ofw_pmap);
	    }
=======
	    moea64_add_ofw_mappings(mmup, mmu, sz);
>>>>>>> e3acc4fb
	}

#ifdef SMP
	TLBSYNC();
#endif

	/*
	 * Calculate the last available physical address.
	 */
	for (i = 0; phys_avail[i + 2] != 0; i += 2)
		;
	Maxmem = powerpc_btop(phys_avail[i + 1]);

	/*
	 * Initialize MMU and remap early physical mappings
	 */
	moea64_bridge_cpu_bootstrap(mmup,0);
	mtmsr(mfmsr() | PSL_DR | PSL_IR); isync();
	pmap_bootstrapped++;
	bs_remap_earlyboot();

	/*
	 * Set the start and end of kva.
	 */
	virtual_avail = VM_MIN_KERNEL_ADDRESS;
	virtual_end = VM_MAX_KERNEL_ADDRESS;

	/*
	 * Allocate some stupid buffer regions.
	 */

	pvo_allocator_start = virtual_avail;
	virtual_avail += SEGMENT_LENGTH/4;
	pvo_allocator_end = virtual_avail;

	/*
	 * Allocate some things for page zeroing
	 */

	mtx_init(&moea64_scratchpage_mtx, "pvo zero page", NULL, MTX_DEF);
	for (i = 0; i < 2; i++) {
		moea64_scratchpage_va[i] = virtual_avail;
		virtual_avail += PAGE_SIZE;

		moea64_kenter(mmup,moea64_scratchpage_va[i],kernelstart);

		LOCK_TABLE();
		moea64_scratchpage_pvo[i] = moea64_pvo_find_va(kernel_pmap,
		    moea64_scratchpage_va[i],&j);
		moea64_scratchpage_pte[i] = moea64_pvo_to_pte(
		    moea64_scratchpage_pvo[i],j);
		UNLOCK_TABLE();
	}

	/*
	 * Allocate a kernel stack with a guard page for thread0 and map it
	 * into the kernel page map.
	 */
	pa = moea64_bootstrap_alloc(KSTACK_PAGES * PAGE_SIZE, PAGE_SIZE);
	va = virtual_avail + KSTACK_GUARD_PAGES * PAGE_SIZE;
	virtual_avail = va + KSTACK_PAGES * PAGE_SIZE;
	CTR2(KTR_PMAP, "moea_bootstrap: kstack0 at %#x (%#x)", pa, va);
	thread0.td_kstack = va;
	thread0.td_kstack_pages = KSTACK_PAGES;
	for (i = 0; i < KSTACK_PAGES; i++) {
		moea64_kenter(mmup, va, pa);;
		pa += PAGE_SIZE;
		va += PAGE_SIZE;
	}

	/*
	 * Allocate virtual address space for the message buffer.
	 */
	pa = msgbuf_phys = moea64_bootstrap_alloc(MSGBUF_SIZE, PAGE_SIZE);
	msgbufp = (struct msgbuf *)virtual_avail;
	va = virtual_avail;
	virtual_avail += round_page(MSGBUF_SIZE);
	while (va < virtual_avail) {
		moea64_kenter(mmup, va, pa);;
		pa += PAGE_SIZE;
		va += PAGE_SIZE;
	}

	/*
	 * Allocate virtual address space for the dynamic percpu area.
	 */
	pa = moea64_bootstrap_alloc(DPCPU_SIZE, PAGE_SIZE);
	dpcpu = (void *)virtual_avail;
	va = virtual_avail;
	virtual_avail += DPCPU_SIZE;
	while (va < virtual_avail) {
		moea64_kenter(mmup, va, pa);;
		pa += PAGE_SIZE;
		va += PAGE_SIZE;
	}
	dpcpu_init(dpcpu, 0);
}

/*
 * Activate a user pmap.  The pmap must be activated before it's address
 * space can be accessed in any way.
 */
void
moea64_activate(mmu_t mmu, struct thread *td)
{
	pmap_t	pm, pmr;

	/*
	 * Load all the data we need up front to encourage the compiler to
	 * not issue any loads while we have interrupts disabled below.
	 */
	pm = &td->td_proc->p_vmspace->vm_pmap;
	pmr = pm->pmap_phys;

	pm->pm_active |= PCPU_GET(cpumask);
	PCPU_SET(curpmap, pmr);
}

void
moea64_deactivate(mmu_t mmu, struct thread *td)
{
	pmap_t	pm;

	pm = &td->td_proc->p_vmspace->vm_pmap;
	pm->pm_active &= ~(PCPU_GET(cpumask));
	PCPU_SET(curpmap, NULL);
}

void
moea64_change_wiring(mmu_t mmu, pmap_t pm, vm_offset_t va, boolean_t wired)
{
	struct	pvo_entry *pvo;

	PMAP_LOCK(pm);
	pvo = moea64_pvo_find_va(pm, va & ~ADDR_POFF, NULL);

	if (pvo != NULL) {
		if (wired) {
			if ((pvo->pvo_vaddr & PVO_WIRED) == 0)
				pm->pm_stats.wired_count++;
			pvo->pvo_vaddr |= PVO_WIRED;
		} else {
			if ((pvo->pvo_vaddr & PVO_WIRED) != 0)
				pm->pm_stats.wired_count--;
			pvo->pvo_vaddr &= ~PVO_WIRED;
		}
	}
	PMAP_UNLOCK(pm);
}

/*
 * Zero a page of physical memory by temporarily mapping it into the tlb.
 */
void
moea64_zero_page(mmu_t mmu, vm_page_t m)
{
	moea64_zero_page_area(mmu,m,0,PAGE_SIZE);
}

/*
 * This goes through and sets the physical address of our
 * special scratch PTE to the PA we want to zero or copy. Because
 * of locking issues (this can get called in pvo_enter() by
 * the UMA allocator), we can't use most other utility functions here
 */

static __inline
void moea64_set_scratchpage_pa(int which, vm_offset_t pa) {
	moea64_scratchpage_pvo[which]->pvo_pte.lpte.pte_lo &= 
	    (~LPTE_WIMG & ~LPTE_RPGN);
	moea64_scratchpage_pvo[which]->pvo_pte.lpte.pte_lo |= 
	    moea64_calc_wimg(pa) | (uint64_t)pa;

	moea64_scratchpage_pte[which]->pte_hi &= ~LPTE_VALID;
	TLBIE(kernel_pmap, moea64_scratchpage_va[which]);
	
	moea64_scratchpage_pte[which]->pte_lo = 
	    moea64_scratchpage_pvo[which]->pvo_pte.lpte.pte_lo;
	EIEIO();

	moea64_scratchpage_pte[which]->pte_hi |= LPTE_VALID;
	TLBIE(kernel_pmap, moea64_scratchpage_va[which]);
}

void
moea64_copy_page(mmu_t mmu, vm_page_t msrc, vm_page_t mdst)
{
	vm_offset_t	dst;
	vm_offset_t	src;

	dst = VM_PAGE_TO_PHYS(mdst);
	src = VM_PAGE_TO_PHYS(msrc);

	mtx_lock(&moea64_scratchpage_mtx);

	moea64_set_scratchpage_pa(0,src);
	moea64_set_scratchpage_pa(1,dst);

	kcopy((void *)moea64_scratchpage_va[0], 
	    (void *)moea64_scratchpage_va[1], PAGE_SIZE);

	__syncicache((void *)moea64_scratchpage_va[1],PAGE_SIZE);

	mtx_unlock(&moea64_scratchpage_mtx);
}

void
moea64_zero_page_area(mmu_t mmu, vm_page_t m, int off, int size)
{
	vm_offset_t pa = VM_PAGE_TO_PHYS(m);

	if (!moea64_initialized)
		panic("moea64_zero_page: can't zero pa %#" PRIxPTR, pa);
	if (size + off > PAGE_SIZE)
		panic("moea64_zero_page: size + off > PAGE_SIZE");

	mtx_lock(&moea64_scratchpage_mtx);

	moea64_set_scratchpage_pa(0,pa);
	bzero((caddr_t)moea64_scratchpage_va[0] + off, size);
	__syncicache((void *)moea64_scratchpage_va[0],PAGE_SIZE);

	mtx_unlock(&moea64_scratchpage_mtx);
}

void
moea64_zero_page_idle(mmu_t mmu, vm_page_t m)
{

	moea64_zero_page(mmu, m);
}

/*
 * Map the given physical page at the specified virtual address in the
 * target pmap with the protection requested.  If specified the page
 * will be wired down.
 */
void
moea64_enter(mmu_t mmu, pmap_t pmap, vm_offset_t va, vm_page_t m, 
    vm_prot_t prot, boolean_t wired)
{

	vm_page_lock_queues();
	PMAP_LOCK(pmap);
	moea64_enter_locked(pmap, va, m, prot, wired);
	vm_page_unlock_queues();
	PMAP_UNLOCK(pmap);
}

/*
 * Map the given physical page at the specified virtual address in the
 * target pmap with the protection requested.  If specified the page
 * will be wired down.
 *
 * The page queues and pmap must be locked.
 */

static void
moea64_enter_locked(pmap_t pmap, vm_offset_t va, vm_page_t m, vm_prot_t prot,
    boolean_t wired)
{
	struct		pvo_head *pvo_head;
	uma_zone_t	zone;
	vm_page_t	pg;
	uint64_t	pte_lo;
	u_int		pvo_flags;
	int		error;

	if (!moea64_initialized) {
		pvo_head = &moea64_pvo_kunmanaged;
		pg = NULL;
		zone = moea64_upvo_zone;
		pvo_flags = 0;
	} else {
		pvo_head = vm_page_to_pvoh(m);
		pg = m;
		zone = moea64_mpvo_zone;
		pvo_flags = PVO_MANAGED;
	}

	if (pmap_bootstrapped)
		mtx_assert(&vm_page_queue_mtx, MA_OWNED);
	PMAP_LOCK_ASSERT(pmap, MA_OWNED);

	/* XXX change the pvo head for fake pages */
	if ((m->flags & PG_FICTITIOUS) == PG_FICTITIOUS) {
		pvo_flags &= ~PVO_MANAGED;
		pvo_head = &moea64_pvo_kunmanaged;
		zone = moea64_upvo_zone;
	}

	pte_lo = moea64_calc_wimg(VM_PAGE_TO_PHYS(m));

	if (prot & VM_PROT_WRITE) {
		pte_lo |= LPTE_BW;
		if (pmap_bootstrapped)
			vm_page_flag_set(m, PG_WRITEABLE);
	} else
		pte_lo |= LPTE_BR;

	if (prot & VM_PROT_EXECUTE)
		pvo_flags |= VM_PROT_EXECUTE;

	if (wired)
		pvo_flags |= PVO_WIRED;

	if ((m->flags & PG_FICTITIOUS) != 0)
		pvo_flags |= PVO_FAKE;

	error = moea64_pvo_enter(pmap, zone, pvo_head, va, VM_PAGE_TO_PHYS(m),
	    pte_lo, pvo_flags);

	if (pmap == kernel_pmap)
		TLBIE(pmap, va);

	/*
	 * Flush the page from the instruction cache if this page is
	 * mapped executable and cacheable.
	 */
	if ((pte_lo & (LPTE_I | LPTE_G | LPTE_NOEXEC)) == 0) {
		moea64_syncicache(pmap, va, VM_PAGE_TO_PHYS(m), PAGE_SIZE);
	}
}

static void
moea64_syncicache(pmap_t pmap, vm_offset_t va, vm_offset_t pa, vm_size_t sz)
{
	/*
	 * This is much trickier than on older systems because
	 * we can't sync the icache on physical addresses directly
	 * without a direct map. Instead we check a couple of cases
	 * where the memory is already mapped in and, failing that,
	 * use the same trick we use for page zeroing to create
	 * a temporary mapping for this physical address.
	 */

	if (!pmap_bootstrapped) {
		/*
		 * If PMAP is not bootstrapped, we are likely to be
		 * in real mode.
		 */
		__syncicache((void *)pa, sz);
	} else if (pmap == kernel_pmap) {
		__syncicache((void *)va, sz);
	} else {
		/* Use the scratch page to set up a temp mapping */

		mtx_lock(&moea64_scratchpage_mtx);

		moea64_set_scratchpage_pa(1,pa);
		__syncicache((void *)moea64_scratchpage_va[1], sz);

		mtx_unlock(&moea64_scratchpage_mtx);
	}
}

/*
 * Maps a sequence of resident pages belonging to the same object.
 * The sequence begins with the given page m_start.  This page is
 * mapped at the given virtual address start.  Each subsequent page is
 * mapped at a virtual address that is offset from start by the same
 * amount as the page is offset from m_start within the object.  The
 * last page in the sequence is the page with the largest offset from
 * m_start that can be mapped at a virtual address less than the given
 * virtual address end.  Not every virtual page between start and end
 * is mapped; only those for which a resident page exists with the
 * corresponding offset from m_start are mapped.
 */
void
moea64_enter_object(mmu_t mmu, pmap_t pm, vm_offset_t start, vm_offset_t end,
    vm_page_t m_start, vm_prot_t prot)
{
	vm_page_t m;
	vm_pindex_t diff, psize;

	psize = atop(end - start);
	m = m_start;
	PMAP_LOCK(pm);
	while (m != NULL && (diff = m->pindex - m_start->pindex) < psize) {
		moea64_enter_locked(pm, start + ptoa(diff), m, prot &
		    (VM_PROT_READ | VM_PROT_EXECUTE), FALSE);
		m = TAILQ_NEXT(m, listq);
	}
	PMAP_UNLOCK(pm);
}

void
moea64_enter_quick(mmu_t mmu, pmap_t pm, vm_offset_t va, vm_page_t m,
    vm_prot_t prot)
{
	PMAP_LOCK(pm);
	moea64_enter_locked(pm, va, m, prot & (VM_PROT_READ | VM_PROT_EXECUTE),
	    FALSE);
	PMAP_UNLOCK(pm);

}

vm_paddr_t
moea64_extract(mmu_t mmu, pmap_t pm, vm_offset_t va)
{
	struct	pvo_entry *pvo;
	vm_paddr_t pa;

	PMAP_LOCK(pm);
	pvo = moea64_pvo_find_va(pm, va & ~ADDR_POFF, NULL);
	if (pvo == NULL)
		pa = 0;
	else
		pa = (pvo->pvo_pte.lpte.pte_lo & LPTE_RPGN) | (va & ADDR_POFF);
	PMAP_UNLOCK(pm);
	return (pa);
}

/*
 * Atomically extract and hold the physical page with the given
 * pmap and virtual address pair if that mapping permits the given
 * protection.
 */
vm_page_t
moea64_extract_and_hold(mmu_t mmu, pmap_t pmap, vm_offset_t va, vm_prot_t prot)
{
	struct	pvo_entry *pvo;
	vm_page_t m;
        
	m = NULL;
	vm_page_lock_queues();
	PMAP_LOCK(pmap);
	pvo = moea64_pvo_find_va(pmap, va & ~ADDR_POFF, NULL);
	if (pvo != NULL && (pvo->pvo_pte.lpte.pte_hi & LPTE_VALID) &&
	    ((pvo->pvo_pte.lpte.pte_lo & LPTE_PP) == LPTE_RW ||
	     (prot & VM_PROT_WRITE) == 0)) {
		m = PHYS_TO_VM_PAGE(pvo->pvo_pte.lpte.pte_lo & LPTE_RPGN);
		vm_page_hold(m);
	}
	vm_page_unlock_queues();
	PMAP_UNLOCK(pmap);
	return (m);
}

static void *
moea64_uma_page_alloc(uma_zone_t zone, int bytes, u_int8_t *flags, int wait) 
{
	/*
	 * This entire routine is a horrible hack to avoid bothering kmem
	 * for new KVA addresses. Because this can get called from inside
	 * kmem allocation routines, calling kmem for a new address here
	 * can lead to multiply locking non-recursive mutexes.
	 */
	static vm_pindex_t color;
        vm_offset_t va;

        vm_page_t m;
        int pflags, needed_lock;

	*flags = UMA_SLAB_PRIV;
	needed_lock = !PMAP_LOCKED(kernel_pmap);

	if (needed_lock)
		PMAP_LOCK(kernel_pmap);

        if ((wait & (M_NOWAIT|M_USE_RESERVE)) == M_NOWAIT)
                pflags = VM_ALLOC_INTERRUPT | VM_ALLOC_WIRED;
        else
                pflags = VM_ALLOC_SYSTEM | VM_ALLOC_WIRED;
        if (wait & M_ZERO)
                pflags |= VM_ALLOC_ZERO;

        for (;;) {
                m = vm_page_alloc(NULL, color++, pflags | VM_ALLOC_NOOBJ);
                if (m == NULL) {
                        if (wait & M_NOWAIT)
                                return (NULL);
                        VM_WAIT;
                } else
                        break;
        }

	va = pvo_allocator_start;
	pvo_allocator_start += PAGE_SIZE;

	if (pvo_allocator_start >= pvo_allocator_end)
		panic("Ran out of PVO allocator buffer space!");

	moea64_pvo_enter(kernel_pmap, moea64_upvo_zone,
	    &moea64_pvo_kunmanaged, va,  VM_PAGE_TO_PHYS(m), LPTE_M, 
	    PVO_WIRED | PVO_BOOTSTRAP);

	TLBIE(kernel_pmap, va);

	if (needed_lock)
		PMAP_UNLOCK(kernel_pmap);
	
	if ((wait & M_ZERO) && (m->flags & PG_ZERO) == 0)
                bzero((void *)va, PAGE_SIZE);

	return (void *)va;
}

void
moea64_init(mmu_t mmu)
{

	CTR0(KTR_PMAP, "moea64_init");

	moea64_upvo_zone = uma_zcreate("UPVO entry", sizeof (struct pvo_entry),
	    NULL, NULL, NULL, NULL, UMA_ALIGN_PTR,
	    UMA_ZONE_VM | UMA_ZONE_NOFREE);
	moea64_mpvo_zone = uma_zcreate("MPVO entry", sizeof(struct pvo_entry),
	    NULL, NULL, NULL, NULL, UMA_ALIGN_PTR,
	    UMA_ZONE_VM | UMA_ZONE_NOFREE);

	if (!hw_direct_map) {
		uma_zone_set_allocf(moea64_upvo_zone,moea64_uma_page_alloc);
		uma_zone_set_allocf(moea64_mpvo_zone,moea64_uma_page_alloc);
	}

	moea64_initialized = TRUE;
}

boolean_t
moea64_is_modified(mmu_t mmu, vm_page_t m)
{

	if ((m->flags & (PG_FICTITIOUS | PG_UNMANAGED)) != 0)
		return (FALSE);

	return (moea64_query_bit(m, LPTE_CHG));
}

void
moea64_clear_reference(mmu_t mmu, vm_page_t m)
{

	if ((m->flags & (PG_FICTITIOUS | PG_UNMANAGED)) != 0)
		return;
	moea64_clear_bit(m, LPTE_REF, NULL);
}

void
moea64_clear_modify(mmu_t mmu, vm_page_t m)
{

	if ((m->flags & (PG_FICTITIOUS | PG_UNMANAGED)) != 0)
		return;
	moea64_clear_bit(m, LPTE_CHG, NULL);
}

/*
 * Clear the write and modified bits in each of the given page's mappings.
 */
void
moea64_remove_write(mmu_t mmu, vm_page_t m)
{
	struct	pvo_entry *pvo;
	struct	lpte *pt;
	pmap_t	pmap;
	uint64_t lo;

	mtx_assert(&vm_page_queue_mtx, MA_OWNED);
	if ((m->flags & (PG_FICTITIOUS | PG_UNMANAGED)) != 0 ||
	    (m->flags & PG_WRITEABLE) == 0)
		return;
	lo = moea64_attr_fetch(m);
	SYNC();
	LIST_FOREACH(pvo, vm_page_to_pvoh(m), pvo_vlink) {
		pmap = pvo->pvo_pmap;
		PMAP_LOCK(pmap);
		if ((pvo->pvo_pte.lpte.pte_lo & LPTE_PP) != LPTE_BR) {
			LOCK_TABLE();
			pt = moea64_pvo_to_pte(pvo, -1);
			pvo->pvo_pte.lpte.pte_lo &= ~LPTE_PP;
			pvo->pvo_pte.lpte.pte_lo |= LPTE_BR;
			if (pt != NULL) {
				moea64_pte_synch(pt, &pvo->pvo_pte.lpte);
				lo |= pvo->pvo_pte.lpte.pte_lo;
				pvo->pvo_pte.lpte.pte_lo &= ~LPTE_CHG;
				moea64_pte_change(pt, &pvo->pvo_pte.lpte,
				    pvo->pvo_pmap, pvo->pvo_vaddr);
			}
			UNLOCK_TABLE();
		}
		PMAP_UNLOCK(pmap);
	}
	if ((lo & LPTE_CHG) != 0) {
		moea64_attr_clear(m, LPTE_CHG);
		vm_page_dirty(m);
	}
	vm_page_flag_clear(m, PG_WRITEABLE);
}

/*
 *	moea64_ts_referenced:
 *
 *	Return a count of reference bits for a page, clearing those bits.
 *	It is not necessary for every reference bit to be cleared, but it
 *	is necessary that 0 only be returned when there are truly no
 *	reference bits set.
 *
 *	XXX: The exact number of bits to check and clear is a matter that
 *	should be tested and standardized at some point in the future for
 *	optimal aging of shared pages.
 */
boolean_t
moea64_ts_referenced(mmu_t mmu, vm_page_t m)
{
	int count;

	if ((m->flags & (PG_FICTITIOUS | PG_UNMANAGED)) != 0)
		return (0);

	count = moea64_clear_bit(m, LPTE_REF, NULL);

	return (count);
}

/*
 * Map a wired page into kernel virtual address space.
 */
void
moea64_kenter(mmu_t mmu, vm_offset_t va, vm_offset_t pa)
{
	uint64_t	pte_lo;
	int		error;	

	if (!pmap_bootstrapped) {
		if (va >= VM_MIN_KERNEL_ADDRESS && va < VM_MAX_KERNEL_ADDRESS)
			panic("Trying to enter an address in KVA -- %#"
			    PRIxPTR "!\n",pa);
	}

	pte_lo = moea64_calc_wimg(pa);

	PMAP_LOCK(kernel_pmap);
	error = moea64_pvo_enter(kernel_pmap, moea64_upvo_zone,
	    &moea64_pvo_kunmanaged, va, pa, pte_lo, 
	    PVO_WIRED | VM_PROT_EXECUTE);

	TLBIE(kernel_pmap, va);

	if (error != 0 && error != ENOENT)
		panic("moea64_kenter: failed to enter va %#zx pa %#zx: %d", va,
		    pa, error);

	/*
	 * Flush the memory from the instruction cache.
	 */
	if ((pte_lo & (LPTE_I | LPTE_G)) == 0) {
		__syncicache((void *)va, PAGE_SIZE);
	}
	PMAP_UNLOCK(kernel_pmap);
}

/*
 * Extract the physical page address associated with the given kernel virtual
 * address.
 */
vm_offset_t
moea64_kextract(mmu_t mmu, vm_offset_t va)
{
	struct		pvo_entry *pvo;
	vm_paddr_t pa;

	PMAP_LOCK(kernel_pmap);
	pvo = moea64_pvo_find_va(kernel_pmap, va & ~ADDR_POFF, NULL);
	KASSERT(pvo != NULL, ("moea64_kextract: no addr found"));
	pa = (pvo->pvo_pte.lpte.pte_lo & LPTE_RPGN) | (va & ADDR_POFF);
	PMAP_UNLOCK(kernel_pmap);
	return (pa);
}

/*
 * Remove a wired page from kernel virtual address space.
 */
void
moea64_kremove(mmu_t mmu, vm_offset_t va)
{
	moea64_remove(mmu, kernel_pmap, va, va + PAGE_SIZE);
}

/*
 * Map a range of physical addresses into kernel virtual address space.
 *
 * The value passed in *virt is a suggested virtual address for the mapping.
 * Architectures which can support a direct-mapped physical to virtual region
 * can return the appropriate address within that region, leaving '*virt'
 * unchanged.  We cannot and therefore do not; *virt is updated with the
 * first usable address after the mapped region.
 */
vm_offset_t
moea64_map(mmu_t mmu, vm_offset_t *virt, vm_offset_t pa_start,
    vm_offset_t pa_end, int prot)
{
	vm_offset_t	sva, va;

	sva = *virt;
	va = sva;
	for (; pa_start < pa_end; pa_start += PAGE_SIZE, va += PAGE_SIZE)
		moea64_kenter(mmu, va, pa_start);
	*virt = va;

	return (sva);
}

/*
 * Returns true if the pmap's pv is one of the first
 * 16 pvs linked to from this page.  This count may
 * be changed upwards or downwards in the future; it
 * is only necessary that true be returned for a small
 * subset of pmaps for proper page aging.
 */
boolean_t
moea64_page_exists_quick(mmu_t mmu, pmap_t pmap, vm_page_t m)
{
        int loops;
	struct pvo_entry *pvo;

        if (!moea64_initialized || (m->flags & PG_FICTITIOUS))
                return FALSE;

	loops = 0;
	LIST_FOREACH(pvo, vm_page_to_pvoh(m), pvo_vlink) {
		if (pvo->pvo_pmap == pmap)
			return (TRUE);
		if (++loops >= 16)
			break;
	}

	return (FALSE);
}

/*
 * Return the number of managed mappings to the given physical page
 * that are wired.
 */
int
moea64_page_wired_mappings(mmu_t mmu, vm_page_t m)
{
	struct pvo_entry *pvo;
	int count;

	count = 0;
	if (!moea64_initialized || (m->flags & PG_FICTITIOUS) != 0)
		return (count);
	mtx_assert(&vm_page_queue_mtx, MA_OWNED);
	LIST_FOREACH(pvo, vm_page_to_pvoh(m), pvo_vlink)
		if ((pvo->pvo_vaddr & PVO_WIRED) != 0)
			count++;
	return (count);
}

static uintptr_t	moea64_vsidcontext;

uintptr_t
moea64_get_unique_vsid(void) {
	u_int entropy;
	register_t hash;
	uint32_t mask;
	int i;

	entropy = 0;
	__asm __volatile("mftb %0" : "=r"(entropy));

	for (i = 0; i < NVSIDS; i += VSID_NBPW) {
		u_int	n;

		/*
		 * Create a new value by mutiplying by a prime and adding in
		 * entropy from the timebase register.  This is to make the
		 * VSID more random so that the PT hash function collides
		 * less often.  (Note that the prime casues gcc to do shifts
		 * instead of a multiply.)
		 */
		moea64_vsidcontext = (moea64_vsidcontext * 0x1105) + entropy;
		hash = moea64_vsidcontext & (NVSIDS - 1);
		if (hash == 0)		/* 0 is special, avoid it */
			continue;
		n = hash >> 5;
		mask = 1 << (hash & (VSID_NBPW - 1));
		hash = (moea64_vsidcontext & VSID_HASHMASK);
		if (moea64_vsid_bitmap[n] & mask) {	/* collision? */
			/* anything free in this bucket? */
			if (moea64_vsid_bitmap[n] == 0xffffffff) {
				entropy = (moea64_vsidcontext >> 20);
				continue;
			}
			i = ffs(~moea64_vsid_bitmap[i]) - 1;
			mask = 1 << i;
			hash &= VSID_HASHMASK & ~(VSID_NBPW - 1);
			hash |= i;
		}
		moea64_vsid_bitmap[n] |= mask;
		return (hash);
	}

	panic("%s: out of segments",__func__);
}

void
moea64_pinit(mmu_t mmu, pmap_t pmap)
{
	int	i;
	#ifndef __powerpc64__
	register_t hash;
	#endif

	PMAP_LOCK_INIT(pmap);

	if (pmap_bootstrapped)
		pmap->pmap_phys = (pmap_t)moea64_kextract(mmu,
		    (vm_offset_t)pmap);
	else
		pmap->pmap_phys = pmap;

	#ifdef __powerpc64__
	/*
	 * 64-bit PowerPC uses lazy segment allocation, so NULL
	 * all the segment entries for now.
	 */
	for (i = 0; i < sizeof(pmap->pm_slb)/sizeof(pmap->pm_slb[0]); i++) {
		pmap->pm_slb[i].slbv = 0;
		pmap->pm_slb[i].slbe = 0;
	}

	#else

	/*
	 * Allocate some segment registers for this pmap.
	 */
	hash = moea64_get_unique_vsid();

	for (i = 0; i < 16; i++) 
		pmap->pm_sr[i] = VSID_MAKE(i, hash);

	#endif
}

/*
 * Initialize the pmap associated with process 0.
 */
void
moea64_pinit0(mmu_t mmu, pmap_t pm)
{
	moea64_pinit(mmu, pm);
	bzero(&pm->pm_stats, sizeof(pm->pm_stats));
}

/*
 * Set the physical protection on the specified range of this map as requested.
 */
void
moea64_protect(mmu_t mmu, pmap_t pm, vm_offset_t sva, vm_offset_t eva,
    vm_prot_t prot)
{
	struct	pvo_entry *pvo;
	struct	lpte *pt;
	int	pteidx;

	CTR4(KTR_PMAP, "moea64_protect: pm=%p sva=%#x eva=%#x prot=%#x", pm, sva,
	    eva, prot);


	KASSERT(pm == &curproc->p_vmspace->vm_pmap || pm == kernel_pmap,
	    ("moea64_protect: non current pmap"));

	if ((prot & VM_PROT_READ) == VM_PROT_NONE) {
		moea64_remove(mmu, pm, sva, eva);
		return;
	}

	vm_page_lock_queues();
	PMAP_LOCK(pm);
	for (; sva < eva; sva += PAGE_SIZE) {
		pvo = moea64_pvo_find_va(pm, sva, &pteidx);
		if (pvo == NULL)
			continue;

		/*
		 * Grab the PTE pointer before we diddle with the cached PTE
		 * copy.
		 */
		LOCK_TABLE();
		pt = moea64_pvo_to_pte(pvo, pteidx);

		/*
		 * Change the protection of the page.
		 */
		pvo->pvo_pte.lpte.pte_lo &= ~LPTE_PP;
		pvo->pvo_pte.lpte.pte_lo |= LPTE_BR;
		pvo->pvo_pte.lpte.pte_lo &= ~LPTE_NOEXEC;
		if ((prot & VM_PROT_EXECUTE) == 0) 
			pvo->pvo_pte.lpte.pte_lo |= LPTE_NOEXEC;

		/*
		 * If the PVO is in the page table, update that pte as well.
		 */
		if (pt != NULL) {
			moea64_pte_change(pt, &pvo->pvo_pte.lpte, 
			    pvo->pvo_pmap, pvo->pvo_vaddr);
			if ((pvo->pvo_pte.lpte.pte_lo & 
			    (LPTE_I | LPTE_G | LPTE_NOEXEC)) == 0) {
				moea64_syncicache(pm, sva,
				    pvo->pvo_pte.lpte.pte_lo & LPTE_RPGN,
				    PAGE_SIZE);
			}
		}
		UNLOCK_TABLE();
	}
	vm_page_unlock_queues();
	PMAP_UNLOCK(pm);
}

/*
 * Map a list of wired pages into kernel virtual address space.  This is
 * intended for temporary mappings which do not need page modification or
 * references recorded.  Existing mappings in the region are overwritten.
 */
void
moea64_qenter(mmu_t mmu, vm_offset_t va, vm_page_t *m, int count)
{
	while (count-- > 0) {
		moea64_kenter(mmu, va, VM_PAGE_TO_PHYS(*m));
		va += PAGE_SIZE;
		m++;
	}
}

/*
 * Remove page mappings from kernel virtual address space.  Intended for
 * temporary mappings entered by moea64_qenter.
 */
void
moea64_qremove(mmu_t mmu, vm_offset_t va, int count)
{
	while (count-- > 0) {
		moea64_kremove(mmu, va);
		va += PAGE_SIZE;
	}
}

static __inline void
moea64_release_vsid(uint64_t vsid)
{
        int idx, mask;

        idx = vsid & (NVSIDS-1);
        mask = 1 << (idx % VSID_NBPW);
        idx /= VSID_NBPW;
        moea64_vsid_bitmap[idx] &= ~mask;
}
	

void
moea64_release(mmu_t mmu, pmap_t pmap)
{
        
	/*
	 * Free segment registers' VSIDs
	 */
    #ifdef __powerpc64__
	int i;
	for (i = 0; i < sizeof(pmap->pm_slb)/sizeof(pmap->pm_slb[0]); i++)
		moea64_release_vsid(pmap->pm_slb[i].slbv);
    #else
        if (pmap->pm_sr[0] == 0)
                panic("moea64_release");

	moea64_release_vsid(pmap->pm_sr[0]);
    #endif

	PMAP_LOCK_DESTROY(pmap);
}

/*
 * Remove the given range of addresses from the specified map.
 */
void
moea64_remove(mmu_t mmu, pmap_t pm, vm_offset_t sva, vm_offset_t eva)
{
	struct	pvo_entry *pvo;
	int	pteidx;

	vm_page_lock_queues();
	PMAP_LOCK(pm);
	for (; sva < eva; sva += PAGE_SIZE) {
		pvo = moea64_pvo_find_va(pm, sva, &pteidx);
		if (pvo != NULL) {
			moea64_pvo_remove(pvo, pteidx);
		}
	}
	vm_page_unlock_queues();
	PMAP_UNLOCK(pm);
}

/*
 * Remove physical page from all pmaps in which it resides. moea64_pvo_remove()
 * will reflect changes in pte's back to the vm_page.
 */
void
moea64_remove_all(mmu_t mmu, vm_page_t m)
{
	struct  pvo_head *pvo_head;
	struct	pvo_entry *pvo, *next_pvo;
	pmap_t	pmap;

	mtx_assert(&vm_page_queue_mtx, MA_OWNED);

	pvo_head = vm_page_to_pvoh(m);
	for (pvo = LIST_FIRST(pvo_head); pvo != NULL; pvo = next_pvo) {
		next_pvo = LIST_NEXT(pvo, pvo_vlink);

		MOEA_PVO_CHECK(pvo);	/* sanity check */
		pmap = pvo->pvo_pmap;
		PMAP_LOCK(pmap);
		moea64_pvo_remove(pvo, -1);
		PMAP_UNLOCK(pmap);
	}
	vm_page_flag_clear(m, PG_WRITEABLE);
}

/*
 * Allocate a physical page of memory directly from the phys_avail map.
 * Can only be called from moea64_bootstrap before avail start and end are
 * calculated.
 */
static vm_offset_t
moea64_bootstrap_alloc(vm_size_t size, u_int align)
{
	vm_offset_t	s, e;
	int		i, j;

	size = round_page(size);
	for (i = 0; phys_avail[i + 1] != 0; i += 2) {
		if (align != 0)
			s = (phys_avail[i] + align - 1) & ~(align - 1);
		else
			s = phys_avail[i];
		e = s + size;

		if (s < phys_avail[i] || e > phys_avail[i + 1])
			continue;

		if (s == phys_avail[i]) {
			phys_avail[i] += size;
		} else if (e == phys_avail[i + 1]) {
			phys_avail[i + 1] -= size;
		} else {
			for (j = phys_avail_count * 2; j > i; j -= 2) {
				phys_avail[j] = phys_avail[j - 2];
				phys_avail[j + 1] = phys_avail[j - 1];
			}

			phys_avail[i + 3] = phys_avail[i + 1];
			phys_avail[i + 1] = s;
			phys_avail[i + 2] = e;
			phys_avail_count++;
		}

		return (s);
	}
	panic("moea64_bootstrap_alloc: could not allocate memory");
}

static void
tlbia(void)
{
	vm_offset_t i;
	#ifndef __powerpc64__
	register_t msr, scratch;
	#endif

	TLBSYNC();

	for (i = 0; i < 0xFF000; i += 0x00001000) {
		#ifdef __powerpc64__
		__asm __volatile("tlbiel %0" :: "r"(i));
		#else
		__asm __volatile("\
		    mfmsr %0; \
		    mr %1, %0; \
		    insrdi %1,%3,1,0; \
		    mtmsrd %1; \
		    isync; \
		    \
		    tlbiel %2; \
		    \
		    mtmsrd %0; \
		    isync;" 
		: "=r"(msr), "=r"(scratch) : "r"(i), "r"(1));
		#endif
	}

	EIEIO();
	TLBSYNC();
}

#ifdef __powerpc64__
static void
slbia(void)
{
	__asm __volatile ("slbia");
}
#endif

static int
moea64_pvo_enter(pmap_t pm, uma_zone_t zone, struct pvo_head *pvo_head,
    vm_offset_t va, vm_offset_t pa, uint64_t pte_lo, int flags)
{
	struct	 pvo_entry *pvo;
	uint64_t vsid;
	int	 first;
	u_int	 ptegidx;
	int	 i;
	int      bootstrap;

	/*
	 * One nasty thing that can happen here is that the UMA calls to
	 * allocate new PVOs need to map more memory, which calls pvo_enter(),
	 * which calls UMA...
	 *
	 * We break the loop by detecting recursion and allocating out of
	 * the bootstrap pool.
	 */

	moea64_pvo_enter_calls++;
	first = 0;
	bootstrap = (flags & PVO_BOOTSTRAP);

	if (!moea64_initialized)
		bootstrap = 1;

	/*
	 * Compute the PTE Group index.
	 */
	va &= ~ADDR_POFF;
	vsid = va_to_vsid(pm, va);

	ptegidx = va_to_pteg(vsid, va);

	/*
	 * Remove any existing mapping for this page.  Reuse the pvo entry if
	 * there is a mapping.
	 */
	LOCK_TABLE();

	LIST_FOREACH(pvo, &moea64_pvo_table[ptegidx], pvo_olink) {
		if (pvo->pvo_pmap == pm && PVO_VADDR(pvo) == va) {
			if ((pvo->pvo_pte.lpte.pte_lo & LPTE_RPGN) == pa &&
			    (pvo->pvo_pte.lpte.pte_lo & LPTE_PP) ==
			    (pte_lo & LPTE_PP)) {
				UNLOCK_TABLE();
				return (0);
			}
			moea64_pvo_remove(pvo, -1);
			break;
		}
	}

	/*
	 * If we aren't overwriting a mapping, try to allocate.
	 */
	if (bootstrap) {
		if (moea64_bpvo_pool_index >= BPVO_POOL_SIZE) {
			panic("moea64_enter: bpvo pool exhausted, %d, %d, %zd",
			      moea64_bpvo_pool_index, BPVO_POOL_SIZE, 
			      BPVO_POOL_SIZE * sizeof(struct pvo_entry));
		}
		pvo = &moea64_bpvo_pool[moea64_bpvo_pool_index];
		moea64_bpvo_pool_index++;
		bootstrap = 1;
	} else {
		/*
		 * Note: drop the table around the UMA allocation in
		 * case the UMA allocator needs to manipulate the page
		 * table. The mapping we are working with is already
		 * protected by the PMAP lock.
		 */
		UNLOCK_TABLE();
		pvo = uma_zalloc(zone, M_NOWAIT);
		LOCK_TABLE();
	}

	if (pvo == NULL) {
		UNLOCK_TABLE();
		return (ENOMEM);
	}

	moea64_pvo_entries++;
	pvo->pvo_vaddr = va;
	pvo->pvo_pmap = pm;
	LIST_INSERT_HEAD(&moea64_pvo_table[ptegidx], pvo, pvo_olink);
	pvo->pvo_vaddr &= ~ADDR_POFF;

	if (!(flags & VM_PROT_EXECUTE))
		pte_lo |= LPTE_NOEXEC;
	if (flags & PVO_WIRED)
		pvo->pvo_vaddr |= PVO_WIRED;
	if (pvo_head != &moea64_pvo_kunmanaged)
		pvo->pvo_vaddr |= PVO_MANAGED;
	if (bootstrap)
		pvo->pvo_vaddr |= PVO_BOOTSTRAP;
	if (flags & PVO_FAKE)
		pvo->pvo_vaddr |= PVO_FAKE;

	moea64_pte_create(&pvo->pvo_pte.lpte, vsid, va, 
	    (uint64_t)(pa) | pte_lo);

	/*
	 * Remember if the list was empty and therefore will be the first
	 * item.
	 */
	if (LIST_FIRST(pvo_head) == NULL)
		first = 1;
	LIST_INSERT_HEAD(pvo_head, pvo, pvo_vlink);

	if (pvo->pvo_pte.lpte.pte_lo & PVO_WIRED)
		pm->pm_stats.wired_count++;
	pm->pm_stats.resident_count++;

	/*
	 * We hope this succeeds but it isn't required.
	 */
	i = moea64_pte_insert(ptegidx, &pvo->pvo_pte.lpte);
	if (i >= 0) {
		PVO_PTEGIDX_SET(pvo, i);
	} else {
		panic("moea64_pvo_enter: overflow");
		moea64_pte_overflow++;
	}

	UNLOCK_TABLE();

	return (first ? ENOENT : 0);
}

static void
moea64_pvo_remove(struct pvo_entry *pvo, int pteidx)
{
	struct	lpte *pt;

	/*
	 * If there is an active pte entry, we need to deactivate it (and
	 * save the ref & cfg bits).
	 */
	LOCK_TABLE();
	pt = moea64_pvo_to_pte(pvo, pteidx);
	if (pt != NULL) {
		moea64_pte_unset(pt, &pvo->pvo_pte.lpte, pvo->pvo_pmap,
		    pvo->pvo_vaddr);
		PVO_PTEGIDX_CLR(pvo);
	} else {
		moea64_pte_overflow--;
	}
	UNLOCK_TABLE();

	/*
	 * Update our statistics.
	 */
	pvo->pvo_pmap->pm_stats.resident_count--;
	if (pvo->pvo_pte.lpte.pte_lo & PVO_WIRED)
		pvo->pvo_pmap->pm_stats.wired_count--;

	/*
	 * Save the REF/CHG bits into their cache if the page is managed.
	 */
	if ((pvo->pvo_vaddr & (PVO_MANAGED|PVO_FAKE)) == PVO_MANAGED) {
		struct	vm_page *pg;

		pg = PHYS_TO_VM_PAGE(pvo->pvo_pte.lpte.pte_lo & LPTE_RPGN);
		if (pg != NULL) {
			moea64_attr_save(pg, pvo->pvo_pte.lpte.pte_lo &
			    (LPTE_REF | LPTE_CHG));
		}
	}

	/*
	 * Remove this PVO from the PV list.
	 */
	LIST_REMOVE(pvo, pvo_vlink);

	/*
	 * Remove this from the overflow list and return it to the pool
	 * if we aren't going to reuse it.
	 */
	LIST_REMOVE(pvo, pvo_olink);
	if (!(pvo->pvo_vaddr & PVO_BOOTSTRAP))
		uma_zfree(pvo->pvo_vaddr & PVO_MANAGED ? moea64_mpvo_zone :
		    moea64_upvo_zone, pvo);
	moea64_pvo_entries--;
	moea64_pvo_remove_calls++;
}

static __inline int
moea64_pvo_pte_index(const struct pvo_entry *pvo, int ptegidx)
{
	int	pteidx;

	/*
	 * We can find the actual pte entry without searching by grabbing
	 * the PTEG index from 3 unused bits in pte_lo[11:9] and by
	 * noticing the HID bit.
	 */
	pteidx = ptegidx * 8 + PVO_PTEGIDX_GET(pvo);
	if (pvo->pvo_pte.lpte.pte_hi & LPTE_HID)
		pteidx ^= moea64_pteg_mask * 8;

	return (pteidx);
}

static struct pvo_entry *
moea64_pvo_find_va(pmap_t pm, vm_offset_t va, int *pteidx_p)
{
	struct		pvo_entry *pvo;
	int		ptegidx;
	uint64_t	vsid;

	va &= ~ADDR_POFF;
	vsid = va_to_vsid(pm, va);
	ptegidx = va_to_pteg(vsid, va);

	LOCK_TABLE();
	LIST_FOREACH(pvo, &moea64_pvo_table[ptegidx], pvo_olink) {
		if (pvo->pvo_pmap == pm && PVO_VADDR(pvo) == va) {
			if (pteidx_p)
				*pteidx_p = moea64_pvo_pte_index(pvo, ptegidx);
			break;
		}
	}
	UNLOCK_TABLE();

	return (pvo);
}

static struct lpte *
moea64_pvo_to_pte(const struct pvo_entry *pvo, int pteidx)
{
	struct lpte *pt;

	/*
	 * If we haven't been supplied the ptegidx, calculate it.
	 */
	if (pteidx == -1) {
		int		ptegidx;
		uint64_t	vsid;

		vsid = va_to_vsid(pvo->pvo_pmap, pvo->pvo_vaddr);
		ptegidx = va_to_pteg(vsid, pvo->pvo_vaddr);
		pteidx = moea64_pvo_pte_index(pvo, ptegidx);
	}

	pt = &moea64_pteg_table[pteidx >> 3].pt[pteidx & 7];

	if ((pvo->pvo_pte.lpte.pte_hi & LPTE_VALID) && 
	    !PVO_PTEGIDX_ISSET(pvo)) {
		panic("moea64_pvo_to_pte: pvo %p has valid pte in pvo but no "
		    "valid pte index", pvo);
	}

	if ((pvo->pvo_pte.lpte.pte_hi & LPTE_VALID) == 0 && 
	    PVO_PTEGIDX_ISSET(pvo)) {
		panic("moea64_pvo_to_pte: pvo %p has valid pte index in pvo "
		    "pvo but no valid pte", pvo);
	}

	if ((pt->pte_hi ^ (pvo->pvo_pte.lpte.pte_hi & ~LPTE_VALID)) == 
	    LPTE_VALID) {
		if ((pvo->pvo_pte.lpte.pte_hi & LPTE_VALID) == 0) {
			panic("moea64_pvo_to_pte: pvo %p has valid pte in "
			    "moea64_pteg_table %p but invalid in pvo", pvo, pt);
		}

		if (((pt->pte_lo ^ pvo->pvo_pte.lpte.pte_lo) & 
		    ~(LPTE_CHG|LPTE_REF)) != 0) {
			panic("moea64_pvo_to_pte: pvo %p pte does not match "
			    "pte %p in moea64_pteg_table difference is %#x", 
			    pvo, pt,
			    (uint32_t)(pt->pte_lo ^ pvo->pvo_pte.lpte.pte_lo));
		}

		ASSERT_TABLE_LOCK();
		return (pt);
	}

	if (pvo->pvo_pte.lpte.pte_hi & LPTE_VALID) {
		panic("moea64_pvo_to_pte: pvo %p has invalid pte %p in "
		    "moea64_pteg_table but valid in pvo", pvo, pt);
	}

	return (NULL);
}

static int
moea64_pte_insert(u_int ptegidx, struct lpte *pvo_pt)
{
	struct	lpte *pt;
	int	i;

	ASSERT_TABLE_LOCK();

	/*
	 * First try primary hash.
	 */
	for (pt = moea64_pteg_table[ptegidx].pt, i = 0; i < 8; i++, pt++) {
		if ((pt->pte_hi & LPTE_VALID) == 0) {
			pvo_pt->pte_hi &= ~LPTE_HID;
			moea64_pte_set(pt, pvo_pt);
			return (i);
		}
	}

	/*
	 * Now try secondary hash.
	 */
	ptegidx ^= moea64_pteg_mask;

	for (pt = moea64_pteg_table[ptegidx].pt, i = 0; i < 8; i++, pt++) {
		if ((pt->pte_hi & LPTE_VALID) == 0) {
			pvo_pt->pte_hi |= LPTE_HID;
			moea64_pte_set(pt, pvo_pt);
			return (i);
		}
	}

	panic("moea64_pte_insert: overflow");
	return (-1);
}

static boolean_t
moea64_query_bit(vm_page_t m, u_int64_t ptebit)
{
	struct	pvo_entry *pvo;
	struct	lpte *pt;

#if 0
	if (moea64_attr_fetch(m) & ptebit)
		return (TRUE);
#endif

	LIST_FOREACH(pvo, vm_page_to_pvoh(m), pvo_vlink) {
		MOEA_PVO_CHECK(pvo);	/* sanity check */

		/*
		 * See if we saved the bit off.  If so, cache it and return
		 * success.
		 */
		if (pvo->pvo_pte.lpte.pte_lo & ptebit) {
			moea64_attr_save(m, ptebit);
			MOEA_PVO_CHECK(pvo);	/* sanity check */
			return (TRUE);
		}
	}

	/*
	 * No luck, now go through the hard part of looking at the PTEs
	 * themselves.  Sync so that any pending REF/CHG bits are flushed to
	 * the PTEs.
	 */
	SYNC();
	LIST_FOREACH(pvo, vm_page_to_pvoh(m), pvo_vlink) {
		MOEA_PVO_CHECK(pvo);	/* sanity check */

		/*
		 * See if this pvo has a valid PTE.  if so, fetch the
		 * REF/CHG bits from the valid PTE.  If the appropriate
		 * ptebit is set, cache it and return success.
		 */
		LOCK_TABLE();
		pt = moea64_pvo_to_pte(pvo, -1);
		if (pt != NULL) {
			moea64_pte_synch(pt, &pvo->pvo_pte.lpte);
			if (pvo->pvo_pte.lpte.pte_lo & ptebit) {
				UNLOCK_TABLE();

				moea64_attr_save(m, ptebit);
				MOEA_PVO_CHECK(pvo);	/* sanity check */
				return (TRUE);
			}
		}
		UNLOCK_TABLE();
	}

	return (FALSE);
}

static u_int
moea64_clear_bit(vm_page_t m, u_int64_t ptebit, u_int64_t *origbit)
{
	u_int	count;
	struct	pvo_entry *pvo;
	struct	lpte *pt;
	uint64_t rv;

	/*
	 * Clear the cached value.
	 */
	rv = moea64_attr_fetch(m);
	moea64_attr_clear(m, ptebit);

	/*
	 * Sync so that any pending REF/CHG bits are flushed to the PTEs (so
	 * we can reset the right ones).  note that since the pvo entries and
	 * list heads are accessed via BAT0 and are never placed in the page
	 * table, we don't have to worry about further accesses setting the
	 * REF/CHG bits.
	 */
	SYNC();

	/*
	 * For each pvo entry, clear the pvo's ptebit.  If this pvo has a
	 * valid pte clear the ptebit from the valid pte.
	 */
	count = 0;
	LIST_FOREACH(pvo, vm_page_to_pvoh(m), pvo_vlink) {
		MOEA_PVO_CHECK(pvo);	/* sanity check */

		LOCK_TABLE();
		pt = moea64_pvo_to_pte(pvo, -1);
		if (pt != NULL) {
			moea64_pte_synch(pt, &pvo->pvo_pte.lpte);
			if (pvo->pvo_pte.lpte.pte_lo & ptebit) {
				count++;
				moea64_pte_clear(pt, pvo->pvo_pmap, PVO_VADDR(pvo), ptebit);
			}
		}
		UNLOCK_TABLE();
		rv |= pvo->pvo_pte.lpte.pte_lo;
		pvo->pvo_pte.lpte.pte_lo &= ~ptebit;
		MOEA_PVO_CHECK(pvo);	/* sanity check */
	}

	if (origbit != NULL) {
		*origbit = rv;
	}

	return (count);
}

boolean_t
moea64_dev_direct_mapped(mmu_t mmu, vm_offset_t pa, vm_size_t size)
{
	return (EFAULT);
}

/*
 * Map a set of physical memory pages into the kernel virtual
 * address space. Return a pointer to where it is mapped. This
 * routine is intended to be used for mapping device memory,
 * NOT real memory.
 */
void *
moea64_mapdev(mmu_t mmu, vm_offset_t pa, vm_size_t size)
{
	vm_offset_t va, tmpva, ppa, offset;

	ppa = trunc_page(pa);
	offset = pa & PAGE_MASK;
	size = roundup(offset + size, PAGE_SIZE);

	va = kmem_alloc_nofault(kernel_map, size);

	if (!va)
		panic("moea64_mapdev: Couldn't alloc kernel virtual memory");

	for (tmpva = va; size > 0;) {
		moea64_kenter(mmu, tmpva, ppa);
		size -= PAGE_SIZE;
		tmpva += PAGE_SIZE;
		ppa += PAGE_SIZE;
	}

	return ((void *)(va + offset));
}

void
moea64_unmapdev(mmu_t mmu, vm_offset_t va, vm_size_t size)
{
	vm_offset_t base, offset;

	base = trunc_page(va);
	offset = va & PAGE_MASK;
	size = roundup(offset + size, PAGE_SIZE);

	kmem_free(kernel_map, base, size);
}

static void
moea64_sync_icache(mmu_t mmu, pmap_t pm, vm_offset_t va, vm_size_t sz)
{
	struct pvo_entry *pvo;
	vm_offset_t lim;
	vm_paddr_t pa;
	vm_size_t len;

	PMAP_LOCK(pm);
	while (sz > 0) {
		lim = round_page(va);
		len = MIN(lim - va, sz);
		pvo = moea64_pvo_find_va(pm, va & ~ADDR_POFF, NULL);
		if (pvo != NULL) {
			pa = (pvo->pvo_pte.pte.pte_lo & PTE_RPGN) |
			    (va & ADDR_POFF);
			moea64_syncicache(pm, va, pa, len);
		}
		va += len;
		sz -= len;
	}
	PMAP_UNLOCK(pm);
}<|MERGE_RESOLUTION|>--- conflicted
+++ resolved
@@ -774,8 +774,10 @@
 		if (translations[i].om_pa_lo % PAGE_SIZE)
 			panic("OFW translation not page-aligned!");
 
+		#ifndef __powerpc64__
 		if (translations[i].om_pa_hi)
 			panic("OFW translations above 32-bit boundary!");
+		#endif
 
 		/* Now enter the pages for this mapping */
 
@@ -788,6 +790,20 @@
 		for (off = 0; off < translations[i].om_len; off += PAGE_SIZE) {
 			struct vm_page m;
 
+			m.phys_addr = translations[i].om_pa_lo + off;
+
+		      #ifdef __powerpc64__
+			m.phys_addr += (vm_offset_t)translations[i].om_pa_hi
+			    << 32;
+
+			/*
+			 * ofw_pmap is unused on PPC64 since slb replacement
+			 * is non-atomic, so map the kernel and OFW into
+			 * the same address space.
+			 */
+			moea64_kenter(mmup, translations[i].om_va + off,
+			   m.phys_addr);
+		      #else
 			/* Map low memory mappings into the kernel pmap, too.
 			 * These are typically mappings made by the loader,
 			 * so we need them if we want to keep executing. */
@@ -796,9 +812,9 @@
 				moea64_kenter(mmup, translations[i].om_va + off,
 				    translations[i].om_va + off);
 
-			m.phys_addr = translations[i].om_pa_lo + off;
 			moea64_enter_locked(&ofw_pmap,
 			    translations[i].om_va + off, &m, VM_PROT_ALL, 1);
+		      #endif
 
 			ofw_mappings++;
 		}
@@ -1045,73 +1061,7 @@
 	    if (sz > 6144 /* tmpstksz - 2 KB headroom */)
 		panic("moea64_bootstrap: too many ofw translations");
 
-<<<<<<< HEAD
-	    bzero(translations, sz);
-	    if (OF_getprop(mmu, "translations", translations, sz) == -1)
-		panic("moea64_bootstrap: can't get ofw translations");
-
-	    CTR0(KTR_PMAP, "moea64_bootstrap: translations");
-	    sz /= sizeof(*translations);
-	    qsort(translations, sz, sizeof (*translations), om_cmp);
-
-	    for (i = 0, ofw_mappings = 0; i < sz; i++) {
-		CTR3(KTR_PMAP, "translation: pa=%#x va=%#x len=%#x",
-		    (uint32_t)(translations[i].om_pa_lo), translations[i].om_va,
-		    translations[i].om_len);
-
-		if (translations[i].om_pa_lo % PAGE_SIZE)
-			panic("OFW translation not page-aligned!");
-
-	      #ifndef __powerpc64__
-		if (translations[i].om_pa_hi)
-			panic("OFW translations above 32-bit boundary!");
-	      #endif
-
-		/* Now enter the pages for this mapping */
-
-		/*
-		 * Lock the ofw pmap. pmap_kenter(), which we use for the
-		 * pages the kernel also needs, does its own locking.
-		 */
-		PMAP_LOCK(&ofw_pmap); 
-		DISABLE_TRANS(msr);
-		for (off = 0; off < translations[i].om_len; off += PAGE_SIZE) {
-			struct vm_page m;
-
-			m.phys_addr = translations[i].om_pa_lo + off;
-
-		      #ifdef __powerpc64__
-			m.phys_addr += (vm_offset_t)translations[i].om_pa_hi
-			    << 32;
-
-			/*
-			 * ofw_pmap is unused on PPC64 since slb replacement
-			 * is non-atomic, so map the kernel and OFW into
-			 * the same address space.
-			 */
-			moea64_kenter(mmup, translations[i].om_va + off,
-			    m.phys_addr);
-		      #else
-			/* Map low memory mappings into the kernel pmap, too.
-			 * These are typically mappings made by the loader,
-			 * so we need them if we want to keep executing. */
-
-			if (translations[i].om_va + off < SEGMENT_LENGTH)
-				moea64_kenter(mmup, translations[i].om_va + off,
-				    translations[i].om_pa_lo + off);
-
-			moea64_enter_locked(&ofw_pmap,
-			    translations[i].om_va + off, &m, VM_PROT_ALL, 1);
-		      #endif
-
-			ofw_mappings++;
-		}
-		ENABLE_TRANS(msr);
-		PMAP_UNLOCK(&ofw_pmap);
-	    }
-=======
 	    moea64_add_ofw_mappings(mmup, mmu, sz);
->>>>>>> e3acc4fb
 	}
 
 #ifdef SMP
