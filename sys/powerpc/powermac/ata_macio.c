/*-
 * Copyright 2002 by Peter Grehan. All rights reserved.
 *
 * Redistribution and use in source and binary forms, with or without
 * modification, are permitted provided that the following conditions
 * are met:
 * 1. Redistributions of source code must retain the above copyright
 *    notice, this list of conditions and the following disclaimer.
 * 2. Redistributions in binary form must reproduce the above copyright
 *    notice, this list of conditions and the following disclaimer in the
 *    documentation and/or other materials provided with the distribution.
 * 3. The name of the author may not be used to endorse or promote products
 *    derived from this software without specific prior written permission.
 *
 * THIS SOFTWARE IS PROVIDED BY THE AUTHOR ``AS IS'' AND ANY EXPRESS OR
 * IMPLIED WARRANTIES, INCLUDING, BUT NOT LIMITED TO, THE IMPLIED WARRANTIES
 * OF MERCHANTABILITY AND FITNESS FOR A PARTICULAR PURPOSE ARE DISCLAIMED.
 * IN NO EVENT SHALL THE AUTHOR BE LIABLE FOR ANY DIRECT, INDIRECT,
 * INCIDENTAL, SPECIAL, EXEMPLARY, OR CONSEQUENTIAL DAMAGES (INCLUDING,
 * BUT NOT LIMITED TO, PROCUREMENT OF SUBSTITUTE GOODS OR SERVICES;
 * LOSS OF USE, DATA, OR PROFITS; OR BUSINESS INTERRUPTION) HOWEVER CAUSED
 * AND ON ANY THEORY OF LIABILITY, WHETHER IN CONTRACT, STRICT LIABILITY,
 * OR TORT (INCLUDING NEGLIGENCE OR OTHERWISE) ARISING IN ANY WAY
 * OUT OF THE USE OF THIS SOFTWARE, EVEN IF ADVISED OF THE POSSIBILITY OF
 * SUCH DAMAGE.
 */

#include <sys/cdefs.h>
__FBSDID("$FreeBSD$");

/*
 * Mac-io ATA controller
 */
#include <sys/param.h>
#include <sys/systm.h>
#include <sys/kernel.h>
#include <sys/module.h>
#include <sys/bus.h>
#include <sys/malloc.h>
#include <sys/sema.h>
#include <sys/taskqueue.h>
#include <vm/uma.h>
#include <machine/stdarg.h>
#include <machine/resource.h>
#include <machine/bus.h>
#include <sys/rman.h>
#include <sys/ata.h>
#include <dev/ata/ata-all.h>
#include <ata_if.h>

#include <dev/ofw/ofw_bus.h>

#include "ata_dbdma.h"

/*
 * Offset to control registers from base
 */
#define ATA_MACIO_ALTOFFSET	0x160

/*
 * Define the gap between registers
 */
#define ATA_MACIO_REGGAP	16

/*
 * Whether or not to bind to the DBDMA IRQ
 */
#define USE_DBDMA_IRQ		0

/*
 * Timing register
 */
#define ATA_MACIO_TIMINGREG	0x200

#define ATA_TIME_TO_TICK(rev,time) howmany(time, (rev == 4) ? 15 : 30)
#define PIO_REC_OFFSET 4
#define PIO_REC_MIN 1
#define PIO_ACT_MIN 1
#define DMA_REC_OFFSET 1
#define DMA_REC_MIN 1
#define DMA_ACT_MIN 1

struct ide_timings {
	int cycle;      /* minimum cycle time [ns] */
	int active;     /* minimum command active time [ns] */
};

static const struct ide_timings pio_timings[5] = {
	{ 600, 180 },	/* PIO 0 */
	{ 390, 150 },	/* PIO 1 */
	{ 240, 105 },	/* PIO 2 */
	{ 180,  90 },	/* PIO 3 */
	{ 120,  75 }	/* PIO 4 */
};

static const struct ide_timings dma_timings[3] = {
	{ 480, 240 },	/* WDMA 0 */
	{ 165,  90 },	/* WDMA 1 */
	{ 120,  75 }	/* WDMA 2 */
};

static const struct ide_timings udma_timings[5] = {
        { 120, 180 },	/* UDMA 0 */
        {  90, 150 },	/* UDMA 1 */
        {  60, 120 },	/* UDMA 2 */
        {  45,  90 },	/* UDMA 3 */
        {  30,  90 }	/* UDMA 4 */
};

/*
 * Define the macio ata bus attachment.
 */
static  int  ata_macio_probe(device_t dev);
static  int  ata_macio_setmode(device_t dev, int target, int mode);
static  int  ata_macio_attach(device_t dev);
static  int  ata_macio_begin_transaction(struct ata_request *request);
static  int  ata_macio_suspend(device_t dev);
static  int  ata_macio_resume(device_t dev);

static device_method_t ata_macio_methods[] = {
        /* Device interface */
	DEVMETHOD(device_probe,		ata_macio_probe),
	DEVMETHOD(device_attach,        ata_macio_attach),
	DEVMETHOD(device_suspend,	ata_macio_suspend),
	DEVMETHOD(device_resume,	ata_macio_resume),

	/* ATA interface */
	DEVMETHOD(ata_setmode,		ata_macio_setmode),
	DEVMETHOD_END
};

struct ata_macio_softc {
	struct ata_dbdma_channel sc_ch;

	int rev;
	int max_mode;
	struct resource *sc_mem;

	uint32_t udmaconf[2];
	uint32_t wdmaconf[2];
	uint32_t pioconf[2];
};

static driver_t ata_macio_driver = {
	"ata",
	ata_macio_methods,
	sizeof(struct ata_macio_softc),
};

DRIVER_MODULE(ata, macio, ata_macio_driver, ata_devclass, NULL, NULL);
MODULE_DEPEND(ata, ata, 1, 1, 1);

static int
ata_macio_probe(device_t dev)
{
	const char *type = ofw_bus_get_type(dev);
	const char *name = ofw_bus_get_name(dev);
	struct ata_macio_softc *sc;
	struct ata_channel *ch;
	int rid, i;

	if (strcmp(type, "ata") != 0 &&
	    strcmp(type, "ide") != 0)
		return (ENXIO);

	sc = device_get_softc(dev);
	bzero(sc, sizeof(struct ata_macio_softc));
	ch = &sc->sc_ch.sc_ch;

	if (strcmp(name,"ata-4") == 0) {
		device_set_desc(dev,"Apple MacIO Ultra ATA Controller");
		sc->rev = 4;
		sc->max_mode = ATA_UDMA4;
	} else {
		device_set_desc(dev,"Apple MacIO ATA Controller");
		sc->rev = 3;
		sc->max_mode = ATA_WDMA2;
	}

	rid = 0;
	sc->sc_mem = bus_alloc_resource_any(dev, SYS_RES_MEMORY, &rid, 
	    RF_ACTIVE);
	if (sc->sc_mem == NULL) {
		device_printf(dev, "could not allocate memory\n");
		return (ENXIO);
	}

	/*
	 * Set up the resource vectors
	 */
	for (i = ATA_DATA; i <= ATA_COMMAND; i++) {
		ch->r_io[i].res = sc->sc_mem;
		ch->r_io[i].offset = i * ATA_MACIO_REGGAP;
	}
	ch->r_io[ATA_CONTROL].res = sc->sc_mem;
	ch->r_io[ATA_CONTROL].offset = ATA_MACIO_ALTOFFSET;
	ata_default_registers(dev);

	ch->unit = 0;
	ch->flags |= ATA_USE_16BIT | ATA_NO_ATAPI_DMA;
	ata_generic_hw(dev);

	return (ata_probe(dev));
}

static int
ata_macio_attach(device_t dev)
{
	struct ata_macio_softc *sc = device_get_softc(dev);
	uint32_t timingreg;

#if USE_DBDMA_IRQ
	int dbdma_irq_rid = 1;
	struct resource *dbdma_irq;
	void *cookie;
#endif

	/* Init DMA engine */

	sc->sc_ch.dbdma_rid = 1;
	sc->sc_ch.dbdma_regs = bus_alloc_resource_any(dev, SYS_RES_MEMORY, 
	    &sc->sc_ch.dbdma_rid, RF_ACTIVE); 

	ata_dbdma_dmainit(dev);

	/* Configure initial timings */
	timingreg = bus_read_4(sc->sc_mem, ATA_MACIO_TIMINGREG);
	if (sc->rev == 4) {
		sc->udmaconf[0] = sc->udmaconf[1] = timingreg & 0x1ff00000;
		sc->wdmaconf[0] = sc->wdmaconf[1] = timingreg & 0x001ffc00;
		sc->pioconf[0]  = sc->pioconf[1]  = timingreg & 0x000003ff;
	} else {
		sc->udmaconf[0] = sc->udmaconf[1] = 0;
		sc->wdmaconf[0] = sc->wdmaconf[1] = timingreg & 0xfffff800;
		sc->pioconf[0]  = sc->pioconf[1]  = timingreg & 0x000007ff;
	}

#if USE_DBDMA_IRQ
	/* Bind to DBDMA interrupt as well */

	if ((dbdma_irq = bus_alloc_resource_any(dev, SYS_RES_IRQ,
	    &dbdma_irq_rid, RF_SHAREABLE | RF_ACTIVE)) != NULL) {
		bus_setup_intr(dev, dbdma_irq, ATA_INTR_FLAGS, NULL,
			(driver_intr_t *)ata_interrupt, sc,&cookie);
	} 
#endif

	/* Set begin_transaction */
	sc->sc_ch.sc_ch.hw.begin_transaction = ata_macio_begin_transaction;

	return ata_attach(dev);
}

static int
ata_macio_setmode(device_t dev, int target, int mode)
{
	struct ata_macio_softc *sc = device_get_softc(dev);

	int min_cycle = 0, min_active = 0;
        int cycle_tick = 0, act_tick = 0, inact_tick = 0, half_tick;

	mode = min(mode, sc->max_mode);

	if ((mode & ATA_DMA_MASK) == ATA_UDMA0) {
		min_cycle = udma_timings[mode & ATA_MODE_MASK].cycle;
		min_active = udma_timings[mode & ATA_MODE_MASK].active;
	
		cycle_tick = ATA_TIME_TO_TICK(sc->rev,min_cycle);
		act_tick = ATA_TIME_TO_TICK(sc->rev,min_active);

		/* mask: 0x1ff00000 */
		sc->udmaconf[target] =
		    (cycle_tick << 21) | (act_tick << 25) | 0x100000;
	} else if ((mode & ATA_DMA_MASK) == ATA_WDMA0) {
		min_cycle = dma_timings[mode & ATA_MODE_MASK].cycle;
		min_active = dma_timings[mode & ATA_MODE_MASK].active;
	
		cycle_tick = ATA_TIME_TO_TICK(sc->rev,min_cycle);
		act_tick = ATA_TIME_TO_TICK(sc->rev,min_active);

		if (sc->rev == 4) {
			inact_tick = cycle_tick - act_tick;
			/* mask: 0x001ffc00 */
			sc->wdmaconf[target] = 
			    (act_tick << 10) | (inact_tick << 15);
		} else {
			inact_tick = cycle_tick - act_tick - DMA_REC_OFFSET;
			if (inact_tick < DMA_REC_MIN)
				inact_tick = DMA_REC_MIN;
			half_tick = 0;  /* XXX */

			/* mask: 0xfffff800 */
			sc->wdmaconf[target] = (half_tick << 21) 
			    | (inact_tick << 16) | (act_tick << 11);
		}
	} else {
		min_cycle = 
		    pio_timings[(mode & ATA_MODE_MASK) - ATA_PIO0].cycle;
		min_active = 
		    pio_timings[(mode & ATA_MODE_MASK) - ATA_PIO0].active;
	
		cycle_tick = ATA_TIME_TO_TICK(sc->rev,min_cycle);
		act_tick = ATA_TIME_TO_TICK(sc->rev,min_active);

		if (sc->rev == 4) {
			inact_tick = cycle_tick - act_tick;

			/* mask: 0x000003ff */
			sc->pioconf[target] =
			    (inact_tick << 5) | act_tick;
		} else {
			if (act_tick < PIO_ACT_MIN)
				act_tick = PIO_ACT_MIN;

			inact_tick = cycle_tick - act_tick - PIO_REC_OFFSET;
			if (inact_tick < PIO_REC_MIN)
				inact_tick = PIO_REC_MIN;

			/* mask: 0x000007ff */
			sc->pioconf[target] = 
			    (inact_tick << 5) | act_tick;
		}
	}

	return (mode);
}

static int
ata_macio_begin_transaction(struct ata_request *request)
{
	struct ata_macio_softc *sc = device_get_softc(request->parent);

	bus_write_4(sc->sc_mem, ATA_MACIO_TIMINGREG, 
	    sc->udmaconf[request->unit] | sc->wdmaconf[request->unit] 
	    | sc->pioconf[request->unit]); 

	return ata_begin_transaction(request);
<<<<<<< HEAD
}

static int
ata_macio_suspend(device_t dev)
{
	struct ata_dbdma_channel *ch = device_get_softc(dev);
	int error;

	if (!ch->sc_ch.attached)
		return (0);

	error = ata_suspend(dev);
	dbdma_save_state(ch->dbdma);

	return (error);
}

static int
ata_macio_resume(device_t dev)
{
	struct ata_dbdma_channel *ch = device_get_softc(dev);
	int error;

	if (!ch->sc_ch.attached)
		return (0);

	dbdma_restore_state(ch->dbdma);
	error = ata_resume(dev);

	return (error);
}
=======
}
>>>>>>> 3adc33cf
<|MERGE_RESOLUTION|>--- conflicted
+++ resolved
@@ -335,7 +335,6 @@
 	    | sc->pioconf[request->unit]); 
 
 	return ata_begin_transaction(request);
-<<<<<<< HEAD
 }
 
 static int
@@ -367,6 +366,3 @@
 
 	return (error);
 }
-=======
-}
->>>>>>> 3adc33cf
