/*-
 * Copyright (c) 1980, 1986, 1993
 *	The Regents of the University of California.  All rights reserved.
 *
 * Redistribution and use in source and binary forms, with or without
 * modification, are permitted provided that the following conditions
 * are met:
 * 1. Redistributions of source code must retain the above copyright
 *    notice, this list of conditions and the following disclaimer.
 * 2. Redistributions in binary form must reproduce the above copyright
 *    notice, this list of conditions and the following disclaimer in the
 *    documentation and/or other materials provided with the distribution.
 * 4. Neither the name of the University nor the names of its contributors
 *    may be used to endorse or promote products derived from this software
 *    without specific prior written permission.
 *
 * THIS SOFTWARE IS PROVIDED BY THE REGENTS AND CONTRIBUTORS ``AS IS'' AND
 * ANY EXPRESS OR IMPLIED WARRANTIES, INCLUDING, BUT NOT LIMITED TO, THE
 * IMPLIED WARRANTIES OF MERCHANTABILITY AND FITNESS FOR A PARTICULAR PURPOSE
 * ARE DISCLAIMED.  IN NO EVENT SHALL THE REGENTS OR CONTRIBUTORS BE LIABLE
 * FOR ANY DIRECT, INDIRECT, INCIDENTAL, SPECIAL, EXEMPLARY, OR CONSEQUENTIAL
 * DAMAGES (INCLUDING, BUT NOT LIMITED TO, PROCUREMENT OF SUBSTITUTE GOODS
 * OR SERVICES; LOSS OF USE, DATA, OR PROFITS; OR BUSINESS INTERRUPTION)
 * HOWEVER CAUSED AND ON ANY THEORY OF LIABILITY, WHETHER IN CONTRACT, STRICT
 * LIABILITY, OR TORT (INCLUDING NEGLIGENCE OR OTHERWISE) ARISING IN ANY WAY
 * OUT OF THE USE OF THIS SOFTWARE, EVEN IF ADVISED OF THE POSSIBILITY OF
 * SUCH DAMAGE.
 *
 *	@(#)if.c	8.5 (Berkeley) 1/9/95
 * $FreeBSD$
 */

#include "opt_compat.h"
#include "opt_inet6.h"
#include "opt_inet.h"

#include <sys/param.h>
#include <sys/types.h>
#include <sys/conf.h>
#include <sys/malloc.h>
#include <sys/sbuf.h>
#include <sys/bus.h>
#include <sys/mbuf.h>
#include <sys/systm.h>
#include <sys/priv.h>
#include <sys/proc.h>
#include <sys/socket.h>
#include <sys/socketvar.h>
#include <sys/protosw.h>
#include <sys/kernel.h>
#include <sys/lock.h>
#include <sys/refcount.h>
#include <sys/module.h>
#include <sys/rwlock.h>
#include <sys/sockio.h>
#include <sys/syslog.h>
#include <sys/sysctl.h>
#include <sys/taskqueue.h>
#include <sys/domain.h>
#include <sys/jail.h>
#include <sys/priv.h>

#include <machine/stdarg.h>
#include <vm/uma.h>

#include <net/bpf.h>
#include <net/ethernet.h>
#include <net/if.h>
#include <net/if_arp.h>
#include <net/if_clone.h>
#include <net/if_dl.h>
#include <net/if_types.h>
#include <net/if_var.h>
#include <net/if_media.h>
#include <net/if_vlan_var.h>
#include <net/radix.h>
#include <net/route.h>
#include <net/vnet.h>

#if defined(INET) || defined(INET6)
#include <net/ethernet.h>
#include <netinet/in.h>
#include <netinet/in_var.h>
#include <netinet/ip.h>
#include <netinet/ip_carp.h>
#ifdef INET
#include <netinet/if_ether.h>
#endif /* INET */
#ifdef INET6
#include <netinet6/in6_var.h>
#include <netinet6/in6_ifattach.h>
#endif /* INET6 */
#endif /* INET || INET6 */

#include <security/mac/mac_framework.h>

#ifdef COMPAT_FREEBSD32
#include <sys/mount.h>
#include <compat/freebsd32/freebsd32.h>
#endif

SYSCTL_NODE(_net, PF_LINK, link, CTLFLAG_RW, 0, "Link layers");
SYSCTL_NODE(_net_link, 0, generic, CTLFLAG_RW, 0, "Generic link-management");

SYSCTL_INT(_net_link, OID_AUTO, ifqmaxlen, CTLFLAG_RDTUN,
    &ifqmaxlen, 0, "max send queue size");

/* Log link state change events */
static int log_link_state_change = 1;

SYSCTL_INT(_net_link, OID_AUTO, log_link_state_change, CTLFLAG_RW,
	&log_link_state_change, 0,
	"log interface link state change events");

/* Log promiscuous mode change events */
static int log_promisc_mode_change = 1;

SYSCTL_INT(_net_link, OID_AUTO, log_promisc_mode_change, CTLFLAG_RDTUN,
	&log_promisc_mode_change, 1,
	"log promiscuous mode change events");

/* Interface description */
static unsigned int ifdescr_maxlen = 1024;
SYSCTL_UINT(_net, OID_AUTO, ifdescr_maxlen, CTLFLAG_RW,
	&ifdescr_maxlen, 0,
	"administrative maximum length for interface description");

static MALLOC_DEFINE(M_IFDESCR, "ifdescr", "ifnet descriptions");

/* global sx for non-critical path ifdescr */
static struct sx ifdescr_sx;
SX_SYSINIT(ifdescr_sx, &ifdescr_sx, "ifnet descr");

void	(*bridge_linkstate_p)(struct ifnet *ifp);
void	(*ng_ether_link_state_p)(struct ifnet *ifp, int state);
void	(*lagg_linkstate_p)(struct ifnet *ifp, int state);
/* These are external hooks for CARP. */
void	(*carp_linkstate_p)(struct ifnet *ifp);
void	(*carp_demote_adj_p)(int, char *);
int	(*carp_master_p)(struct ifaddr *);
#if defined(INET) || defined(INET6)
int	(*carp_forus_p)(struct ifnet *ifp, u_char *dhost);
int	(*carp_output_p)(struct ifnet *ifp, struct mbuf *m,
    const struct sockaddr *sa);
int	(*carp_ioctl_p)(struct ifreq *, u_long, struct thread *);   
int	(*carp_attach_p)(struct ifaddr *, int);
void	(*carp_detach_p)(struct ifaddr *);
#endif
#ifdef INET
int	(*carp_iamatch_p)(struct ifaddr *, uint8_t **);
#endif
#ifdef INET6
struct ifaddr *(*carp_iamatch6_p)(struct ifnet *ifp, struct in6_addr *taddr6);
caddr_t	(*carp_macmatch6_p)(struct ifnet *ifp, struct mbuf *m,
    const struct in6_addr *taddr);
#endif

struct mbuf *(*tbr_dequeue_ptr)(struct ifaltq *, int) = NULL;

/*
 * XXX: Style; these should be sorted alphabetically, and unprototyped
 * static functions should be prototyped. Currently they are sorted by
 * declaration order.
 */
static void	if_attachdomain(void *);
static void	if_attachdomain1(struct ifnet *);
static int	ifconf(u_long, caddr_t);
static void	if_freemulti(struct ifmultiaddr *);
static void	if_grow(void);
static void	if_input_default(struct ifnet *, struct mbuf *);
static int	if_requestencap_default(struct ifnet *, struct if_encap_req *);
static void	if_route(struct ifnet *, int flag, int fam);
static int	if_setflag(struct ifnet *, int, int, int *, int);
static int	if_transmit(struct ifnet *ifp, struct mbuf *m);
static void	if_unroute(struct ifnet *, int flag, int fam);
static void	link_rtrequest(int, struct rtentry *, struct rt_addrinfo *);
static int	ifhwioctl(u_long, struct ifnet *, caddr_t, struct thread *);
static int	if_delmulti_locked(struct ifnet *, struct ifmultiaddr *, int);
static void	do_link_state_change(void *, int);
static int	if_getgroup(struct ifgroupreq *, struct ifnet *);
static int	if_getgroupmembers(struct ifgroupreq *);
static void	if_delgroups(struct ifnet *);
static void	if_attach_internal(struct ifnet *, int, struct if_clone *);
static int	if_detach_internal(struct ifnet *, int, struct if_clone **);
#ifdef VIMAGE
static void	if_vmove(struct ifnet *, struct vnet *);
#endif

#ifdef INET6
/*
 * XXX: declare here to avoid to include many inet6 related files..
 * should be more generalized?
 */
extern void	nd6_setmtu(struct ifnet *);
#endif

/* ipsec helper hooks */
VNET_DEFINE(struct hhook_head *, ipsec_hhh_in[HHOOK_IPSEC_COUNT]);
VNET_DEFINE(struct hhook_head *, ipsec_hhh_out[HHOOK_IPSEC_COUNT]);

VNET_DEFINE(int, if_index);
int	ifqmaxlen = IFQ_MAXLEN;
VNET_DEFINE(struct ifnethead, ifnet);	/* depend on static init XXX */
VNET_DEFINE(struct ifgrouphead, ifg_head);

static VNET_DEFINE(int, if_indexlim) = 8;

/* Table of ifnet by index. */
VNET_DEFINE(struct ifnet **, ifindex_table);

#define	V_if_indexlim		VNET(if_indexlim)
#define	V_ifindex_table		VNET(ifindex_table)

/*
 * The global network interface list (V_ifnet) and related state (such as
 * if_index, if_indexlim, and ifindex_table) are protected by an sxlock and
 * an rwlock.  Either may be acquired shared to stablize the list, but both
 * must be acquired writable to modify the list.  This model allows us to
 * both stablize the interface list during interrupt thread processing, but
 * also to stablize it over long-running ioctls, without introducing priority
 * inversions and deadlocks.
 */
struct rwlock ifnet_rwlock;
RW_SYSINIT_FLAGS(ifnet_rw, &ifnet_rwlock, "ifnet_rw", RW_RECURSE);
struct sx ifnet_sxlock;
SX_SYSINIT_FLAGS(ifnet_sx, &ifnet_sxlock, "ifnet_sx", SX_RECURSE);

/*
 * The allocation of network interfaces is a rather non-atomic affair; we
 * need to select an index before we are ready to expose the interface for
 * use, so will use this pointer value to indicate reservation.
 */
#define	IFNET_HOLD	(void *)(uintptr_t)(-1)

static	if_com_alloc_t *if_com_alloc[256];
static	if_com_free_t *if_com_free[256];

static MALLOC_DEFINE(M_IFNET, "ifnet", "interface internals");
MALLOC_DEFINE(M_IFADDR, "ifaddr", "interface address");
MALLOC_DEFINE(M_IFMADDR, "ether_multi", "link-level multicast address");

struct ifnet *
ifnet_byindex_locked(u_short idx)
{

	if (idx > V_if_index)
		return (NULL);
	if (V_ifindex_table[idx] == IFNET_HOLD)
		return (NULL);
	return (V_ifindex_table[idx]);
}

struct ifnet *
ifnet_byindex(u_short idx)
{
	struct ifnet *ifp;

	IFNET_RLOCK_NOSLEEP();
	ifp = ifnet_byindex_locked(idx);
	IFNET_RUNLOCK_NOSLEEP();
	return (ifp);
}

struct ifnet *
ifnet_byindex_ref(u_short idx)
{
	struct ifnet *ifp;

	IFNET_RLOCK_NOSLEEP();
	ifp = ifnet_byindex_locked(idx);
	if (ifp == NULL || (ifp->if_flags & IFF_DYING)) {
		IFNET_RUNLOCK_NOSLEEP();
		return (NULL);
	}
	if_ref(ifp);
	IFNET_RUNLOCK_NOSLEEP();
	return (ifp);
}

/*
 * Allocate an ifindex array entry; return 0 on success or an error on
 * failure.
 */
static u_short
ifindex_alloc(void)
{
	u_short idx;

	IFNET_WLOCK_ASSERT();
retry:
	/*
	 * Try to find an empty slot below V_if_index.  If we fail, take the
	 * next slot.
	 */
	for (idx = 1; idx <= V_if_index; idx++) {
		if (V_ifindex_table[idx] == NULL)
			break;
	}

	/* Catch if_index overflow. */
	if (idx >= V_if_indexlim) {
		if_grow();
		goto retry;
	}
	if (idx > V_if_index)
		V_if_index = idx;
	return (idx);
}

static void
ifindex_free_locked(u_short idx)
{

	IFNET_WLOCK_ASSERT();

	V_ifindex_table[idx] = NULL;
	while (V_if_index > 0 &&
	    V_ifindex_table[V_if_index] == NULL)
		V_if_index--;
}

static void
ifindex_free(u_short idx)
{

	IFNET_WLOCK();
	ifindex_free_locked(idx);
	IFNET_WUNLOCK();
}

static void
ifnet_setbyindex_locked(u_short idx, struct ifnet *ifp)
{

	IFNET_WLOCK_ASSERT();

	V_ifindex_table[idx] = ifp;
}

static void
ifnet_setbyindex(u_short idx, struct ifnet *ifp)
{

	IFNET_WLOCK();
	ifnet_setbyindex_locked(idx, ifp);
	IFNET_WUNLOCK();
}

struct ifaddr *
ifaddr_byindex(u_short idx)
{
	struct ifnet *ifp;
	struct ifaddr *ifa = NULL;

	IFNET_RLOCK_NOSLEEP();
	ifp = ifnet_byindex_locked(idx);
	if (ifp != NULL && (ifa = ifp->if_addr) != NULL)
		ifa_ref(ifa);
	IFNET_RUNLOCK_NOSLEEP();
	return (ifa);
}

/*
 * Network interface utility routines.
 *
 * Routines with ifa_ifwith* names take sockaddr *'s as
 * parameters.
 */

static void
vnet_if_init(const void *unused __unused)
{

	TAILQ_INIT(&V_ifnet);
	TAILQ_INIT(&V_ifg_head);
	IFNET_WLOCK();
	if_grow();				/* create initial table */
	IFNET_WUNLOCK();
	vnet_if_clone_init();
}
VNET_SYSINIT(vnet_if_init, SI_SUB_INIT_IF, SI_ORDER_SECOND, vnet_if_init,
    NULL);

#ifdef VIMAGE
static void
vnet_if_uninit(const void *unused __unused)
{

	VNET_ASSERT(TAILQ_EMPTY(&V_ifnet), ("%s:%d tailq &V_ifnet=%p "
	    "not empty", __func__, __LINE__, &V_ifnet));
	VNET_ASSERT(TAILQ_EMPTY(&V_ifg_head), ("%s:%d tailq &V_ifg_head=%p "
	    "not empty", __func__, __LINE__, &V_ifg_head));

	free((caddr_t)V_ifindex_table, M_IFNET);
}
VNET_SYSUNINIT(vnet_if_uninit, SI_SUB_INIT_IF, SI_ORDER_FIRST,
    vnet_if_uninit, NULL);

static void
vnet_if_return(const void *unused __unused)
{
	struct ifnet *ifp, *nifp;

	/* Return all inherited interfaces to their parent vnets. */
	TAILQ_FOREACH_SAFE(ifp, &V_ifnet, if_link, nifp) {
		if (ifp->if_home_vnet != ifp->if_vnet)
			if_vmove(ifp, ifp->if_home_vnet);
	}
}
VNET_SYSUNINIT(vnet_if_return, SI_SUB_VNET_DONE, SI_ORDER_ANY,
    vnet_if_return, NULL);
#endif

static void
if_grow(void)
{
	int oldlim;
	u_int n;
	struct ifnet **e;

	IFNET_WLOCK_ASSERT();
	oldlim = V_if_indexlim;
	IFNET_WUNLOCK();
	n = (oldlim << 1) * sizeof(*e);
	e = malloc(n, M_IFNET, M_WAITOK | M_ZERO);
	IFNET_WLOCK();
	if (V_if_indexlim != oldlim) {
		free(e, M_IFNET);
		return;
	}
	if (V_ifindex_table != NULL) {
		memcpy((caddr_t)e, (caddr_t)V_ifindex_table, n/2);
		free((caddr_t)V_ifindex_table, M_IFNET);
	}
	V_if_indexlim <<= 1;
	V_ifindex_table = e;
}

/*
 * Allocate a struct ifnet and an index for an interface.  A layer 2
 * common structure will also be allocated if an allocation routine is
 * registered for the passed type.
 */
struct ifnet *
if_alloc(u_char type)
{
	struct ifnet *ifp;
	u_short idx;

	ifp = malloc(sizeof(struct ifnet), M_IFNET, M_WAITOK|M_ZERO);
	IFNET_WLOCK();
	idx = ifindex_alloc();
	ifnet_setbyindex_locked(idx, IFNET_HOLD);
	IFNET_WUNLOCK();
	ifp->if_index = idx;
	ifp->if_type = type;
	ifp->if_alloctype = type;
	if (if_com_alloc[type] != NULL) {
		ifp->if_l2com = if_com_alloc[type](type, ifp);
		if (ifp->if_l2com == NULL) {
			free(ifp, M_IFNET);
			ifindex_free(idx);
			return (NULL);
		}
	}

	IF_ADDR_LOCK_INIT(ifp);
	TASK_INIT(&ifp->if_linktask, 0, do_link_state_change, ifp);
	ifp->if_afdata_initialized = 0;
	IF_AFDATA_LOCK_INIT(ifp);
	TAILQ_INIT(&ifp->if_addrhead);
	TAILQ_INIT(&ifp->if_multiaddrs);
	TAILQ_INIT(&ifp->if_groups);
#ifdef MAC
	mac_ifnet_init(ifp);
#endif
	ifq_init(&ifp->if_snd, ifp);

	refcount_init(&ifp->if_refcount, 1);	/* Index reference. */
	for (int i = 0; i < IFCOUNTERS; i++)
		ifp->if_counters[i] = counter_u64_alloc(M_WAITOK);
	ifp->if_get_counter = if_get_counter_default;
	ifnet_setbyindex(ifp->if_index, ifp);
	return (ifp);
}

/*
 * Do the actual work of freeing a struct ifnet, and layer 2 common
 * structure.  This call is made when the last reference to an
 * interface is released.
 */
static void
if_free_internal(struct ifnet *ifp)
{

	KASSERT((ifp->if_flags & IFF_DYING),
	    ("if_free_internal: interface not dying"));

	if (if_com_free[ifp->if_alloctype] != NULL)
		if_com_free[ifp->if_alloctype](ifp->if_l2com,
		    ifp->if_alloctype);

#ifdef MAC
	mac_ifnet_destroy(ifp);
#endif /* MAC */
	if (ifp->if_description != NULL)
		free(ifp->if_description, M_IFDESCR);
	IF_AFDATA_DESTROY(ifp);
	IF_ADDR_LOCK_DESTROY(ifp);
	ifq_delete(&ifp->if_snd);

	for (int i = 0; i < IFCOUNTERS; i++)
		counter_u64_free(ifp->if_counters[i]);

	free(ifp, M_IFNET);
}

/*
 * Deregister an interface and free the associated storage.
 */
void
if_free(struct ifnet *ifp)
{

	ifp->if_flags |= IFF_DYING;			/* XXX: Locking */

	CURVNET_SET_QUIET(ifp->if_vnet);
	IFNET_WLOCK();
	KASSERT(ifp == ifnet_byindex_locked(ifp->if_index),
	    ("%s: freeing unallocated ifnet", ifp->if_xname));

	ifindex_free_locked(ifp->if_index);
	IFNET_WUNLOCK();

	if (refcount_release(&ifp->if_refcount))
		if_free_internal(ifp);
	CURVNET_RESTORE();
}

/*
 * Interfaces to keep an ifnet type-stable despite the possibility of the
 * driver calling if_free().  If there are additional references, we defer
 * freeing the underlying data structure.
 */
void
if_ref(struct ifnet *ifp)
{

	/* We don't assert the ifnet list lock here, but arguably should. */
	refcount_acquire(&ifp->if_refcount);
}

void
if_rele(struct ifnet *ifp)
{

	if (!refcount_release(&ifp->if_refcount))
		return;
	if_free_internal(ifp);
}

void
ifq_init(struct ifaltq *ifq, struct ifnet *ifp)
{
	
	mtx_init(&ifq->ifq_mtx, ifp->if_xname, "if send queue", MTX_DEF);

	if (ifq->ifq_maxlen == 0) 
		ifq->ifq_maxlen = ifqmaxlen;

	ifq->altq_type = 0;
	ifq->altq_disc = NULL;
	ifq->altq_flags &= ALTQF_CANTCHANGE;
	ifq->altq_tbr  = NULL;
	ifq->altq_ifp  = ifp;
}

void
ifq_delete(struct ifaltq *ifq)
{
	mtx_destroy(&ifq->ifq_mtx);
}

/*
 * Perform generic interface initialization tasks and attach the interface
 * to the list of "active" interfaces.  If vmove flag is set on entry
 * to if_attach_internal(), perform only a limited subset of initialization
 * tasks, given that we are moving from one vnet to another an ifnet which
 * has already been fully initialized.
 *
 * Note that if_detach_internal() removes group membership unconditionally
 * even when vmove flag is set, and if_attach_internal() adds only IFG_ALL.
 * Thus, when if_vmove() is applied to a cloned interface, group membership
 * is lost while a cloned one always joins a group whose name is
 * ifc->ifc_name.  To recover this after if_detach_internal() and
 * if_attach_internal(), the cloner should be specified to
 * if_attach_internal() via ifc.  If it is non-NULL, if_attach_internal()
 * attempts to join a group whose name is ifc->ifc_name.
 *
 * XXX:
 *  - The decision to return void and thus require this function to
 *    succeed is questionable.
 *  - We should probably do more sanity checking.  For instance we don't
 *    do anything to insure if_xname is unique or non-empty.
 */
void
if_attach(struct ifnet *ifp)
{

	if_attach_internal(ifp, 0, NULL);
}

/*
 * Compute the least common TSO limit.
 */
void
if_hw_tsomax_common(if_t ifp, struct ifnet_hw_tsomax *pmax)
{
	/*
	 * 1) If there is no limit currently, take the limit from
	 * the network adapter.
	 *
	 * 2) If the network adapter has a limit below the current
	 * limit, apply it.
	 */
	if (pmax->tsomaxbytes == 0 || (ifp->if_hw_tsomax != 0 &&
	    ifp->if_hw_tsomax < pmax->tsomaxbytes)) {
		pmax->tsomaxbytes = ifp->if_hw_tsomax;
	}
	if (pmax->tsomaxsegcount == 0 || (ifp->if_hw_tsomaxsegcount != 0 &&
	    ifp->if_hw_tsomaxsegcount < pmax->tsomaxsegcount)) {
		pmax->tsomaxsegcount = ifp->if_hw_tsomaxsegcount;
	}
	if (pmax->tsomaxsegsize == 0 || (ifp->if_hw_tsomaxsegsize != 0 &&
	    ifp->if_hw_tsomaxsegsize < pmax->tsomaxsegsize)) {
		pmax->tsomaxsegsize = ifp->if_hw_tsomaxsegsize;
	}
}

/*
 * Update TSO limit of a network adapter.
 *
 * Returns zero if no change. Else non-zero.
 */
int
if_hw_tsomax_update(if_t ifp, struct ifnet_hw_tsomax *pmax)
{
	int retval = 0;
	if (ifp->if_hw_tsomax != pmax->tsomaxbytes) {
		ifp->if_hw_tsomax = pmax->tsomaxbytes;
		retval++;
	}
	if (ifp->if_hw_tsomaxsegsize != pmax->tsomaxsegsize) {
		ifp->if_hw_tsomaxsegsize = pmax->tsomaxsegsize;
		retval++;
	}
	if (ifp->if_hw_tsomaxsegcount != pmax->tsomaxsegcount) {
		ifp->if_hw_tsomaxsegcount = pmax->tsomaxsegcount;
		retval++;
	}
	return (retval);
}

static void
if_attach_internal(struct ifnet *ifp, int vmove, struct if_clone *ifc)
{
	unsigned socksize, ifasize;
	int namelen, masklen;
	struct sockaddr_dl *sdl;
	struct ifaddr *ifa;

	if (ifp->if_index == 0 || ifp != ifnet_byindex(ifp->if_index))
		panic ("%s: BUG: if_attach called without if_alloc'd input()\n",
		    ifp->if_xname);

#ifdef VIMAGE
	ifp->if_vnet = curvnet;
	if (ifp->if_home_vnet == NULL)
		ifp->if_home_vnet = curvnet;
#endif

	if_addgroup(ifp, IFG_ALL);

	/* Restore group membership for cloned interfaces. */
	if (vmove && ifc != NULL)
		if_clone_addgroup(ifp, ifc);

	getmicrotime(&ifp->if_lastchange);
	ifp->if_epoch = time_uptime;

	KASSERT((ifp->if_transmit == NULL && ifp->if_qflush == NULL) ||
	    (ifp->if_transmit != NULL && ifp->if_qflush != NULL),
	    ("transmit and qflush must both either be set or both be NULL"));
	if (ifp->if_transmit == NULL) {
		ifp->if_transmit = if_transmit;
		ifp->if_qflush = if_qflush;
	}
	if (ifp->if_input == NULL)
		ifp->if_input = if_input_default;

	if (ifp->if_requestencap == NULL)
		ifp->if_requestencap = if_requestencap_default;

	if (!vmove) {
#ifdef MAC
		mac_ifnet_create(ifp);
#endif

		/*
		 * Create a Link Level name for this device.
		 */
		namelen = strlen(ifp->if_xname);
		/*
		 * Always save enough space for any possiable name so we
		 * can do a rename in place later.
		 */
		masklen = offsetof(struct sockaddr_dl, sdl_data[0]) + IFNAMSIZ;
		socksize = masklen + ifp->if_addrlen;
		if (socksize < sizeof(*sdl))
			socksize = sizeof(*sdl);
		socksize = roundup2(socksize, sizeof(long));
		ifasize = sizeof(*ifa) + 2 * socksize;
		ifa = ifa_alloc(ifasize, M_WAITOK);
		sdl = (struct sockaddr_dl *)(ifa + 1);
		sdl->sdl_len = socksize;
		sdl->sdl_family = AF_LINK;
		bcopy(ifp->if_xname, sdl->sdl_data, namelen);
		sdl->sdl_nlen = namelen;
		sdl->sdl_index = ifp->if_index;
		sdl->sdl_type = ifp->if_type;
		ifp->if_addr = ifa;
		ifa->ifa_ifp = ifp;
		ifa->ifa_rtrequest = link_rtrequest;
		ifa->ifa_addr = (struct sockaddr *)sdl;
		sdl = (struct sockaddr_dl *)(socksize + (caddr_t)sdl);
		ifa->ifa_netmask = (struct sockaddr *)sdl;
		sdl->sdl_len = masklen;
		while (namelen != 0)
			sdl->sdl_data[--namelen] = 0xff;
		TAILQ_INSERT_HEAD(&ifp->if_addrhead, ifa, ifa_link);
		/* Reliably crash if used uninitialized. */
		ifp->if_broadcastaddr = NULL;

#if defined(INET) || defined(INET6)
		/* Use defaults for TSO, if nothing is set */
		if (ifp->if_hw_tsomax == 0 &&
		    ifp->if_hw_tsomaxsegcount == 0 &&
		    ifp->if_hw_tsomaxsegsize == 0) {
			/*
			 * The TSO defaults needs to be such that an
			 * NFS mbuf list of 35 mbufs totalling just
			 * below 64K works and that a chain of mbufs
			 * can be defragged into at most 32 segments:
			 */
			ifp->if_hw_tsomax = min(IP_MAXPACKET, (32 * MCLBYTES) -
			    (ETHER_HDR_LEN + ETHER_VLAN_ENCAP_LEN));
			ifp->if_hw_tsomaxsegcount = 35;
			ifp->if_hw_tsomaxsegsize = 2048;	/* 2K */

			/* XXX some drivers set IFCAP_TSO after ethernet attach */
			if (ifp->if_capabilities & IFCAP_TSO) {
				if_printf(ifp, "Using defaults for TSO: %u/%u/%u\n",
				    ifp->if_hw_tsomax,
				    ifp->if_hw_tsomaxsegcount,
				    ifp->if_hw_tsomaxsegsize);
			}
		}
#endif
	}
#ifdef VIMAGE
	else {
		/*
		 * Update the interface index in the link layer address
		 * of the interface.
		 */
		for (ifa = ifp->if_addr; ifa != NULL;
		    ifa = TAILQ_NEXT(ifa, ifa_link)) {
			if (ifa->ifa_addr->sa_family == AF_LINK) {
				sdl = (struct sockaddr_dl *)ifa->ifa_addr;
				sdl->sdl_index = ifp->if_index;
			}
		}
	}
#endif

	IFNET_WLOCK();
	TAILQ_INSERT_TAIL(&V_ifnet, ifp, if_link);
#ifdef VIMAGE
	curvnet->vnet_ifcnt++;
#endif
	IFNET_WUNLOCK();

	if (domain_init_status >= 2)
		if_attachdomain1(ifp);

	EVENTHANDLER_INVOKE(ifnet_arrival_event, ifp);
	if (IS_DEFAULT_VNET(curvnet))
		devctl_notify("IFNET", ifp->if_xname, "ATTACH", NULL);

	/* Announce the interface. */
	rt_ifannouncemsg(ifp, IFAN_ARRIVAL);
}

static void
if_attachdomain(void *dummy)
{
	struct ifnet *ifp;

	TAILQ_FOREACH(ifp, &V_ifnet, if_link)
		if_attachdomain1(ifp);
}
SYSINIT(domainifattach, SI_SUB_PROTO_IFATTACHDOMAIN, SI_ORDER_SECOND,
    if_attachdomain, NULL);

static void
if_attachdomain1(struct ifnet *ifp)
{
	struct domain *dp;

	/*
	 * Since dp->dom_ifattach calls malloc() with M_WAITOK, we
	 * cannot lock ifp->if_afdata initialization, entirely.
	 */
	IF_AFDATA_LOCK(ifp);
	if (ifp->if_afdata_initialized >= domain_init_status) {
		IF_AFDATA_UNLOCK(ifp);
		log(LOG_WARNING, "%s called more than once on %s\n",
		    __func__, ifp->if_xname);
		return;
	}
	ifp->if_afdata_initialized = domain_init_status;
	IF_AFDATA_UNLOCK(ifp);

	/* address family dependent data region */
	bzero(ifp->if_afdata, sizeof(ifp->if_afdata));
	for (dp = domains; dp; dp = dp->dom_next) {
		if (dp->dom_ifattach)
			ifp->if_afdata[dp->dom_family] =
			    (*dp->dom_ifattach)(ifp);
	}
}

/*
 * Remove any unicast or broadcast network addresses from an interface.
 */
void
if_purgeaddrs(struct ifnet *ifp)
{
	struct ifaddr *ifa, *next;

	/* XXX cannot hold IF_ADDR_WLOCK over called functions. */
	TAILQ_FOREACH_SAFE(ifa, &ifp->if_addrhead, ifa_link, next) {
		if (ifa->ifa_addr->sa_family == AF_LINK)
			continue;
#ifdef INET
		/* XXX: Ugly!! ad hoc just for INET */
		if (ifa->ifa_addr->sa_family == AF_INET) {
			struct ifaliasreq ifr;

			bzero(&ifr, sizeof(ifr));
			ifr.ifra_addr = *ifa->ifa_addr;
			if (ifa->ifa_dstaddr)
				ifr.ifra_broadaddr = *ifa->ifa_dstaddr;
			if (in_control(NULL, SIOCDIFADDR, (caddr_t)&ifr, ifp,
			    NULL) == 0)
				continue;
		}
#endif /* INET */
#ifdef INET6
		if (ifa->ifa_addr->sa_family == AF_INET6) {
			in6_purgeaddr(ifa);
			/* ifp_addrhead is already updated */
			continue;
		}
#endif /* INET6 */
		IF_ADDR_WLOCK(ifp);
		TAILQ_REMOVE(&ifp->if_addrhead, ifa, ifa_link);
		IF_ADDR_WUNLOCK(ifp);
		ifa_free(ifa);
	}
}

/*
 * Remove any multicast network addresses from an interface when an ifnet
 * is going away.
 */
static void
if_purgemaddrs(struct ifnet *ifp)
{
	struct ifmultiaddr *ifma;
	struct ifmultiaddr *next;

	IF_ADDR_WLOCK(ifp);
	TAILQ_FOREACH_SAFE(ifma, &ifp->if_multiaddrs, ifma_link, next)
		if_delmulti_locked(ifp, ifma, 1);
	IF_ADDR_WUNLOCK(ifp);
}

/*
 * Detach an interface, removing it from the list of "active" interfaces.
 * If vmove flag is set on entry to if_detach_internal(), perform only a
 * limited subset of cleanup tasks, given that we are moving an ifnet from
 * one vnet to another, where it must be fully operational.
 *
 * XXXRW: There are some significant questions about event ordering, and
 * how to prevent things from starting to use the interface during detach.
 */
void
if_detach(struct ifnet *ifp)
{

	CURVNET_SET_QUIET(ifp->if_vnet);
	if_detach_internal(ifp, 0, NULL);
	CURVNET_RESTORE();
}

/*
<<<<<<< HEAD
 * The vmove, if set, flag indicates that we are called from a callpath
 * that is moving an interface to a different vnet instance.
 *
 * The shutdown flag, if set, indicates that we are called in the
 * progress of shutting down a vnet instance.  Currently only the
=======
 * The vmove flag, if set, indicates that we are called from a callpath
 * that is moving an interface to a different vnet instance.
 *
 * The shutdown flag, if set, indicates that we are called in the
 * process of shutting down a vnet instance.  Currently only the
>>>>>>> 7a1c0b1a
 * vnet_if_return SYSUNINIT function sets it.  Note: we can be called
 * on a vnet instance shutdown without this flag being set, e.g., when
 * the cloned interfaces are destoyed as first thing of teardown.
 */
static int
if_detach_internal(struct ifnet *ifp, int vmove, struct if_clone **ifcp)
{
	struct ifaddr *ifa;
	int i;
	struct domain *dp;
 	struct ifnet *iter;
 	int found = 0, shutdown;

	shutdown = (ifp->if_vnet->vnet_state > SI_SUB_VNET &&
		 ifp->if_vnet->vnet_state < SI_SUB_VNET_DONE) ? 1 : 0;
	IFNET_WLOCK();
	TAILQ_FOREACH(iter, &V_ifnet, if_link)
		if (iter == ifp) {
			TAILQ_REMOVE(&V_ifnet, ifp, if_link);
			found = 1;
			break;
		}
	IFNET_WUNLOCK();
	if (!found) {
		/*
		 * While we would want to panic here, we cannot
		 * guarantee that the interface is indeed still on
		 * the list given we don't hold locks all the way.
		 */
		return (ENOENT);
#if 0
		if (vmove)
			panic("%s: ifp=%p not on the ifnet tailq %p",
			    __func__, ifp, &V_ifnet);
		else
			return; /* XXX this should panic as well? */
#endif
	}

	/*
	 * At this point we know the interface still was on the ifnet list
	 * and we removed it so we are in a stable state.
	 */
#ifdef VIMAGE
	curvnet->vnet_ifcnt--;
#endif

	/*
	 * In any case (destroy or vmove) detach us from the groups
	 * and remove/wait for pending events on the taskq.
	 * XXX-BZ in theory an interface could still enqueue a taskq change?
	 */
	if_delgroups(ifp);

	taskqueue_drain(taskqueue_swi, &ifp->if_linktask);

	/*
	 * Check if this is a cloned interface or not. Must do even if
	 * shutting down as a if_vmove_reclaim() would move the ifp and
	 * the if_clone_addgroup() will have a corrupted string overwise
	 * from a gibberish pointer.
	 */
	if (vmove && ifcp != NULL)
		*ifcp = if_clone_findifc(ifp);

	if_down(ifp);

	/*
	 * On VNET shutdown abort here as the stack teardown will do all
	 * the work top-down for us.
	 */
	if (shutdown) {
		/*
		 * In case of a vmove we are done here without error.
		 * If we would signal an error it would lead to the same
		 * abort as if we did not find the ifnet anymore.
		 * if_detach() calls us in void context and does not care
		 * about an early abort notification, so life is splendid :)
		 */
		goto finish_vnet_shutdown;
	}

	/*
	 * At this point we are not tearing down a VNET and are either
	 * going to destroy or vmove the interface and have to cleanup
	 * accordingly.
	 */

	/*
	 * Remove routes and flush queues.
	 */
#ifdef ALTQ
	if (ALTQ_IS_ENABLED(&ifp->if_snd))
		altq_disable(&ifp->if_snd);
	if (ALTQ_IS_ATTACHED(&ifp->if_snd))
		altq_detach(&ifp->if_snd);
#endif

	if_purgeaddrs(ifp);

#ifdef INET
	in_ifdetach(ifp, 1);
#endif

#ifdef INET6
	/*
	 * Remove all IPv6 kernel structs related to ifp.  This should be done
	 * before removing routing entries below, since IPv6 interface direct
	 * routes are expected to be removed by the IPv6-specific kernel API.
	 * Otherwise, the kernel will detect some inconsistency and bark it.
	 */
	in6_ifdetach(ifp, 1);
#endif
	if_purgemaddrs(ifp);

	/* Announce that the interface is gone. */
	rt_ifannouncemsg(ifp, IFAN_DEPARTURE);
	EVENTHANDLER_INVOKE(ifnet_departure_event, ifp);
	if (IS_DEFAULT_VNET(curvnet))
		devctl_notify("IFNET", ifp->if_xname, "DETACH", NULL);

	if (!vmove) {
		/*
		 * Prevent further calls into the device driver via ifnet.
		 */
		if_dead(ifp);

		/*
		 * Remove link ifaddr pointer and maybe decrement if_index.
		 * Clean up all addresses.
		 */
		ifp->if_addr = NULL;

		/* We can now free link ifaddr. */
		IF_ADDR_WLOCK(ifp);
		if (!TAILQ_EMPTY(&ifp->if_addrhead)) {
			ifa = TAILQ_FIRST(&ifp->if_addrhead);
			TAILQ_REMOVE(&ifp->if_addrhead, ifa, ifa_link);
			IF_ADDR_WUNLOCK(ifp);
			ifa_free(ifa);
		} else
			IF_ADDR_WUNLOCK(ifp);
	}

	rt_flushifroutes(ifp);

finish_vnet_shutdown:
	/*
	 * We cannot hold the lock over dom_ifdetach calls as they might
	 * sleep, for example trying to drain a callout, thus open up the
	 * theoretical race with re-attaching.
	 */
	IF_AFDATA_LOCK(ifp);
	i = ifp->if_afdata_initialized;
	ifp->if_afdata_initialized = 0;
	IF_AFDATA_UNLOCK(ifp);
	for (dp = domains; i > 0 && dp; dp = dp->dom_next) {
		if (dp->dom_ifdetach && ifp->if_afdata[dp->dom_family]) {
			(*dp->dom_ifdetach)(ifp,
			    ifp->if_afdata[dp->dom_family]);
			ifp->if_afdata[dp->dom_family] = NULL;
		}
	}

	return (0);
}

#ifdef VIMAGE
/*
 * if_vmove() performs a limited version of if_detach() in current
 * vnet and if_attach()es the ifnet to the vnet specified as 2nd arg.
 * An attempt is made to shrink if_index in current vnet, find an
 * unused if_index in target vnet and calls if_grow() if necessary,
 * and finally find an unused if_xname for the target vnet.
 */
static void
if_vmove(struct ifnet *ifp, struct vnet *new_vnet)
{
	struct if_clone *ifc;
	u_int bif_dlt, bif_hdrlen;
	int rc;

 	/*
	 * if_detach_internal() will call the eventhandler to notify
	 * interface departure.  That will detach if_bpf.  We need to
	 * safe the dlt and hdrlen so we can re-attach it later.
	 */
	bpf_get_bp_params(ifp->if_bpf, &bif_dlt, &bif_hdrlen);

	/*
	 * Detach from current vnet, but preserve LLADDR info, do not
	 * mark as dead etc. so that the ifnet can be reattached later.
	 * If we cannot find it, we lost the race to someone else.
	 */
	rc = if_detach_internal(ifp, 1, &ifc);
	if (rc != 0)
		return;

	/*
	 * Unlink the ifnet from ifindex_table[] in current vnet, and shrink
	 * the if_index for that vnet if possible.
	 *
	 * NOTE: IFNET_WLOCK/IFNET_WUNLOCK() are assumed to be unvirtualized,
	 * or we'd lock on one vnet and unlock on another.
	 */
	IFNET_WLOCK();
	ifindex_free_locked(ifp->if_index);
	IFNET_WUNLOCK();

	/*
	 * Perform interface-specific reassignment tasks, if provided by
	 * the driver.
	 */
	if (ifp->if_reassign != NULL)
		ifp->if_reassign(ifp, new_vnet, NULL);

	/*
	 * Switch to the context of the target vnet.
	 */
	CURVNET_SET_QUIET(new_vnet);

	IFNET_WLOCK();
	ifp->if_index = ifindex_alloc();
	ifnet_setbyindex_locked(ifp->if_index, ifp);
	IFNET_WUNLOCK();

	if_attach_internal(ifp, 1, ifc);

	if (ifp->if_bpf == NULL)
		bpfattach(ifp, bif_dlt, bif_hdrlen);

	CURVNET_RESTORE();
}

/*
 * Move an ifnet to or from another child prison/vnet, specified by the jail id.
 */
static int
if_vmove_loan(struct thread *td, struct ifnet *ifp, char *ifname, int jid)
{
	struct prison *pr;
	struct ifnet *difp;
	int shutdown;

	/* Try to find the prison within our visibility. */
	sx_slock(&allprison_lock);
	pr = prison_find_child(td->td_ucred->cr_prison, jid);
	sx_sunlock(&allprison_lock);
	if (pr == NULL)
		return (ENXIO);
	prison_hold_locked(pr);
	mtx_unlock(&pr->pr_mtx);

	/* Do not try to move the iface from and to the same prison. */
	if (pr->pr_vnet == ifp->if_vnet) {
		prison_free(pr);
		return (EEXIST);
	}

	/* Make sure the named iface does not exists in the dst. prison/vnet. */
	/* XXX Lock interfaces to avoid races. */
	CURVNET_SET_QUIET(pr->pr_vnet);
	difp = ifunit(ifname);
	if (difp != NULL) {
		CURVNET_RESTORE();
		prison_free(pr);
		return (EEXIST);
	}

	/* Make sure the VNET is stable. */
	shutdown = (ifp->if_vnet->vnet_state > SI_SUB_VNET &&
		 ifp->if_vnet->vnet_state < SI_SUB_VNET_DONE) ? 1 : 0;
	if (shutdown) {
		CURVNET_RESTORE();
		prison_free(pr);
		return (EBUSY);
	}
	CURVNET_RESTORE();

	/* Move the interface into the child jail/vnet. */
	if_vmove(ifp, pr->pr_vnet);

	/* Report the new if_xname back to the userland. */
	sprintf(ifname, "%s", ifp->if_xname);

	prison_free(pr);
	return (0);
}

static int
if_vmove_reclaim(struct thread *td, char *ifname, int jid)
{
	struct prison *pr;
	struct vnet *vnet_dst;
	struct ifnet *ifp;
 	int shutdown;

	/* Try to find the prison within our visibility. */
	sx_slock(&allprison_lock);
	pr = prison_find_child(td->td_ucred->cr_prison, jid);
	sx_sunlock(&allprison_lock);
	if (pr == NULL)
		return (ENXIO);
	prison_hold_locked(pr);
	mtx_unlock(&pr->pr_mtx);

	/* Make sure the named iface exists in the source prison/vnet. */
	CURVNET_SET(pr->pr_vnet);
	ifp = ifunit(ifname);		/* XXX Lock to avoid races. */
	if (ifp == NULL) {
		CURVNET_RESTORE();
		prison_free(pr);
		return (ENXIO);
	}

	/* Do not try to move the iface from and to the same prison. */
	vnet_dst = TD_TO_VNET(td);
	if (vnet_dst == ifp->if_vnet) {
		CURVNET_RESTORE();
		prison_free(pr);
		return (EEXIST);
	}

	/* Make sure the VNET is stable. */
	shutdown = (ifp->if_vnet->vnet_state > SI_SUB_VNET &&
		 ifp->if_vnet->vnet_state < SI_SUB_VNET_DONE) ? 1 : 0;
	if (shutdown) {
		CURVNET_RESTORE();
		prison_free(pr);
		return (EBUSY);
	}

	/* Get interface back from child jail/vnet. */
	if_vmove(ifp, vnet_dst);
	CURVNET_RESTORE();

	/* Report the new if_xname back to the userland. */
	sprintf(ifname, "%s", ifp->if_xname);

	prison_free(pr);
	return (0);
}
#endif /* VIMAGE */

/*
 * Add a group to an interface
 */
int
if_addgroup(struct ifnet *ifp, const char *groupname)
{
	struct ifg_list		*ifgl;
	struct ifg_group	*ifg = NULL;
	struct ifg_member	*ifgm;
	int 			 new = 0;

	if (groupname[0] && groupname[strlen(groupname) - 1] >= '0' &&
	    groupname[strlen(groupname) - 1] <= '9')
		return (EINVAL);

	IFNET_WLOCK();
	TAILQ_FOREACH(ifgl, &ifp->if_groups, ifgl_next)
		if (!strcmp(ifgl->ifgl_group->ifg_group, groupname)) {
			IFNET_WUNLOCK();
			return (EEXIST);
		}

	if ((ifgl = (struct ifg_list *)malloc(sizeof(struct ifg_list), M_TEMP,
	    M_NOWAIT)) == NULL) {
	    	IFNET_WUNLOCK();
		return (ENOMEM);
	}

	if ((ifgm = (struct ifg_member *)malloc(sizeof(struct ifg_member),
	    M_TEMP, M_NOWAIT)) == NULL) {
		free(ifgl, M_TEMP);
		IFNET_WUNLOCK();
		return (ENOMEM);
	}

	TAILQ_FOREACH(ifg, &V_ifg_head, ifg_next)
		if (!strcmp(ifg->ifg_group, groupname))
			break;

	if (ifg == NULL) {
		if ((ifg = (struct ifg_group *)malloc(sizeof(struct ifg_group),
		    M_TEMP, M_NOWAIT)) == NULL) {
			free(ifgl, M_TEMP);
			free(ifgm, M_TEMP);
			IFNET_WUNLOCK();
			return (ENOMEM);
		}
		strlcpy(ifg->ifg_group, groupname, sizeof(ifg->ifg_group));
		ifg->ifg_refcnt = 0;
		TAILQ_INIT(&ifg->ifg_members);
		TAILQ_INSERT_TAIL(&V_ifg_head, ifg, ifg_next);
		new = 1;
	}

	ifg->ifg_refcnt++;
	ifgl->ifgl_group = ifg;
	ifgm->ifgm_ifp = ifp;

	IF_ADDR_WLOCK(ifp);
	TAILQ_INSERT_TAIL(&ifg->ifg_members, ifgm, ifgm_next);
	TAILQ_INSERT_TAIL(&ifp->if_groups, ifgl, ifgl_next);
	IF_ADDR_WUNLOCK(ifp);

	IFNET_WUNLOCK();

	if (new)
		EVENTHANDLER_INVOKE(group_attach_event, ifg);
	EVENTHANDLER_INVOKE(group_change_event, groupname);

	return (0);
}

/*
 * Remove a group from an interface
 */
int
if_delgroup(struct ifnet *ifp, const char *groupname)
{
	struct ifg_list		*ifgl;
	struct ifg_member	*ifgm;

	IFNET_WLOCK();
	TAILQ_FOREACH(ifgl, &ifp->if_groups, ifgl_next)
		if (!strcmp(ifgl->ifgl_group->ifg_group, groupname))
			break;
	if (ifgl == NULL) {
		IFNET_WUNLOCK();
		return (ENOENT);
	}

	IF_ADDR_WLOCK(ifp);
	TAILQ_REMOVE(&ifp->if_groups, ifgl, ifgl_next);
	IF_ADDR_WUNLOCK(ifp);

	TAILQ_FOREACH(ifgm, &ifgl->ifgl_group->ifg_members, ifgm_next)
		if (ifgm->ifgm_ifp == ifp)
			break;

	if (ifgm != NULL) {
		TAILQ_REMOVE(&ifgl->ifgl_group->ifg_members, ifgm, ifgm_next);
		free(ifgm, M_TEMP);
	}

	if (--ifgl->ifgl_group->ifg_refcnt == 0) {
		TAILQ_REMOVE(&V_ifg_head, ifgl->ifgl_group, ifg_next);
		IFNET_WUNLOCK();
		EVENTHANDLER_INVOKE(group_detach_event, ifgl->ifgl_group);
		free(ifgl->ifgl_group, M_TEMP);
	} else
		IFNET_WUNLOCK();

	free(ifgl, M_TEMP);

	EVENTHANDLER_INVOKE(group_change_event, groupname);

	return (0);
}

/*
 * Remove an interface from all groups
 */
static void
if_delgroups(struct ifnet *ifp)
{
	struct ifg_list		*ifgl;
	struct ifg_member	*ifgm;
	char groupname[IFNAMSIZ];

	IFNET_WLOCK();
	while (!TAILQ_EMPTY(&ifp->if_groups)) {
		ifgl = TAILQ_FIRST(&ifp->if_groups);

		strlcpy(groupname, ifgl->ifgl_group->ifg_group, IFNAMSIZ);

		IF_ADDR_WLOCK(ifp);
		TAILQ_REMOVE(&ifp->if_groups, ifgl, ifgl_next);
		IF_ADDR_WUNLOCK(ifp);

		TAILQ_FOREACH(ifgm, &ifgl->ifgl_group->ifg_members, ifgm_next)
			if (ifgm->ifgm_ifp == ifp)
				break;

		if (ifgm != NULL) {
			TAILQ_REMOVE(&ifgl->ifgl_group->ifg_members, ifgm,
			    ifgm_next);
			free(ifgm, M_TEMP);
		}

		if (--ifgl->ifgl_group->ifg_refcnt == 0) {
			TAILQ_REMOVE(&V_ifg_head, ifgl->ifgl_group, ifg_next);
			IFNET_WUNLOCK();
			EVENTHANDLER_INVOKE(group_detach_event,
			    ifgl->ifgl_group);
			free(ifgl->ifgl_group, M_TEMP);
		} else
			IFNET_WUNLOCK();

		free(ifgl, M_TEMP);

		EVENTHANDLER_INVOKE(group_change_event, groupname);

		IFNET_WLOCK();
	}
	IFNET_WUNLOCK();
}

/*
 * Stores all groups from an interface in memory pointed
 * to by data
 */
static int
if_getgroup(struct ifgroupreq *data, struct ifnet *ifp)
{
	int			 len, error;
	struct ifg_list		*ifgl;
	struct ifg_req		 ifgrq, *ifgp;
	struct ifgroupreq	*ifgr = data;

	if (ifgr->ifgr_len == 0) {
		IF_ADDR_RLOCK(ifp);
		TAILQ_FOREACH(ifgl, &ifp->if_groups, ifgl_next)
			ifgr->ifgr_len += sizeof(struct ifg_req);
		IF_ADDR_RUNLOCK(ifp);
		return (0);
	}

	len = ifgr->ifgr_len;
	ifgp = ifgr->ifgr_groups;
	/* XXX: wire */
	IF_ADDR_RLOCK(ifp);
	TAILQ_FOREACH(ifgl, &ifp->if_groups, ifgl_next) {
		if (len < sizeof(ifgrq)) {
			IF_ADDR_RUNLOCK(ifp);
			return (EINVAL);
		}
		bzero(&ifgrq, sizeof ifgrq);
		strlcpy(ifgrq.ifgrq_group, ifgl->ifgl_group->ifg_group,
		    sizeof(ifgrq.ifgrq_group));
		if ((error = copyout(&ifgrq, ifgp, sizeof(struct ifg_req)))) {
		    	IF_ADDR_RUNLOCK(ifp);
			return (error);
		}
		len -= sizeof(ifgrq);
		ifgp++;
	}
	IF_ADDR_RUNLOCK(ifp);

	return (0);
}

/*
 * Stores all members of a group in memory pointed to by data
 */
static int
if_getgroupmembers(struct ifgroupreq *data)
{
	struct ifgroupreq	*ifgr = data;
	struct ifg_group	*ifg;
	struct ifg_member	*ifgm;
	struct ifg_req		 ifgrq, *ifgp;
	int			 len, error;

	IFNET_RLOCK();
	TAILQ_FOREACH(ifg, &V_ifg_head, ifg_next)
		if (!strcmp(ifg->ifg_group, ifgr->ifgr_name))
			break;
	if (ifg == NULL) {
		IFNET_RUNLOCK();
		return (ENOENT);
	}

	if (ifgr->ifgr_len == 0) {
		TAILQ_FOREACH(ifgm, &ifg->ifg_members, ifgm_next)
			ifgr->ifgr_len += sizeof(ifgrq);
		IFNET_RUNLOCK();
		return (0);
	}

	len = ifgr->ifgr_len;
	ifgp = ifgr->ifgr_groups;
	TAILQ_FOREACH(ifgm, &ifg->ifg_members, ifgm_next) {
		if (len < sizeof(ifgrq)) {
			IFNET_RUNLOCK();
			return (EINVAL);
		}
		bzero(&ifgrq, sizeof ifgrq);
		strlcpy(ifgrq.ifgrq_member, ifgm->ifgm_ifp->if_xname,
		    sizeof(ifgrq.ifgrq_member));
		if ((error = copyout(&ifgrq, ifgp, sizeof(struct ifg_req)))) {
			IFNET_RUNLOCK();
			return (error);
		}
		len -= sizeof(ifgrq);
		ifgp++;
	}
	IFNET_RUNLOCK();

	return (0);
}

/*
 * Return counter values from counter(9)s stored in ifnet.
 */
uint64_t
if_get_counter_default(struct ifnet *ifp, ift_counter cnt)
{

	KASSERT(cnt < IFCOUNTERS, ("%s: invalid cnt %d", __func__, cnt));

	return (counter_u64_fetch(ifp->if_counters[cnt]));
}

/*
 * Increase an ifnet counter. Usually used for counters shared
 * between the stack and a driver, but function supports them all.
 */
void
if_inc_counter(struct ifnet *ifp, ift_counter cnt, int64_t inc)
{

	KASSERT(cnt < IFCOUNTERS, ("%s: invalid cnt %d", __func__, cnt));

	counter_u64_add(ifp->if_counters[cnt], inc);
}

/*
 * Copy data from ifnet to userland API structure if_data.
 */
void
if_data_copy(struct ifnet *ifp, struct if_data *ifd)
{

	ifd->ifi_type = ifp->if_type;
	ifd->ifi_physical = 0;
	ifd->ifi_addrlen = ifp->if_addrlen;
	ifd->ifi_hdrlen = ifp->if_hdrlen;
	ifd->ifi_link_state = ifp->if_link_state;
	ifd->ifi_vhid = 0;
	ifd->ifi_datalen = sizeof(struct if_data);
	ifd->ifi_mtu = ifp->if_mtu;
	ifd->ifi_metric = ifp->if_metric;
	ifd->ifi_baudrate = ifp->if_baudrate;
	ifd->ifi_hwassist = ifp->if_hwassist;
	ifd->ifi_epoch = ifp->if_epoch;
	ifd->ifi_lastchange = ifp->if_lastchange;

	ifd->ifi_ipackets = ifp->if_get_counter(ifp, IFCOUNTER_IPACKETS);
	ifd->ifi_ierrors = ifp->if_get_counter(ifp, IFCOUNTER_IERRORS);
	ifd->ifi_opackets = ifp->if_get_counter(ifp, IFCOUNTER_OPACKETS);
	ifd->ifi_oerrors = ifp->if_get_counter(ifp, IFCOUNTER_OERRORS);
	ifd->ifi_collisions = ifp->if_get_counter(ifp, IFCOUNTER_COLLISIONS);
	ifd->ifi_ibytes = ifp->if_get_counter(ifp, IFCOUNTER_IBYTES);
	ifd->ifi_obytes = ifp->if_get_counter(ifp, IFCOUNTER_OBYTES);
	ifd->ifi_imcasts = ifp->if_get_counter(ifp, IFCOUNTER_IMCASTS);
	ifd->ifi_omcasts = ifp->if_get_counter(ifp, IFCOUNTER_OMCASTS);
	ifd->ifi_iqdrops = ifp->if_get_counter(ifp, IFCOUNTER_IQDROPS);
	ifd->ifi_oqdrops = ifp->if_get_counter(ifp, IFCOUNTER_OQDROPS);
	ifd->ifi_noproto = ifp->if_get_counter(ifp, IFCOUNTER_NOPROTO);
}

/*
 * Wrapper functions for struct ifnet address list locking macros.  These are
 * used by kernel modules to avoid encoding programming interface or binary
 * interface assumptions that may be violated when kernel-internal locking
 * approaches change.
 */
void
if_addr_rlock(struct ifnet *ifp)
{

	IF_ADDR_RLOCK(ifp);
}

void
if_addr_runlock(struct ifnet *ifp)
{

	IF_ADDR_RUNLOCK(ifp);
}

void
if_maddr_rlock(if_t ifp)
{

	IF_ADDR_RLOCK((struct ifnet *)ifp);
}

void
if_maddr_runlock(if_t ifp)
{

	IF_ADDR_RUNLOCK((struct ifnet *)ifp);
}

/*
 * Initialization, destruction and refcounting functions for ifaddrs.
 */
struct ifaddr *
ifa_alloc(size_t size, int flags)
{
	struct ifaddr *ifa;

	KASSERT(size >= sizeof(struct ifaddr),
	    ("%s: invalid size %zu", __func__, size));

	ifa = malloc(size, M_IFADDR, M_ZERO | flags);
	if (ifa == NULL)
		return (NULL);

	if ((ifa->ifa_opackets = counter_u64_alloc(flags)) == NULL)
		goto fail;
	if ((ifa->ifa_ipackets = counter_u64_alloc(flags)) == NULL)
		goto fail;
	if ((ifa->ifa_obytes = counter_u64_alloc(flags)) == NULL)
		goto fail;
	if ((ifa->ifa_ibytes = counter_u64_alloc(flags)) == NULL)
		goto fail;

	refcount_init(&ifa->ifa_refcnt, 1);

	return (ifa);

fail:
	/* free(NULL) is okay */
	counter_u64_free(ifa->ifa_opackets);
	counter_u64_free(ifa->ifa_ipackets);
	counter_u64_free(ifa->ifa_obytes);
	counter_u64_free(ifa->ifa_ibytes);
	free(ifa, M_IFADDR);

	return (NULL);
}

void
ifa_ref(struct ifaddr *ifa)
{

	refcount_acquire(&ifa->ifa_refcnt);
}

void
ifa_free(struct ifaddr *ifa)
{

	if (refcount_release(&ifa->ifa_refcnt)) {
		counter_u64_free(ifa->ifa_opackets);
		counter_u64_free(ifa->ifa_ipackets);
		counter_u64_free(ifa->ifa_obytes);
		counter_u64_free(ifa->ifa_ibytes);
		free(ifa, M_IFADDR);
	}
}

static int
ifa_maintain_loopback_route(int cmd, const char *otype, struct ifaddr *ifa,
    struct sockaddr *ia)
{
	int error;
	struct rt_addrinfo info;
	struct sockaddr_dl null_sdl;
	struct ifnet *ifp;

	ifp = ifa->ifa_ifp;

	bzero(&info, sizeof(info));
	if (cmd != RTM_DELETE)
		info.rti_ifp = V_loif;
	info.rti_flags = ifa->ifa_flags | RTF_HOST | RTF_STATIC;
	info.rti_info[RTAX_DST] = ia;
	info.rti_info[RTAX_GATEWAY] = (struct sockaddr *)&null_sdl;
	link_init_sdl(ifp, (struct sockaddr *)&null_sdl, ifp->if_type);

	error = rtrequest1_fib(cmd, &info, NULL, ifp->if_fib);

	if (error != 0)
		log(LOG_DEBUG, "%s: %s failed for interface %s: %u\n",
		    __func__, otype, if_name(ifp), error);

	return (error);
}

int
ifa_add_loopback_route(struct ifaddr *ifa, struct sockaddr *ia)
{

	return (ifa_maintain_loopback_route(RTM_ADD, "insertion", ifa, ia));
}

int
ifa_del_loopback_route(struct ifaddr *ifa, struct sockaddr *ia)
{

	return (ifa_maintain_loopback_route(RTM_DELETE, "deletion", ifa, ia));
}

int
ifa_switch_loopback_route(struct ifaddr *ifa, struct sockaddr *ia)
{

	return (ifa_maintain_loopback_route(RTM_CHANGE, "switch", ifa, ia));
}

/*
 * XXX: Because sockaddr_dl has deeper structure than the sockaddr
 * structs used to represent other address families, it is necessary
 * to perform a different comparison.
 */

#define	sa_dl_equal(a1, a2)	\
	((((const struct sockaddr_dl *)(a1))->sdl_len ==		\
	 ((const struct sockaddr_dl *)(a2))->sdl_len) &&		\
	 (bcmp(CLLADDR((const struct sockaddr_dl *)(a1)),		\
	       CLLADDR((const struct sockaddr_dl *)(a2)),		\
	       ((const struct sockaddr_dl *)(a1))->sdl_alen) == 0))

/*
 * Locate an interface based on a complete address.
 */
/*ARGSUSED*/
static struct ifaddr *
ifa_ifwithaddr_internal(const struct sockaddr *addr, int getref)
{
	struct ifnet *ifp;
	struct ifaddr *ifa;

	IFNET_RLOCK_NOSLEEP();
	TAILQ_FOREACH(ifp, &V_ifnet, if_link) {
		IF_ADDR_RLOCK(ifp);
		TAILQ_FOREACH(ifa, &ifp->if_addrhead, ifa_link) {
			if (ifa->ifa_addr->sa_family != addr->sa_family)
				continue;
			if (sa_equal(addr, ifa->ifa_addr)) {
				if (getref)
					ifa_ref(ifa);
				IF_ADDR_RUNLOCK(ifp);
				goto done;
			}
			/* IP6 doesn't have broadcast */
			if ((ifp->if_flags & IFF_BROADCAST) &&
			    ifa->ifa_broadaddr &&
			    ifa->ifa_broadaddr->sa_len != 0 &&
			    sa_equal(ifa->ifa_broadaddr, addr)) {
				if (getref)
					ifa_ref(ifa);
				IF_ADDR_RUNLOCK(ifp);
				goto done;
			}
		}
		IF_ADDR_RUNLOCK(ifp);
	}
	ifa = NULL;
done:
	IFNET_RUNLOCK_NOSLEEP();
	return (ifa);
}

struct ifaddr *
ifa_ifwithaddr(const struct sockaddr *addr)
{

	return (ifa_ifwithaddr_internal(addr, 1));
}

int
ifa_ifwithaddr_check(const struct sockaddr *addr)
{

	return (ifa_ifwithaddr_internal(addr, 0) != NULL);
}

/*
 * Locate an interface based on the broadcast address.
 */
/* ARGSUSED */
struct ifaddr *
ifa_ifwithbroadaddr(const struct sockaddr *addr, int fibnum)
{
	struct ifnet *ifp;
	struct ifaddr *ifa;

	IFNET_RLOCK_NOSLEEP();
	TAILQ_FOREACH(ifp, &V_ifnet, if_link) {
		if ((fibnum != RT_ALL_FIBS) && (ifp->if_fib != fibnum))
			continue;
		IF_ADDR_RLOCK(ifp);
		TAILQ_FOREACH(ifa, &ifp->if_addrhead, ifa_link) {
			if (ifa->ifa_addr->sa_family != addr->sa_family)
				continue;
			if ((ifp->if_flags & IFF_BROADCAST) &&
			    ifa->ifa_broadaddr &&
			    ifa->ifa_broadaddr->sa_len != 0 &&
			    sa_equal(ifa->ifa_broadaddr, addr)) {
				ifa_ref(ifa);
				IF_ADDR_RUNLOCK(ifp);
				goto done;
			}
		}
		IF_ADDR_RUNLOCK(ifp);
	}
	ifa = NULL;
done:
	IFNET_RUNLOCK_NOSLEEP();
	return (ifa);
}

/*
 * Locate the point to point interface with a given destination address.
 */
/*ARGSUSED*/
struct ifaddr *
ifa_ifwithdstaddr(const struct sockaddr *addr, int fibnum)
{
	struct ifnet *ifp;
	struct ifaddr *ifa;

	IFNET_RLOCK_NOSLEEP();
	TAILQ_FOREACH(ifp, &V_ifnet, if_link) {
		if ((ifp->if_flags & IFF_POINTOPOINT) == 0)
			continue;
		if ((fibnum != RT_ALL_FIBS) && (ifp->if_fib != fibnum))
			continue;
		IF_ADDR_RLOCK(ifp);
		TAILQ_FOREACH(ifa, &ifp->if_addrhead, ifa_link) {
			if (ifa->ifa_addr->sa_family != addr->sa_family)
				continue;
			if (ifa->ifa_dstaddr != NULL &&
			    sa_equal(addr, ifa->ifa_dstaddr)) {
				ifa_ref(ifa);
				IF_ADDR_RUNLOCK(ifp);
				goto done;
			}
		}
		IF_ADDR_RUNLOCK(ifp);
	}
	ifa = NULL;
done:
	IFNET_RUNLOCK_NOSLEEP();
	return (ifa);
}

/*
 * Find an interface on a specific network.  If many, choice
 * is most specific found.
 */
struct ifaddr *
ifa_ifwithnet(const struct sockaddr *addr, int ignore_ptp, int fibnum)
{
	struct ifnet *ifp;
	struct ifaddr *ifa;
	struct ifaddr *ifa_maybe = NULL;
	u_int af = addr->sa_family;
	const char *addr_data = addr->sa_data, *cplim;

	/*
	 * AF_LINK addresses can be looked up directly by their index number,
	 * so do that if we can.
	 */
	if (af == AF_LINK) {
	    const struct sockaddr_dl *sdl = (const struct sockaddr_dl *)addr;
	    if (sdl->sdl_index && sdl->sdl_index <= V_if_index)
		return (ifaddr_byindex(sdl->sdl_index));
	}

	/*
	 * Scan though each interface, looking for ones that have addresses
	 * in this address family and the requested fib.  Maintain a reference
	 * on ifa_maybe once we find one, as we release the IF_ADDR_RLOCK() that
	 * kept it stable when we move onto the next interface.
	 */
	IFNET_RLOCK_NOSLEEP();
	TAILQ_FOREACH(ifp, &V_ifnet, if_link) {
		if ((fibnum != RT_ALL_FIBS) && (ifp->if_fib != fibnum))
			continue;
		IF_ADDR_RLOCK(ifp);
		TAILQ_FOREACH(ifa, &ifp->if_addrhead, ifa_link) {
			const char *cp, *cp2, *cp3;

			if (ifa->ifa_addr->sa_family != af)
next:				continue;
			if (af == AF_INET && 
			    ifp->if_flags & IFF_POINTOPOINT && !ignore_ptp) {
				/*
				 * This is a bit broken as it doesn't
				 * take into account that the remote end may
				 * be a single node in the network we are
				 * looking for.
				 * The trouble is that we don't know the
				 * netmask for the remote end.
				 */
				if (ifa->ifa_dstaddr != NULL &&
				    sa_equal(addr, ifa->ifa_dstaddr)) {
					ifa_ref(ifa);
					IF_ADDR_RUNLOCK(ifp);
					goto done;
				}
			} else {
				/*
				 * Scan all the bits in the ifa's address.
				 * If a bit dissagrees with what we are
				 * looking for, mask it with the netmask
				 * to see if it really matters.
				 * (A byte at a time)
				 */
				if (ifa->ifa_netmask == 0)
					continue;
				cp = addr_data;
				cp2 = ifa->ifa_addr->sa_data;
				cp3 = ifa->ifa_netmask->sa_data;
				cplim = ifa->ifa_netmask->sa_len
					+ (char *)ifa->ifa_netmask;
				while (cp3 < cplim)
					if ((*cp++ ^ *cp2++) & *cp3++)
						goto next; /* next address! */
				/*
				 * If the netmask of what we just found
				 * is more specific than what we had before
				 * (if we had one), or if the virtual status
				 * of new prefix is better than of the old one,
				 * then remember the new one before continuing
				 * to search for an even better one.
				 */
				if (ifa_maybe == NULL ||
				    ifa_preferred(ifa_maybe, ifa) ||
				    rn_refines((caddr_t)ifa->ifa_netmask,
				    (caddr_t)ifa_maybe->ifa_netmask)) {
					if (ifa_maybe != NULL)
						ifa_free(ifa_maybe);
					ifa_maybe = ifa;
					ifa_ref(ifa_maybe);
				}
			}
		}
		IF_ADDR_RUNLOCK(ifp);
	}
	ifa = ifa_maybe;
	ifa_maybe = NULL;
done:
	IFNET_RUNLOCK_NOSLEEP();
	if (ifa_maybe != NULL)
		ifa_free(ifa_maybe);
	return (ifa);
}

/*
 * Find an interface address specific to an interface best matching
 * a given address.
 */
struct ifaddr *
ifaof_ifpforaddr(const struct sockaddr *addr, struct ifnet *ifp)
{
	struct ifaddr *ifa;
	const char *cp, *cp2, *cp3;
	char *cplim;
	struct ifaddr *ifa_maybe = NULL;
	u_int af = addr->sa_family;

	if (af >= AF_MAX)
		return (NULL);
	IF_ADDR_RLOCK(ifp);
	TAILQ_FOREACH(ifa, &ifp->if_addrhead, ifa_link) {
		if (ifa->ifa_addr->sa_family != af)
			continue;
		if (ifa_maybe == NULL)
			ifa_maybe = ifa;
		if (ifa->ifa_netmask == 0) {
			if (sa_equal(addr, ifa->ifa_addr) ||
			    (ifa->ifa_dstaddr &&
			    sa_equal(addr, ifa->ifa_dstaddr)))
				goto done;
			continue;
		}
		if (ifp->if_flags & IFF_POINTOPOINT) {
			if (sa_equal(addr, ifa->ifa_dstaddr))
				goto done;
		} else {
			cp = addr->sa_data;
			cp2 = ifa->ifa_addr->sa_data;
			cp3 = ifa->ifa_netmask->sa_data;
			cplim = ifa->ifa_netmask->sa_len + (char *)ifa->ifa_netmask;
			for (; cp3 < cplim; cp3++)
				if ((*cp++ ^ *cp2++) & *cp3)
					break;
			if (cp3 == cplim)
				goto done;
		}
	}
	ifa = ifa_maybe;
done:
	if (ifa != NULL)
		ifa_ref(ifa);
	IF_ADDR_RUNLOCK(ifp);
	return (ifa);
}

/*
 * See whether new ifa is better than current one:
 * 1) A non-virtual one is preferred over virtual.
 * 2) A virtual in master state preferred over any other state.
 *
 * Used in several address selecting functions.
 */
int
ifa_preferred(struct ifaddr *cur, struct ifaddr *next)
{

	return (cur->ifa_carp && (!next->ifa_carp ||
	    ((*carp_master_p)(next) && !(*carp_master_p)(cur))));
}

#include <net/if_llatbl.h>

/*
 * Default action when installing a route with a Link Level gateway.
 * Lookup an appropriate real ifa to point to.
 * This should be moved to /sys/net/link.c eventually.
 */
static void
link_rtrequest(int cmd, struct rtentry *rt, struct rt_addrinfo *info)
{
	struct ifaddr *ifa, *oifa;
	struct sockaddr *dst;
	struct ifnet *ifp;

	if (cmd != RTM_ADD || ((ifa = rt->rt_ifa) == NULL) ||
	    ((ifp = ifa->ifa_ifp) == NULL) || ((dst = rt_key(rt)) == NULL))
		return;
	ifa = ifaof_ifpforaddr(dst, ifp);
	if (ifa) {
		oifa = rt->rt_ifa;
		rt->rt_ifa = ifa;
		ifa_free(oifa);
		if (ifa->ifa_rtrequest && ifa->ifa_rtrequest != link_rtrequest)
			ifa->ifa_rtrequest(cmd, rt, info);
	}
}

struct sockaddr_dl *
link_alloc_sdl(size_t size, int flags)
{

	return (malloc(size, M_TEMP, flags));
}

void
link_free_sdl(struct sockaddr *sa)
{
	free(sa, M_TEMP);
}

/*
 * Fills in given sdl with interface basic info.
 * Returns pointer to filled sdl.
 */
struct sockaddr_dl *
link_init_sdl(struct ifnet *ifp, struct sockaddr *paddr, u_char iftype)
{
	struct sockaddr_dl *sdl;

	sdl = (struct sockaddr_dl *)paddr;
	memset(sdl, 0, sizeof(struct sockaddr_dl));
	sdl->sdl_len = sizeof(struct sockaddr_dl);
	sdl->sdl_family = AF_LINK;
	sdl->sdl_index = ifp->if_index;
	sdl->sdl_type = iftype;

	return (sdl);
}

/*
 * Mark an interface down and notify protocols of
 * the transition.
 */
static void
if_unroute(struct ifnet *ifp, int flag, int fam)
{
	struct ifaddr *ifa;

	KASSERT(flag == IFF_UP, ("if_unroute: flag != IFF_UP"));

	ifp->if_flags &= ~flag;
	getmicrotime(&ifp->if_lastchange);
	TAILQ_FOREACH(ifa, &ifp->if_addrhead, ifa_link)
		if (fam == PF_UNSPEC || (fam == ifa->ifa_addr->sa_family))
			pfctlinput(PRC_IFDOWN, ifa->ifa_addr);
	ifp->if_qflush(ifp);

	if (ifp->if_carp)
		(*carp_linkstate_p)(ifp);
	rt_ifmsg(ifp);
}

/*
 * Mark an interface up and notify protocols of
 * the transition.
 */
static void
if_route(struct ifnet *ifp, int flag, int fam)
{
	struct ifaddr *ifa;

	KASSERT(flag == IFF_UP, ("if_route: flag != IFF_UP"));

	ifp->if_flags |= flag;
	getmicrotime(&ifp->if_lastchange);
	TAILQ_FOREACH(ifa, &ifp->if_addrhead, ifa_link)
		if (fam == PF_UNSPEC || (fam == ifa->ifa_addr->sa_family))
			pfctlinput(PRC_IFUP, ifa->ifa_addr);
	if (ifp->if_carp)
		(*carp_linkstate_p)(ifp);
	rt_ifmsg(ifp);
#ifdef INET6
	in6_if_up(ifp);
#endif
}

void	(*vlan_link_state_p)(struct ifnet *);	/* XXX: private from if_vlan */
void	(*vlan_trunk_cap_p)(struct ifnet *);		/* XXX: private from if_vlan */
struct ifnet *(*vlan_trunkdev_p)(struct ifnet *);
struct	ifnet *(*vlan_devat_p)(struct ifnet *, uint16_t);
int	(*vlan_tag_p)(struct ifnet *, uint16_t *);
int	(*vlan_setcookie_p)(struct ifnet *, void *);
void	*(*vlan_cookie_p)(struct ifnet *);

/*
 * Handle a change in the interface link state. To avoid LORs
 * between driver lock and upper layer locks, as well as possible
 * recursions, we post event to taskqueue, and all job
 * is done in static do_link_state_change().
 */
void
if_link_state_change(struct ifnet *ifp, int link_state)
{
	/* Return if state hasn't changed. */
	if (ifp->if_link_state == link_state)
		return;

	ifp->if_link_state = link_state;

	taskqueue_enqueue(taskqueue_swi, &ifp->if_linktask);
}

static void
do_link_state_change(void *arg, int pending)
{
	struct ifnet *ifp = (struct ifnet *)arg;
	int link_state = ifp->if_link_state;
	CURVNET_SET(ifp->if_vnet);

	/* Notify that the link state has changed. */
	rt_ifmsg(ifp);
	if (ifp->if_vlantrunk != NULL)
		(*vlan_link_state_p)(ifp);

	if ((ifp->if_type == IFT_ETHER || ifp->if_type == IFT_L2VLAN) &&
	    ifp->if_l2com != NULL)
		(*ng_ether_link_state_p)(ifp, link_state);
	if (ifp->if_carp)
		(*carp_linkstate_p)(ifp);
	if (ifp->if_bridge)
		(*bridge_linkstate_p)(ifp);
	if (ifp->if_lagg)
		(*lagg_linkstate_p)(ifp, link_state);

	if (IS_DEFAULT_VNET(curvnet))
		devctl_notify("IFNET", ifp->if_xname,
		    (link_state == LINK_STATE_UP) ? "LINK_UP" : "LINK_DOWN",
		    NULL);
	if (pending > 1)
		if_printf(ifp, "%d link states coalesced\n", pending);
	if (log_link_state_change)
		log(LOG_NOTICE, "%s: link state changed to %s\n", ifp->if_xname,
		    (link_state == LINK_STATE_UP) ? "UP" : "DOWN" );
	EVENTHANDLER_INVOKE(ifnet_link_event, ifp, ifp->if_link_state);
	CURVNET_RESTORE();
}

/*
 * Mark an interface down and notify protocols of
 * the transition.
 */
void
if_down(struct ifnet *ifp)
{

	if_unroute(ifp, IFF_UP, AF_UNSPEC);
}

/*
 * Mark an interface up and notify protocols of
 * the transition.
 */
void
if_up(struct ifnet *ifp)
{

	if_route(ifp, IFF_UP, AF_UNSPEC);
}

/*
 * Flush an interface queue.
 */
void
if_qflush(struct ifnet *ifp)
{
	struct mbuf *m, *n;
	struct ifaltq *ifq;
	
	ifq = &ifp->if_snd;
	IFQ_LOCK(ifq);
#ifdef ALTQ
	if (ALTQ_IS_ENABLED(ifq))
		ALTQ_PURGE(ifq);
#endif
	n = ifq->ifq_head;
	while ((m = n) != NULL) {
		n = m->m_nextpkt;
		m_freem(m);
	}
	ifq->ifq_head = 0;
	ifq->ifq_tail = 0;
	ifq->ifq_len = 0;
	IFQ_UNLOCK(ifq);
}

/*
 * Map interface name to interface structure pointer, with or without
 * returning a reference.
 */
struct ifnet *
ifunit_ref(const char *name)
{
	struct ifnet *ifp;

	IFNET_RLOCK_NOSLEEP();
	TAILQ_FOREACH(ifp, &V_ifnet, if_link) {
		if (strncmp(name, ifp->if_xname, IFNAMSIZ) == 0 &&
		    !(ifp->if_flags & IFF_DYING))
			break;
	}
	if (ifp != NULL)
		if_ref(ifp);
	IFNET_RUNLOCK_NOSLEEP();
	return (ifp);
}

struct ifnet *
ifunit(const char *name)
{
	struct ifnet *ifp;

	IFNET_RLOCK_NOSLEEP();
	TAILQ_FOREACH(ifp, &V_ifnet, if_link) {
		if (strncmp(name, ifp->if_xname, IFNAMSIZ) == 0)
			break;
	}
	IFNET_RUNLOCK_NOSLEEP();
	return (ifp);
}

/*
 * Hardware specific interface ioctls.
 */
static int
ifhwioctl(u_long cmd, struct ifnet *ifp, caddr_t data, struct thread *td)
{
	struct ifreq *ifr;
	int error = 0;
	int new_flags, temp_flags;
	size_t namelen, onamelen;
	size_t descrlen;
	char *descrbuf, *odescrbuf;
	char new_name[IFNAMSIZ];
	struct ifaddr *ifa;
	struct sockaddr_dl *sdl;

	ifr = (struct ifreq *)data;
	switch (cmd) {
	case SIOCGIFINDEX:
		ifr->ifr_index = ifp->if_index;
		break;

	case SIOCGIFFLAGS:
		temp_flags = ifp->if_flags | ifp->if_drv_flags;
		ifr->ifr_flags = temp_flags & 0xffff;
		ifr->ifr_flagshigh = temp_flags >> 16;
		break;

	case SIOCGIFCAP:
		ifr->ifr_reqcap = ifp->if_capabilities;
		ifr->ifr_curcap = ifp->if_capenable;
		break;

#ifdef MAC
	case SIOCGIFMAC:
		error = mac_ifnet_ioctl_get(td->td_ucred, ifr, ifp);
		break;
#endif

	case SIOCGIFMETRIC:
		ifr->ifr_metric = ifp->if_metric;
		break;

	case SIOCGIFMTU:
		ifr->ifr_mtu = ifp->if_mtu;
		break;

	case SIOCGIFPHYS:
		/* XXXGL: did this ever worked? */
		ifr->ifr_phys = 0;
		break;

	case SIOCGIFDESCR:
		error = 0;
		sx_slock(&ifdescr_sx);
		if (ifp->if_description == NULL)
			error = ENOMSG;
		else {
			/* space for terminating nul */
			descrlen = strlen(ifp->if_description) + 1;
			if (ifr->ifr_buffer.length < descrlen)
				ifr->ifr_buffer.buffer = NULL;
			else
				error = copyout(ifp->if_description,
				    ifr->ifr_buffer.buffer, descrlen);
			ifr->ifr_buffer.length = descrlen;
		}
		sx_sunlock(&ifdescr_sx);
		break;

	case SIOCSIFDESCR:
		error = priv_check(td, PRIV_NET_SETIFDESCR);
		if (error)
			return (error);

		/*
		 * Copy only (length-1) bytes to make sure that
		 * if_description is always nul terminated.  The
		 * length parameter is supposed to count the
		 * terminating nul in.
		 */
		if (ifr->ifr_buffer.length > ifdescr_maxlen)
			return (ENAMETOOLONG);
		else if (ifr->ifr_buffer.length == 0)
			descrbuf = NULL;
		else {
			descrbuf = malloc(ifr->ifr_buffer.length, M_IFDESCR,
			    M_WAITOK | M_ZERO);
			error = copyin(ifr->ifr_buffer.buffer, descrbuf,
			    ifr->ifr_buffer.length - 1);
			if (error) {
				free(descrbuf, M_IFDESCR);
				break;
			}
		}

		sx_xlock(&ifdescr_sx);
		odescrbuf = ifp->if_description;
		ifp->if_description = descrbuf;
		sx_xunlock(&ifdescr_sx);

		getmicrotime(&ifp->if_lastchange);
		free(odescrbuf, M_IFDESCR);
		break;

	case SIOCGIFFIB:
		ifr->ifr_fib = ifp->if_fib;
		break;

	case SIOCSIFFIB:
		error = priv_check(td, PRIV_NET_SETIFFIB);
		if (error)
			return (error);
		if (ifr->ifr_fib >= rt_numfibs)
			return (EINVAL);

		ifp->if_fib = ifr->ifr_fib;
		break;

	case SIOCSIFFLAGS:
		error = priv_check(td, PRIV_NET_SETIFFLAGS);
		if (error)
			return (error);
		/*
		 * Currently, no driver owned flags pass the IFF_CANTCHANGE
		 * check, so we don't need special handling here yet.
		 */
		new_flags = (ifr->ifr_flags & 0xffff) |
		    (ifr->ifr_flagshigh << 16);
		if (ifp->if_flags & IFF_UP &&
		    (new_flags & IFF_UP) == 0) {
			if_down(ifp);
		} else if (new_flags & IFF_UP &&
		    (ifp->if_flags & IFF_UP) == 0) {
			if_up(ifp);
		}
		/* See if permanently promiscuous mode bit is about to flip */
		if ((ifp->if_flags ^ new_flags) & IFF_PPROMISC) {
			if (new_flags & IFF_PPROMISC)
				ifp->if_flags |= IFF_PROMISC;
			else if (ifp->if_pcount == 0)
				ifp->if_flags &= ~IFF_PROMISC;
			if (log_promisc_mode_change)
                                log(LOG_INFO, "%s: permanently promiscuous mode %s\n",
                                    ifp->if_xname,
                                    ((new_flags & IFF_PPROMISC) ?
                                     "enabled" : "disabled"));
		}
		ifp->if_flags = (ifp->if_flags & IFF_CANTCHANGE) |
			(new_flags &~ IFF_CANTCHANGE);
		if (ifp->if_ioctl) {
			(void) (*ifp->if_ioctl)(ifp, cmd, data);
		}
		getmicrotime(&ifp->if_lastchange);
		break;

	case SIOCSIFCAP:
		error = priv_check(td, PRIV_NET_SETIFCAP);
		if (error)
			return (error);
		if (ifp->if_ioctl == NULL)
			return (EOPNOTSUPP);
		if (ifr->ifr_reqcap & ~ifp->if_capabilities)
			return (EINVAL);
		error = (*ifp->if_ioctl)(ifp, cmd, data);
		if (error == 0)
			getmicrotime(&ifp->if_lastchange);
		break;

#ifdef MAC
	case SIOCSIFMAC:
		error = mac_ifnet_ioctl_set(td->td_ucred, ifr, ifp);
		break;
#endif

	case SIOCSIFNAME:
		error = priv_check(td, PRIV_NET_SETIFNAME);
		if (error)
			return (error);
		error = copyinstr(ifr->ifr_data, new_name, IFNAMSIZ, NULL);
		if (error != 0)
			return (error);
		if (new_name[0] == '\0')
			return (EINVAL);
		if (new_name[IFNAMSIZ-1] != '\0') {
			new_name[IFNAMSIZ-1] = '\0';
			if (strlen(new_name) == IFNAMSIZ-1)
				return (EINVAL);
		}
		if (ifunit(new_name) != NULL)
			return (EEXIST);

		/*
		 * XXX: Locking.  Nothing else seems to lock if_flags,
		 * and there are numerous other races with the
		 * ifunit() checks not being atomic with namespace
		 * changes (renames, vmoves, if_attach, etc).
		 */
		ifp->if_flags |= IFF_RENAMING;
		
		/* Announce the departure of the interface. */
		rt_ifannouncemsg(ifp, IFAN_DEPARTURE);
		EVENTHANDLER_INVOKE(ifnet_departure_event, ifp);

		log(LOG_INFO, "%s: changing name to '%s'\n",
		    ifp->if_xname, new_name);

		IF_ADDR_WLOCK(ifp);
		strlcpy(ifp->if_xname, new_name, sizeof(ifp->if_xname));
		ifa = ifp->if_addr;
		sdl = (struct sockaddr_dl *)ifa->ifa_addr;
		namelen = strlen(new_name);
		onamelen = sdl->sdl_nlen;
		/*
		 * Move the address if needed.  This is safe because we
		 * allocate space for a name of length IFNAMSIZ when we
		 * create this in if_attach().
		 */
		if (namelen != onamelen) {
			bcopy(sdl->sdl_data + onamelen,
			    sdl->sdl_data + namelen, sdl->sdl_alen);
		}
		bcopy(new_name, sdl->sdl_data, namelen);
		sdl->sdl_nlen = namelen;
		sdl = (struct sockaddr_dl *)ifa->ifa_netmask;
		bzero(sdl->sdl_data, onamelen);
		while (namelen != 0)
			sdl->sdl_data[--namelen] = 0xff;
		IF_ADDR_WUNLOCK(ifp);

		EVENTHANDLER_INVOKE(ifnet_arrival_event, ifp);
		/* Announce the return of the interface. */
		rt_ifannouncemsg(ifp, IFAN_ARRIVAL);

		ifp->if_flags &= ~IFF_RENAMING;
		break;

#ifdef VIMAGE
	case SIOCSIFVNET:
		error = priv_check(td, PRIV_NET_SETIFVNET);
		if (error)
			return (error);
		error = if_vmove_loan(td, ifp, ifr->ifr_name, ifr->ifr_jid);
		break;
#endif

	case SIOCSIFMETRIC:
		error = priv_check(td, PRIV_NET_SETIFMETRIC);
		if (error)
			return (error);
		ifp->if_metric = ifr->ifr_metric;
		getmicrotime(&ifp->if_lastchange);
		break;

	case SIOCSIFPHYS:
		error = priv_check(td, PRIV_NET_SETIFPHYS);
		if (error)
			return (error);
		if (ifp->if_ioctl == NULL)
			return (EOPNOTSUPP);
		error = (*ifp->if_ioctl)(ifp, cmd, data);
		if (error == 0)
			getmicrotime(&ifp->if_lastchange);
		break;

	case SIOCSIFMTU:
	{
		u_long oldmtu = ifp->if_mtu;

		error = priv_check(td, PRIV_NET_SETIFMTU);
		if (error)
			return (error);
		if (ifr->ifr_mtu < IF_MINMTU || ifr->ifr_mtu > IF_MAXMTU)
			return (EINVAL);
		if (ifp->if_ioctl == NULL)
			return (EOPNOTSUPP);
		error = (*ifp->if_ioctl)(ifp, cmd, data);
		if (error == 0) {
			getmicrotime(&ifp->if_lastchange);
			rt_ifmsg(ifp);
		}
		/*
		 * If the link MTU changed, do network layer specific procedure.
		 */
		if (ifp->if_mtu != oldmtu) {
#ifdef INET6
			nd6_setmtu(ifp);
#endif
			rt_updatemtu(ifp);
		}
		break;
	}

	case SIOCADDMULTI:
	case SIOCDELMULTI:
		if (cmd == SIOCADDMULTI)
			error = priv_check(td, PRIV_NET_ADDMULTI);
		else
			error = priv_check(td, PRIV_NET_DELMULTI);
		if (error)
			return (error);

		/* Don't allow group membership on non-multicast interfaces. */
		if ((ifp->if_flags & IFF_MULTICAST) == 0)
			return (EOPNOTSUPP);

		/* Don't let users screw up protocols' entries. */
		if (ifr->ifr_addr.sa_family != AF_LINK)
			return (EINVAL);

		if (cmd == SIOCADDMULTI) {
			struct ifmultiaddr *ifma;

			/*
			 * Userland is only permitted to join groups once
			 * via the if_addmulti() KPI, because it cannot hold
			 * struct ifmultiaddr * between calls. It may also
			 * lose a race while we check if the membership
			 * already exists.
			 */
			IF_ADDR_RLOCK(ifp);
			ifma = if_findmulti(ifp, &ifr->ifr_addr);
			IF_ADDR_RUNLOCK(ifp);
			if (ifma != NULL)
				error = EADDRINUSE;
			else
				error = if_addmulti(ifp, &ifr->ifr_addr, &ifma);
		} else {
			error = if_delmulti(ifp, &ifr->ifr_addr);
		}
		if (error == 0)
			getmicrotime(&ifp->if_lastchange);
		break;

	case SIOCSIFPHYADDR:
	case SIOCDIFPHYADDR:
#ifdef INET6
	case SIOCSIFPHYADDR_IN6:
#endif
	case SIOCSIFMEDIA:
	case SIOCSIFGENERIC:
		error = priv_check(td, PRIV_NET_HWIOCTL);
		if (error)
			return (error);
		if (ifp->if_ioctl == NULL)
			return (EOPNOTSUPP);
		error = (*ifp->if_ioctl)(ifp, cmd, data);
		if (error == 0)
			getmicrotime(&ifp->if_lastchange);
		break;

	case SIOCGIFSTATUS:
	case SIOCGIFPSRCADDR:
	case SIOCGIFPDSTADDR:
	case SIOCGIFMEDIA:
	case SIOCGIFXMEDIA:
	case SIOCGIFGENERIC:
		if (ifp->if_ioctl == NULL)
			return (EOPNOTSUPP);
		error = (*ifp->if_ioctl)(ifp, cmd, data);
		break;

	case SIOCSIFLLADDR:
		error = priv_check(td, PRIV_NET_SETLLADDR);
		if (error)
			return (error);
		error = if_setlladdr(ifp,
		    ifr->ifr_addr.sa_data, ifr->ifr_addr.sa_len);
		break;

	case SIOCAIFGROUP:
	{
		struct ifgroupreq *ifgr = (struct ifgroupreq *)ifr;

		error = priv_check(td, PRIV_NET_ADDIFGROUP);
		if (error)
			return (error);
		if ((error = if_addgroup(ifp, ifgr->ifgr_group)))
			return (error);
		break;
	}

	case SIOCGIFGROUP:
		if ((error = if_getgroup((struct ifgroupreq *)ifr, ifp)))
			return (error);
		break;

	case SIOCDIFGROUP:
	{
		struct ifgroupreq *ifgr = (struct ifgroupreq *)ifr;

		error = priv_check(td, PRIV_NET_DELIFGROUP);
		if (error)
			return (error);
		if ((error = if_delgroup(ifp, ifgr->ifgr_group)))
			return (error);
		break;
	}

	default:
		error = ENOIOCTL;
		break;
	}
	return (error);
}

#ifdef COMPAT_FREEBSD32
struct ifconf32 {
	int32_t	ifc_len;
	union {
		uint32_t	ifcu_buf;
		uint32_t	ifcu_req;
	} ifc_ifcu;
};
#define	SIOCGIFCONF32	_IOWR('i', 36, struct ifconf32)
#endif

/*
 * Interface ioctls.
 */
int
ifioctl(struct socket *so, u_long cmd, caddr_t data, struct thread *td)
{
	struct ifnet *ifp;
	struct ifreq *ifr;
	int error;
	int oif_flags;
#ifdef VIMAGE
	int shutdown;
#endif

	CURVNET_SET(so->so_vnet);
#ifdef VIMAGE
	/* Make sure the VNET is stable. */
	shutdown = (so->so_vnet->vnet_state > SI_SUB_VNET &&
		 so->so_vnet->vnet_state < SI_SUB_VNET_DONE) ? 1 : 0;
	if (shutdown) {
		CURVNET_RESTORE();
		return (EBUSY);
	}
#endif


	switch (cmd) {
	case SIOCGIFCONF:
		error = ifconf(cmd, data);
		CURVNET_RESTORE();
		return (error);

#ifdef COMPAT_FREEBSD32
	case SIOCGIFCONF32:
		{
			struct ifconf32 *ifc32;
			struct ifconf ifc;

			ifc32 = (struct ifconf32 *)data;
			ifc.ifc_len = ifc32->ifc_len;
			ifc.ifc_buf = PTRIN(ifc32->ifc_buf);

			error = ifconf(SIOCGIFCONF, (void *)&ifc);
			CURVNET_RESTORE();
			if (error == 0)
				ifc32->ifc_len = ifc.ifc_len;
			return (error);
		}
#endif
	}
	ifr = (struct ifreq *)data;

	switch (cmd) {
#ifdef VIMAGE
	case SIOCSIFRVNET:
		error = priv_check(td, PRIV_NET_SETIFVNET);
		if (error == 0)
			error = if_vmove_reclaim(td, ifr->ifr_name,
			    ifr->ifr_jid);
		CURVNET_RESTORE();
		return (error);
#endif
	case SIOCIFCREATE:
	case SIOCIFCREATE2:
		error = priv_check(td, PRIV_NET_IFCREATE);
		if (error == 0)
			error = if_clone_create(ifr->ifr_name,
			    sizeof(ifr->ifr_name),
			    cmd == SIOCIFCREATE2 ? ifr->ifr_data : NULL);
		CURVNET_RESTORE();
		return (error);
	case SIOCIFDESTROY:
		error = priv_check(td, PRIV_NET_IFDESTROY);
		if (error == 0)
			error = if_clone_destroy(ifr->ifr_name);
		CURVNET_RESTORE();
		return (error);

	case SIOCIFGCLONERS:
		error = if_clone_list((struct if_clonereq *)data);
		CURVNET_RESTORE();
		return (error);
	case SIOCGIFGMEMB:
		error = if_getgroupmembers((struct ifgroupreq *)data);
		CURVNET_RESTORE();
		return (error);
#if defined(INET) || defined(INET6)
	case SIOCSVH:
	case SIOCGVH:
		if (carp_ioctl_p == NULL)
			error = EPROTONOSUPPORT;
		else
			error = (*carp_ioctl_p)(ifr, cmd, td);
		CURVNET_RESTORE();
		return (error);
#endif
	}

	ifp = ifunit_ref(ifr->ifr_name);
	if (ifp == NULL) {
		CURVNET_RESTORE();
		return (ENXIO);
	}

	error = ifhwioctl(cmd, ifp, data, td);
	if (error != ENOIOCTL) {
		if_rele(ifp);
		CURVNET_RESTORE();
		return (error);
	}

	oif_flags = ifp->if_flags;
	if (so->so_proto == NULL) {
		if_rele(ifp);
		CURVNET_RESTORE();
		return (EOPNOTSUPP);
	}

	/*
	 * Pass the request on to the socket control method, and if the
	 * latter returns EOPNOTSUPP, directly to the interface.
	 *
	 * Make an exception for the legacy SIOCSIF* requests.  Drivers
	 * trust SIOCSIFADDR et al to come from an already privileged
	 * layer, and do not perform any credentials checks or input
	 * validation.
	 */
	error = ((*so->so_proto->pr_usrreqs->pru_control)(so, cmd, data,
	    ifp, td));
	if (error == EOPNOTSUPP && ifp != NULL && ifp->if_ioctl != NULL &&
	    cmd != SIOCSIFADDR && cmd != SIOCSIFBRDADDR &&
	    cmd != SIOCSIFDSTADDR && cmd != SIOCSIFNETMASK)
		error = (*ifp->if_ioctl)(ifp, cmd, data);

	if ((oif_flags ^ ifp->if_flags) & IFF_UP) {
#ifdef INET6
		if (ifp->if_flags & IFF_UP)
			in6_if_up(ifp);
#endif
	}
	if_rele(ifp);
	CURVNET_RESTORE();
	return (error);
}

/*
 * The code common to handling reference counted flags,
 * e.g., in ifpromisc() and if_allmulti().
 * The "pflag" argument can specify a permanent mode flag to check,
 * such as IFF_PPROMISC for promiscuous mode; should be 0 if none.
 *
 * Only to be used on stack-owned flags, not driver-owned flags.
 */
static int
if_setflag(struct ifnet *ifp, int flag, int pflag, int *refcount, int onswitch)
{
	struct ifreq ifr;
	int error;
	int oldflags, oldcount;

	/* Sanity checks to catch programming errors */
	KASSERT((flag & (IFF_DRV_OACTIVE|IFF_DRV_RUNNING)) == 0,
	    ("%s: setting driver-owned flag %d", __func__, flag));

	if (onswitch)
		KASSERT(*refcount >= 0,
		    ("%s: increment negative refcount %d for flag %d",
		    __func__, *refcount, flag));
	else
		KASSERT(*refcount > 0,
		    ("%s: decrement non-positive refcount %d for flag %d",
		    __func__, *refcount, flag));

	/* In case this mode is permanent, just touch refcount */
	if (ifp->if_flags & pflag) {
		*refcount += onswitch ? 1 : -1;
		return (0);
	}

	/* Save ifnet parameters for if_ioctl() may fail */
	oldcount = *refcount;
	oldflags = ifp->if_flags;
	
	/*
	 * See if we aren't the only and touching refcount is enough.
	 * Actually toggle interface flag if we are the first or last.
	 */
	if (onswitch) {
		if ((*refcount)++)
			return (0);
		ifp->if_flags |= flag;
	} else {
		if (--(*refcount))
			return (0);
		ifp->if_flags &= ~flag;
	}

	/* Call down the driver since we've changed interface flags */
	if (ifp->if_ioctl == NULL) {
		error = EOPNOTSUPP;
		goto recover;
	}
	ifr.ifr_flags = ifp->if_flags & 0xffff;
	ifr.ifr_flagshigh = ifp->if_flags >> 16;
	error = (*ifp->if_ioctl)(ifp, SIOCSIFFLAGS, (caddr_t)&ifr);
	if (error)
		goto recover;
	/* Notify userland that interface flags have changed */
	rt_ifmsg(ifp);
	return (0);

recover:
	/* Recover after driver error */
	*refcount = oldcount;
	ifp->if_flags = oldflags;
	return (error);
}

/*
 * Set/clear promiscuous mode on interface ifp based on the truth value
 * of pswitch.  The calls are reference counted so that only the first
 * "on" request actually has an effect, as does the final "off" request.
 * Results are undefined if the "off" and "on" requests are not matched.
 */
int
ifpromisc(struct ifnet *ifp, int pswitch)
{
	int error;
	int oldflags = ifp->if_flags;

	error = if_setflag(ifp, IFF_PROMISC, IFF_PPROMISC,
			   &ifp->if_pcount, pswitch);
	/* If promiscuous mode status has changed, log a message */
	if (error == 0 && ((ifp->if_flags ^ oldflags) & IFF_PROMISC) &&
            log_promisc_mode_change)
		log(LOG_INFO, "%s: promiscuous mode %s\n",
		    ifp->if_xname,
		    (ifp->if_flags & IFF_PROMISC) ? "enabled" : "disabled");
	return (error);
}

/*
 * Return interface configuration
 * of system.  List may be used
 * in later ioctl's (above) to get
 * other information.
 */
/*ARGSUSED*/
static int
ifconf(u_long cmd, caddr_t data)
{
	struct ifconf *ifc = (struct ifconf *)data;
	struct ifnet *ifp;
	struct ifaddr *ifa;
	struct ifreq ifr;
	struct sbuf *sb;
	int error, full = 0, valid_len, max_len;

	/* Limit initial buffer size to MAXPHYS to avoid DoS from userspace. */
	max_len = MAXPHYS - 1;

	/* Prevent hostile input from being able to crash the system */
	if (ifc->ifc_len <= 0)
		return (EINVAL);

again:
	if (ifc->ifc_len <= max_len) {
		max_len = ifc->ifc_len;
		full = 1;
	}
	sb = sbuf_new(NULL, NULL, max_len + 1, SBUF_FIXEDLEN);
	max_len = 0;
	valid_len = 0;

	IFNET_RLOCK();
	TAILQ_FOREACH(ifp, &V_ifnet, if_link) {
		int addrs;

		/*
		 * Zero the ifr_name buffer to make sure we don't
		 * disclose the contents of the stack.
		 */
		memset(ifr.ifr_name, 0, sizeof(ifr.ifr_name));

		if (strlcpy(ifr.ifr_name, ifp->if_xname, sizeof(ifr.ifr_name))
		    >= sizeof(ifr.ifr_name)) {
			sbuf_delete(sb);
			IFNET_RUNLOCK();
			return (ENAMETOOLONG);
		}

		addrs = 0;
		IF_ADDR_RLOCK(ifp);
		TAILQ_FOREACH(ifa, &ifp->if_addrhead, ifa_link) {
			struct sockaddr *sa = ifa->ifa_addr;

			if (prison_if(curthread->td_ucred, sa) != 0)
				continue;
			addrs++;
			if (sa->sa_len <= sizeof(*sa)) {
				ifr.ifr_addr = *sa;
				sbuf_bcat(sb, &ifr, sizeof(ifr));
				max_len += sizeof(ifr);
			} else {
				sbuf_bcat(sb, &ifr,
				    offsetof(struct ifreq, ifr_addr));
				max_len += offsetof(struct ifreq, ifr_addr);
				sbuf_bcat(sb, sa, sa->sa_len);
				max_len += sa->sa_len;
			}

			if (sbuf_error(sb) == 0)
				valid_len = sbuf_len(sb);
		}
		IF_ADDR_RUNLOCK(ifp);
		if (addrs == 0) {
			bzero((caddr_t)&ifr.ifr_addr, sizeof(ifr.ifr_addr));
			sbuf_bcat(sb, &ifr, sizeof(ifr));
			max_len += sizeof(ifr);

			if (sbuf_error(sb) == 0)
				valid_len = sbuf_len(sb);
		}
	}
	IFNET_RUNLOCK();

	/*
	 * If we didn't allocate enough space (uncommon), try again.  If
	 * we have already allocated as much space as we are allowed,
	 * return what we've got.
	 */
	if (valid_len != max_len && !full) {
		sbuf_delete(sb);
		goto again;
	}

	ifc->ifc_len = valid_len;
	sbuf_finish(sb);
	error = copyout(sbuf_data(sb), ifc->ifc_req, ifc->ifc_len);
	sbuf_delete(sb);
	return (error);
}

/*
 * Just like ifpromisc(), but for all-multicast-reception mode.
 */
int
if_allmulti(struct ifnet *ifp, int onswitch)
{

	return (if_setflag(ifp, IFF_ALLMULTI, 0, &ifp->if_amcount, onswitch));
}

struct ifmultiaddr *
if_findmulti(struct ifnet *ifp, const struct sockaddr *sa)
{
	struct ifmultiaddr *ifma;

	IF_ADDR_LOCK_ASSERT(ifp);

	TAILQ_FOREACH(ifma, &ifp->if_multiaddrs, ifma_link) {
		if (sa->sa_family == AF_LINK) {
			if (sa_dl_equal(ifma->ifma_addr, sa))
				break;
		} else {
			if (sa_equal(ifma->ifma_addr, sa))
				break;
		}
	}

	return ifma;
}

/*
 * Allocate a new ifmultiaddr and initialize based on passed arguments.  We
 * make copies of passed sockaddrs.  The ifmultiaddr will not be added to
 * the ifnet multicast address list here, so the caller must do that and
 * other setup work (such as notifying the device driver).  The reference
 * count is initialized to 1.
 */
static struct ifmultiaddr *
if_allocmulti(struct ifnet *ifp, struct sockaddr *sa, struct sockaddr *llsa,
    int mflags)
{
	struct ifmultiaddr *ifma;
	struct sockaddr *dupsa;

	ifma = malloc(sizeof *ifma, M_IFMADDR, mflags |
	    M_ZERO);
	if (ifma == NULL)
		return (NULL);

	dupsa = malloc(sa->sa_len, M_IFMADDR, mflags);
	if (dupsa == NULL) {
		free(ifma, M_IFMADDR);
		return (NULL);
	}
	bcopy(sa, dupsa, sa->sa_len);
	ifma->ifma_addr = dupsa;

	ifma->ifma_ifp = ifp;
	ifma->ifma_refcount = 1;
	ifma->ifma_protospec = NULL;

	if (llsa == NULL) {
		ifma->ifma_lladdr = NULL;
		return (ifma);
	}

	dupsa = malloc(llsa->sa_len, M_IFMADDR, mflags);
	if (dupsa == NULL) {
		free(ifma->ifma_addr, M_IFMADDR);
		free(ifma, M_IFMADDR);
		return (NULL);
	}
	bcopy(llsa, dupsa, llsa->sa_len);
	ifma->ifma_lladdr = dupsa;

	return (ifma);
}

/*
 * if_freemulti: free ifmultiaddr structure and possibly attached related
 * addresses.  The caller is responsible for implementing reference
 * counting, notifying the driver, handling routing messages, and releasing
 * any dependent link layer state.
 */
static void
if_freemulti(struct ifmultiaddr *ifma)
{

	KASSERT(ifma->ifma_refcount == 0, ("if_freemulti: refcount %d",
	    ifma->ifma_refcount));

	if (ifma->ifma_lladdr != NULL)
		free(ifma->ifma_lladdr, M_IFMADDR);
	free(ifma->ifma_addr, M_IFMADDR);
	free(ifma, M_IFMADDR);
}

/*
 * Register an additional multicast address with a network interface.
 *
 * - If the address is already present, bump the reference count on the
 *   address and return.
 * - If the address is not link-layer, look up a link layer address.
 * - Allocate address structures for one or both addresses, and attach to the
 *   multicast address list on the interface.  If automatically adding a link
 *   layer address, the protocol address will own a reference to the link
 *   layer address, to be freed when it is freed.
 * - Notify the network device driver of an addition to the multicast address
 *   list.
 *
 * 'sa' points to caller-owned memory with the desired multicast address.
 *
 * 'retifma' will be used to return a pointer to the resulting multicast
 * address reference, if desired.
 */
int
if_addmulti(struct ifnet *ifp, struct sockaddr *sa,
    struct ifmultiaddr **retifma)
{
	struct ifmultiaddr *ifma, *ll_ifma;
	struct sockaddr *llsa;
	struct sockaddr_dl sdl;
	int error;

	/*
	 * If the address is already present, return a new reference to it;
	 * otherwise, allocate storage and set up a new address.
	 */
	IF_ADDR_WLOCK(ifp);
	ifma = if_findmulti(ifp, sa);
	if (ifma != NULL) {
		ifma->ifma_refcount++;
		if (retifma != NULL)
			*retifma = ifma;
		IF_ADDR_WUNLOCK(ifp);
		return (0);
	}

	/*
	 * The address isn't already present; resolve the protocol address
	 * into a link layer address, and then look that up, bump its
	 * refcount or allocate an ifma for that also.
	 * Most link layer resolving functions returns address data which
	 * fits inside default sockaddr_dl structure. However callback
	 * can allocate another sockaddr structure, in that case we need to
	 * free it later.
	 */
	llsa = NULL;
	ll_ifma = NULL;
	if (ifp->if_resolvemulti != NULL) {
		/* Provide called function with buffer size information */
		sdl.sdl_len = sizeof(sdl);
		llsa = (struct sockaddr *)&sdl;
		error = ifp->if_resolvemulti(ifp, &llsa, sa);
		if (error)
			goto unlock_out;
	}

	/*
	 * Allocate the new address.  Don't hook it up yet, as we may also
	 * need to allocate a link layer multicast address.
	 */
	ifma = if_allocmulti(ifp, sa, llsa, M_NOWAIT);
	if (ifma == NULL) {
		error = ENOMEM;
		goto free_llsa_out;
	}

	/*
	 * If a link layer address is found, we'll need to see if it's
	 * already present in the address list, or allocate is as well.
	 * When this block finishes, the link layer address will be on the
	 * list.
	 */
	if (llsa != NULL) {
		ll_ifma = if_findmulti(ifp, llsa);
		if (ll_ifma == NULL) {
			ll_ifma = if_allocmulti(ifp, llsa, NULL, M_NOWAIT);
			if (ll_ifma == NULL) {
				--ifma->ifma_refcount;
				if_freemulti(ifma);
				error = ENOMEM;
				goto free_llsa_out;
			}
			TAILQ_INSERT_HEAD(&ifp->if_multiaddrs, ll_ifma,
			    ifma_link);
		} else
			ll_ifma->ifma_refcount++;
		ifma->ifma_llifma = ll_ifma;
	}

	/*
	 * We now have a new multicast address, ifma, and possibly a new or
	 * referenced link layer address.  Add the primary address to the
	 * ifnet address list.
	 */
	TAILQ_INSERT_HEAD(&ifp->if_multiaddrs, ifma, ifma_link);

	if (retifma != NULL)
		*retifma = ifma;

	/*
	 * Must generate the message while holding the lock so that 'ifma'
	 * pointer is still valid.
	 */
	rt_newmaddrmsg(RTM_NEWMADDR, ifma);
	IF_ADDR_WUNLOCK(ifp);

	/*
	 * We are certain we have added something, so call down to the
	 * interface to let them know about it.
	 */
	if (ifp->if_ioctl != NULL) {
		(void) (*ifp->if_ioctl)(ifp, SIOCADDMULTI, 0);
	}

	if ((llsa != NULL) && (llsa != (struct sockaddr *)&sdl))
		link_free_sdl(llsa);

	return (0);

free_llsa_out:
	if ((llsa != NULL) && (llsa != (struct sockaddr *)&sdl))
		link_free_sdl(llsa);

unlock_out:
	IF_ADDR_WUNLOCK(ifp);
	return (error);
}

/*
 * Delete a multicast group membership by network-layer group address.
 *
 * Returns ENOENT if the entry could not be found. If ifp no longer
 * exists, results are undefined. This entry point should only be used
 * from subsystems which do appropriate locking to hold ifp for the
 * duration of the call.
 * Network-layer protocol domains must use if_delmulti_ifma().
 */
int
if_delmulti(struct ifnet *ifp, struct sockaddr *sa)
{
	struct ifmultiaddr *ifma;
	int lastref;
#ifdef INVARIANTS
	struct ifnet *oifp;

	IFNET_RLOCK_NOSLEEP();
	TAILQ_FOREACH(oifp, &V_ifnet, if_link)
		if (ifp == oifp)
			break;
	if (ifp != oifp)
		ifp = NULL;
	IFNET_RUNLOCK_NOSLEEP();

	KASSERT(ifp != NULL, ("%s: ifnet went away", __func__));
#endif
	if (ifp == NULL)
		return (ENOENT);

	IF_ADDR_WLOCK(ifp);
	lastref = 0;
	ifma = if_findmulti(ifp, sa);
	if (ifma != NULL)
		lastref = if_delmulti_locked(ifp, ifma, 0);
	IF_ADDR_WUNLOCK(ifp);

	if (ifma == NULL)
		return (ENOENT);

	if (lastref && ifp->if_ioctl != NULL) {
		(void)(*ifp->if_ioctl)(ifp, SIOCDELMULTI, 0);
	}

	return (0);
}

/*
 * Delete all multicast group membership for an interface.
 * Should be used to quickly flush all multicast filters.
 */
void
if_delallmulti(struct ifnet *ifp)
{
	struct ifmultiaddr *ifma;
	struct ifmultiaddr *next;

	IF_ADDR_WLOCK(ifp);
	TAILQ_FOREACH_SAFE(ifma, &ifp->if_multiaddrs, ifma_link, next)
		if_delmulti_locked(ifp, ifma, 0);
	IF_ADDR_WUNLOCK(ifp);
}

/*
 * Delete a multicast group membership by group membership pointer.
 * Network-layer protocol domains must use this routine.
 *
 * It is safe to call this routine if the ifp disappeared.
 */
void
if_delmulti_ifma(struct ifmultiaddr *ifma)
{
	struct ifnet *ifp;
	int lastref;

	ifp = ifma->ifma_ifp;
#ifdef DIAGNOSTIC
	if (ifp == NULL) {
		printf("%s: ifma_ifp seems to be detached\n", __func__);
	} else {
		struct ifnet *oifp;

		IFNET_RLOCK_NOSLEEP();
		TAILQ_FOREACH(oifp, &V_ifnet, if_link)
			if (ifp == oifp)
				break;
		if (ifp != oifp) {
			printf("%s: ifnet %p disappeared\n", __func__, ifp);
			ifp = NULL;
		}
		IFNET_RUNLOCK_NOSLEEP();
	}
#endif
	/*
	 * If and only if the ifnet instance exists: Acquire the address lock.
	 */
	if (ifp != NULL)
		IF_ADDR_WLOCK(ifp);

	lastref = if_delmulti_locked(ifp, ifma, 0);

	if (ifp != NULL) {
		/*
		 * If and only if the ifnet instance exists:
		 *  Release the address lock.
		 *  If the group was left: update the hardware hash filter.
		 */
		IF_ADDR_WUNLOCK(ifp);
		if (lastref && ifp->if_ioctl != NULL) {
			(void)(*ifp->if_ioctl)(ifp, SIOCDELMULTI, 0);
		}
	}
}

/*
 * Perform deletion of network-layer and/or link-layer multicast address.
 *
 * Return 0 if the reference count was decremented.
 * Return 1 if the final reference was released, indicating that the
 * hardware hash filter should be reprogrammed.
 */
static int
if_delmulti_locked(struct ifnet *ifp, struct ifmultiaddr *ifma, int detaching)
{
	struct ifmultiaddr *ll_ifma;

	if (ifp != NULL && ifma->ifma_ifp != NULL) {
		KASSERT(ifma->ifma_ifp == ifp,
		    ("%s: inconsistent ifp %p", __func__, ifp));
		IF_ADDR_WLOCK_ASSERT(ifp);
	}

	ifp = ifma->ifma_ifp;

	/*
	 * If the ifnet is detaching, null out references to ifnet,
	 * so that upper protocol layers will notice, and not attempt
	 * to obtain locks for an ifnet which no longer exists. The
	 * routing socket announcement must happen before the ifnet
	 * instance is detached from the system.
	 */
	if (detaching) {
#ifdef DIAGNOSTIC
		printf("%s: detaching ifnet instance %p\n", __func__, ifp);
#endif
		/*
		 * ifp may already be nulled out if we are being reentered
		 * to delete the ll_ifma.
		 */
		if (ifp != NULL) {
			rt_newmaddrmsg(RTM_DELMADDR, ifma);
			ifma->ifma_ifp = NULL;
		}
	}

	if (--ifma->ifma_refcount > 0)
		return 0;

	/*
	 * If this ifma is a network-layer ifma, a link-layer ifma may
	 * have been associated with it. Release it first if so.
	 */
	ll_ifma = ifma->ifma_llifma;
	if (ll_ifma != NULL) {
		KASSERT(ifma->ifma_lladdr != NULL,
		    ("%s: llifma w/o lladdr", __func__));
		if (detaching)
			ll_ifma->ifma_ifp = NULL;	/* XXX */
		if (--ll_ifma->ifma_refcount == 0) {
			if (ifp != NULL) {
				TAILQ_REMOVE(&ifp->if_multiaddrs, ll_ifma,
				    ifma_link);
			}
			if_freemulti(ll_ifma);
		}
	}

	if (ifp != NULL)
		TAILQ_REMOVE(&ifp->if_multiaddrs, ifma, ifma_link);

	if_freemulti(ifma);

	/*
	 * The last reference to this instance of struct ifmultiaddr
	 * was released; the hardware should be notified of this change.
	 */
	return 1;
}

/*
 * Set the link layer address on an interface.
 *
 * At this time we only support certain types of interfaces,
 * and we don't allow the length of the address to change.
 *
 * Set noinline to be dtrace-friendly
 */
__noinline int
if_setlladdr(struct ifnet *ifp, const u_char *lladdr, int len)
{
	struct sockaddr_dl *sdl;
	struct ifaddr *ifa;
	struct ifreq ifr;

	IF_ADDR_RLOCK(ifp);
	ifa = ifp->if_addr;
	if (ifa == NULL) {
		IF_ADDR_RUNLOCK(ifp);
		return (EINVAL);
	}
	ifa_ref(ifa);
	IF_ADDR_RUNLOCK(ifp);
	sdl = (struct sockaddr_dl *)ifa->ifa_addr;
	if (sdl == NULL) {
		ifa_free(ifa);
		return (EINVAL);
	}
	if (len != sdl->sdl_alen) {	/* don't allow length to change */
		ifa_free(ifa);
		return (EINVAL);
	}
	switch (ifp->if_type) {
	case IFT_ETHER:
	case IFT_FDDI:
	case IFT_XETHER:
	case IFT_ISO88025:
	case IFT_L2VLAN:
	case IFT_BRIDGE:
	case IFT_ARCNET:
	case IFT_IEEE8023ADLAG:
	case IFT_IEEE80211:
		bcopy(lladdr, LLADDR(sdl), len);
		ifa_free(ifa);
		break;
	default:
		ifa_free(ifa);
		return (ENODEV);
	}

	/*
	 * If the interface is already up, we need
	 * to re-init it in order to reprogram its
	 * address filter.
	 */
	if ((ifp->if_flags & IFF_UP) != 0) {
		if (ifp->if_ioctl) {
			ifp->if_flags &= ~IFF_UP;
			ifr.ifr_flags = ifp->if_flags & 0xffff;
			ifr.ifr_flagshigh = ifp->if_flags >> 16;
			(*ifp->if_ioctl)(ifp, SIOCSIFFLAGS, (caddr_t)&ifr);
			ifp->if_flags |= IFF_UP;
			ifr.ifr_flags = ifp->if_flags & 0xffff;
			ifr.ifr_flagshigh = ifp->if_flags >> 16;
			(*ifp->if_ioctl)(ifp, SIOCSIFFLAGS, (caddr_t)&ifr);
		}
	}
	EVENTHANDLER_INVOKE(iflladdr_event, ifp);
	return (0);
}

/*
 * Compat function for handling basic encapsulation requests.
 * Not converted stacks (FDDI, IB, ..) supports traditional
 * output model: ARP (and other similar L2 protocols) are handled
 * inside output routine, arpresolve/nd6_resolve() returns MAC
 * address instead of full prepend.
 *
 * This function creates calculated header==MAC for IPv4/IPv6 and
 * returns EAFNOSUPPORT (which is then handled in ARP code) for other
 * address families.
 */
static int
if_requestencap_default(struct ifnet *ifp, struct if_encap_req *req)
{

	if (req->rtype != IFENCAP_LL)
		return (EOPNOTSUPP);

	if (req->bufsize < req->lladdr_len)
		return (ENOMEM);

	switch (req->family) {
	case AF_INET:
	case AF_INET6:
		break;
	default:
		return (EAFNOSUPPORT);
	}

	/* Copy lladdr to storage as is */
	memmove(req->buf, req->lladdr, req->lladdr_len);
	req->bufsize = req->lladdr_len;
	req->lladdr_off = 0;

	return (0);
}

/*
 * The name argument must be a pointer to storage which will last as
 * long as the interface does.  For physical devices, the result of
 * device_get_name(dev) is a good choice and for pseudo-devices a
 * static string works well.
 */
void
if_initname(struct ifnet *ifp, const char *name, int unit)
{
	ifp->if_dname = name;
	ifp->if_dunit = unit;
	if (unit != IF_DUNIT_NONE)
		snprintf(ifp->if_xname, IFNAMSIZ, "%s%d", name, unit);
	else
		strlcpy(ifp->if_xname, name, IFNAMSIZ);
}

int
if_printf(struct ifnet *ifp, const char * fmt, ...)
{
	va_list ap;
	int retval;

	retval = printf("%s: ", ifp->if_xname);
	va_start(ap, fmt);
	retval += vprintf(fmt, ap);
	va_end(ap);
	return (retval);
}

void
if_start(struct ifnet *ifp)
{

	(*(ifp)->if_start)(ifp);
}

/*
 * Backwards compatibility interface for drivers 
 * that have not implemented it
 */
static int
if_transmit(struct ifnet *ifp, struct mbuf *m)
{
	int error;

	IFQ_HANDOFF(ifp, m, error);
	return (error);
}

static void
if_input_default(struct ifnet *ifp __unused, struct mbuf *m)
{

	m_freem(m);
}

int
if_handoff(struct ifqueue *ifq, struct mbuf *m, struct ifnet *ifp, int adjust)
{
	int active = 0;

	IF_LOCK(ifq);
	if (_IF_QFULL(ifq)) {
		IF_UNLOCK(ifq);
		if_inc_counter(ifp, IFCOUNTER_OQDROPS, 1);
		m_freem(m);
		return (0);
	}
	if (ifp != NULL) {
		if_inc_counter(ifp, IFCOUNTER_OBYTES, m->m_pkthdr.len + adjust);
		if (m->m_flags & (M_BCAST|M_MCAST))
			if_inc_counter(ifp, IFCOUNTER_OMCASTS, 1);
		active = ifp->if_drv_flags & IFF_DRV_OACTIVE;
	}
	_IF_ENQUEUE(ifq, m);
	IF_UNLOCK(ifq);
	if (ifp != NULL && !active)
		(*(ifp)->if_start)(ifp);
	return (1);
}

void
if_register_com_alloc(u_char type,
    if_com_alloc_t *a, if_com_free_t *f)
{
	
	KASSERT(if_com_alloc[type] == NULL,
	    ("if_register_com_alloc: %d already registered", type));
	KASSERT(if_com_free[type] == NULL,
	    ("if_register_com_alloc: %d free already registered", type));

	if_com_alloc[type] = a;
	if_com_free[type] = f;
}

void
if_deregister_com_alloc(u_char type)
{
	
	KASSERT(if_com_alloc[type] != NULL,
	    ("if_deregister_com_alloc: %d not registered", type));
	KASSERT(if_com_free[type] != NULL,
	    ("if_deregister_com_alloc: %d free not registered", type));
	if_com_alloc[type] = NULL;
	if_com_free[type] = NULL;
}

/* API for driver access to network stack owned ifnet.*/
uint64_t
if_setbaudrate(struct ifnet *ifp, uint64_t baudrate)
{
	uint64_t oldbrate;

	oldbrate = ifp->if_baudrate;
	ifp->if_baudrate = baudrate;
	return (oldbrate);
}

uint64_t
if_getbaudrate(if_t ifp)
{

	return (((struct ifnet *)ifp)->if_baudrate);
}

int
if_setcapabilities(if_t ifp, int capabilities)
{
	((struct ifnet *)ifp)->if_capabilities = capabilities;
	return (0);
}

int
if_setcapabilitiesbit(if_t ifp, int setbit, int clearbit)
{
	((struct ifnet *)ifp)->if_capabilities |= setbit;
	((struct ifnet *)ifp)->if_capabilities &= ~clearbit;

	return (0);
}

int
if_getcapabilities(if_t ifp)
{
	return ((struct ifnet *)ifp)->if_capabilities;
}

int 
if_setcapenable(if_t ifp, int capabilities)
{
	((struct ifnet *)ifp)->if_capenable = capabilities;
	return (0);
}

int 
if_setcapenablebit(if_t ifp, int setcap, int clearcap)
{
	if(setcap) 
		((struct ifnet *)ifp)->if_capenable |= setcap;
	if(clearcap)
		((struct ifnet *)ifp)->if_capenable &= ~clearcap;

	return (0);
}

const char *
if_getdname(if_t ifp)
{
	return ((struct ifnet *)ifp)->if_dname;
}

int 
if_togglecapenable(if_t ifp, int togglecap)
{
	((struct ifnet *)ifp)->if_capenable ^= togglecap;
	return (0);
}

int
if_getcapenable(if_t ifp)
{
	return ((struct ifnet *)ifp)->if_capenable;
}

/*
 * This is largely undesirable because it ties ifnet to a device, but does
 * provide flexiblity for an embedded product vendor. Should be used with
 * the understanding that it violates the interface boundaries, and should be
 * a last resort only.
 */
int
if_setdev(if_t ifp, void *dev)
{
	return (0);
}

int
if_setdrvflagbits(if_t ifp, int set_flags, int clear_flags)
{
	((struct ifnet *)ifp)->if_drv_flags |= set_flags;
	((struct ifnet *)ifp)->if_drv_flags &= ~clear_flags;

	return (0);
}

int
if_getdrvflags(if_t ifp)
{
	return ((struct ifnet *)ifp)->if_drv_flags;
}
 
int
if_setdrvflags(if_t ifp, int flags)
{
	((struct ifnet *)ifp)->if_drv_flags = flags;
	return (0);
}


int
if_setflags(if_t ifp, int flags)
{
	((struct ifnet *)ifp)->if_flags = flags;
	return (0);
}

int
if_setflagbits(if_t ifp, int set, int clear)
{
	((struct ifnet *)ifp)->if_flags |= set;
	((struct ifnet *)ifp)->if_flags &= ~clear;

	return (0);
}

int
if_getflags(if_t ifp)
{
	return ((struct ifnet *)ifp)->if_flags;
}

int
if_clearhwassist(if_t ifp)
{
	((struct ifnet *)ifp)->if_hwassist = 0;
	return (0);
}

int
if_sethwassistbits(if_t ifp, int toset, int toclear)
{
	((struct ifnet *)ifp)->if_hwassist |= toset;
	((struct ifnet *)ifp)->if_hwassist &= ~toclear;

	return (0);
}

int
if_sethwassist(if_t ifp, int hwassist_bit)
{
	((struct ifnet *)ifp)->if_hwassist = hwassist_bit;
	return (0);
}

int
if_gethwassist(if_t ifp)
{
	return ((struct ifnet *)ifp)->if_hwassist;
}

int
if_setmtu(if_t ifp, int mtu)
{
	((struct ifnet *)ifp)->if_mtu = mtu;
	return (0);
}

int
if_getmtu(if_t ifp)
{
	return ((struct ifnet *)ifp)->if_mtu;
}

int
if_getmtu_family(if_t ifp, int family)
{
	struct domain *dp;

	for (dp = domains; dp; dp = dp->dom_next) {
		if (dp->dom_family == family && dp->dom_ifmtu != NULL)
			return (dp->dom_ifmtu((struct ifnet *)ifp));
	}

	return (((struct ifnet *)ifp)->if_mtu);
}

int
if_setsoftc(if_t ifp, void *softc)
{
	((struct ifnet *)ifp)->if_softc = softc;
	return (0);
}

void *
if_getsoftc(if_t ifp)
{
	return ((struct ifnet *)ifp)->if_softc;
}

void 
if_setrcvif(struct mbuf *m, if_t ifp)
{
	m->m_pkthdr.rcvif = (struct ifnet *)ifp;
}

void 
if_setvtag(struct mbuf *m, uint16_t tag)
{
	m->m_pkthdr.ether_vtag = tag;	
}

uint16_t
if_getvtag(struct mbuf *m)
{

	return (m->m_pkthdr.ether_vtag);
}

int
if_sendq_empty(if_t ifp)
{
	return IFQ_DRV_IS_EMPTY(&((struct ifnet *)ifp)->if_snd);
}

struct ifaddr *
if_getifaddr(if_t ifp)
{
	return ((struct ifnet *)ifp)->if_addr;
}

int
if_getamcount(if_t ifp)
{
	return ((struct ifnet *)ifp)->if_amcount;
}


int
if_setsendqready(if_t ifp)
{
	IFQ_SET_READY(&((struct ifnet *)ifp)->if_snd);
	return (0);
}

int
if_setsendqlen(if_t ifp, int tx_desc_count)
{
	IFQ_SET_MAXLEN(&((struct ifnet *)ifp)->if_snd, tx_desc_count);
	((struct ifnet *)ifp)->if_snd.ifq_drv_maxlen = tx_desc_count;

	return (0);
}

int
if_vlantrunkinuse(if_t ifp)
{
	return ((struct ifnet *)ifp)->if_vlantrunk != NULL?1:0;
}

int
if_input(if_t ifp, struct mbuf* sendmp)
{
	(*((struct ifnet *)ifp)->if_input)((struct ifnet *)ifp, sendmp);
	return (0);

}

/* XXX */
#ifndef ETH_ADDR_LEN
#define ETH_ADDR_LEN 6
#endif

int 
if_setupmultiaddr(if_t ifp, void *mta, int *cnt, int max)
{
	struct ifmultiaddr *ifma;
	uint8_t *lmta = (uint8_t *)mta;
	int mcnt = 0;

	TAILQ_FOREACH(ifma, &((struct ifnet *)ifp)->if_multiaddrs, ifma_link) {
		if (ifma->ifma_addr->sa_family != AF_LINK)
			continue;

		if (mcnt == max)
			break;

		bcopy(LLADDR((struct sockaddr_dl *)ifma->ifma_addr),
		    &lmta[mcnt * ETH_ADDR_LEN], ETH_ADDR_LEN);
		mcnt++;
	}
	*cnt = mcnt;

	return (0);
}

int
if_multiaddr_array(if_t ifp, void *mta, int *cnt, int max)
{
	int error;

	if_maddr_rlock(ifp);
	error = if_setupmultiaddr(ifp, mta, cnt, max);
	if_maddr_runlock(ifp);
	return (error);
}

int
if_multiaddr_count(if_t ifp, int max)
{
	struct ifmultiaddr *ifma;
	int count;

	count = 0;
	if_maddr_rlock(ifp);
	TAILQ_FOREACH(ifma, &((struct ifnet *)ifp)->if_multiaddrs, ifma_link) {
		if (ifma->ifma_addr->sa_family != AF_LINK)
			continue;
		count++;
		if (count == max)
			break;
	}
	if_maddr_runlock(ifp);
	return (count);
}

int
if_multi_apply(struct ifnet *ifp, int (*filter)(void *, struct ifmultiaddr *, int), void *arg)
{
	struct ifmultiaddr *ifma;
	int cnt = 0;

	if_maddr_rlock(ifp);
	TAILQ_FOREACH(ifma, &ifp->if_multiaddrs, ifma_link)
		cnt += filter(arg, ifma, cnt);
	if_maddr_runlock(ifp);
	return (cnt);
}

struct mbuf *
if_dequeue(if_t ifp)
{
	struct mbuf *m;
	IFQ_DRV_DEQUEUE(&((struct ifnet *)ifp)->if_snd, m);

	return (m);
}

int
if_sendq_prepend(if_t ifp, struct mbuf *m)
{
	IFQ_DRV_PREPEND(&((struct ifnet *)ifp)->if_snd, m);
	return (0);
}

int
if_setifheaderlen(if_t ifp, int len)
{
	((struct ifnet *)ifp)->if_hdrlen = len;
	return (0);
}

caddr_t
if_getlladdr(if_t ifp)
{
	return (IF_LLADDR((struct ifnet *)ifp));
}

void *
if_gethandle(u_char type)
{
	return (if_alloc(type));
}

void
if_bpfmtap(if_t ifh, struct mbuf *m)
{
	struct ifnet *ifp = (struct ifnet *)ifh;

	BPF_MTAP(ifp, m);
}

void
if_etherbpfmtap(if_t ifh, struct mbuf *m)
{
	struct ifnet *ifp = (struct ifnet *)ifh;

	ETHER_BPF_MTAP(ifp, m);
}

void
if_vlancap(if_t ifh)
{
	struct ifnet *ifp = (struct ifnet *)ifh;
	VLAN_CAPABILITIES(ifp);
}

void
if_setinitfn(if_t ifp, void (*init_fn)(void *))
{
	((struct ifnet *)ifp)->if_init = init_fn;
}

void
if_setioctlfn(if_t ifp, int (*ioctl_fn)(if_t, u_long, caddr_t))
{
	((struct ifnet *)ifp)->if_ioctl = (void *)ioctl_fn;
}

void
if_setstartfn(if_t ifp, void (*start_fn)(if_t))
{
	((struct ifnet *)ifp)->if_start = (void *)start_fn;
}

void
if_settransmitfn(if_t ifp, if_transmit_fn_t start_fn)
{
	((struct ifnet *)ifp)->if_transmit = start_fn;
}

void if_setqflushfn(if_t ifp, if_qflush_fn_t flush_fn)
{
	((struct ifnet *)ifp)->if_qflush = flush_fn;
	
}

void
if_setgetcounterfn(if_t ifp, if_get_counter_t fn)
{

	ifp->if_get_counter = fn;
}

/* Revisit these - These are inline functions originally. */
int
drbr_inuse_drv(if_t ifh, struct buf_ring *br)
{
	return drbr_inuse(ifh, br);
}

struct mbuf*
drbr_dequeue_drv(if_t ifh, struct buf_ring *br)
{
	return drbr_dequeue(ifh, br);
}

int
drbr_needs_enqueue_drv(if_t ifh, struct buf_ring *br)
{
	return drbr_needs_enqueue(ifh, br);
}

int
drbr_enqueue_drv(if_t ifh, struct buf_ring *br, struct mbuf *m)
{
	return drbr_enqueue(ifh, br, m);

}<|MERGE_RESOLUTION|>--- conflicted
+++ resolved
@@ -915,19 +915,11 @@
 }
 
 /*
-<<<<<<< HEAD
- * The vmove, if set, flag indicates that we are called from a callpath
- * that is moving an interface to a different vnet instance.
- *
- * The shutdown flag, if set, indicates that we are called in the
- * progress of shutting down a vnet instance.  Currently only the
-=======
  * The vmove flag, if set, indicates that we are called from a callpath
  * that is moving an interface to a different vnet instance.
  *
  * The shutdown flag, if set, indicates that we are called in the
  * process of shutting down a vnet instance.  Currently only the
->>>>>>> 7a1c0b1a
  * vnet_if_return SYSUNINIT function sets it.  Note: we can be called
  * on a vnet instance shutdown without this flag being set, e.g., when
  * the cloned interfaces are destoyed as first thing of teardown.
@@ -1029,7 +1021,7 @@
 	if_purgeaddrs(ifp);
 
 #ifdef INET
-	in_ifdetach(ifp, 1);
+	in_ifdetach(ifp);
 #endif
 
 #ifdef INET6
@@ -1039,7 +1031,7 @@
 	 * routes are expected to be removed by the IPv6-specific kernel API.
 	 * Otherwise, the kernel will detect some inconsistency and bark it.
 	 */
-	in6_ifdetach(ifp, 1);
+	in6_ifdetach(ifp);
 #endif
 	if_purgemaddrs(ifp);
 
