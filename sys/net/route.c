--- conflicted
+++ resolved
@@ -37,6 +37,7 @@
 #include "opt_inet.h"
 #include "opt_inet6.h"
 #include "opt_route.h"
+#include "opt_sctp.h"
 #include "opt_mrouting.h"
 #include "opt_mpath.h"
 
@@ -54,6 +55,7 @@
 #include <sys/kernel.h>
 
 #include <net/if.h>
+#include <net/if_var.h>
 #include <net/if_dl.h>
 #include <net/route.h>
 #include <net/vnet.h>
@@ -84,6 +86,13 @@
 #ifndef	RT_NUMFIBS
 #define	RT_NUMFIBS	1
 #endif
+
+#if defined(INET) || defined(INET6)
+#ifdef SCTP
+extern void sctp_addr_change(struct ifaddr *ifa, int cmd);
+#endif /* SCTP */
+#endif
+
 
 /* This is read-only.. */
 u_int rt_numfibs = RT_NUMFIBS;
@@ -116,12 +125,6 @@
 #define	V_rttrash	VNET(rttrash)
 
 
-<<<<<<< HEAD
-/* compare two sockaddr structures */
-#define	sa_equal(a1, a2) (bcmp((a1), (a2), (a1)->sa_len) == 0)
-
-=======
->>>>>>> b2ba5595
 /*
  * Convert a 'struct radix_node *' to a 'struct rtentry *'.
  * The operation can be done safely (in this code) because a
@@ -189,22 +192,56 @@
 static void
 route_init(void)
 {
-	struct domain *dom;
-	int max_keylen = 0;
 
 	/* whack the tunable ints into  line. */
 	if (rt_numfibs > RT_MAXFIBS)
 		rt_numfibs = RT_MAXFIBS;
 	if (rt_numfibs == 0)
 		rt_numfibs = 1;
-
-	for (dom = domains; dom; dom = dom->dom_next)
-		if (dom->dom_maxrtkey > max_keylen)
-			max_keylen = dom->dom_maxrtkey;
-
-	rn_init(max_keylen);	/* init all zeroes, all ones, mask table */
 }
 SYSINIT(route_init, SI_SUB_PROTO_DOMAIN, SI_ORDER_THIRD, route_init, 0);
+
+static int
+rtentry_zinit(void *mem, int size, int how)
+{
+	struct rtentry *rt = mem;
+
+	rt->rt_pksent = counter_u64_alloc(how);
+	if (rt->rt_pksent == NULL)
+		return (ENOMEM);
+
+	RT_LOCK_INIT(rt);
+
+	return (0);
+}
+
+static void
+rtentry_zfini(void *mem, int size)
+{
+	struct rtentry *rt = mem;
+
+	RT_LOCK_DESTROY(rt);
+	counter_u64_free(rt->rt_pksent);
+}
+
+static int
+rtentry_ctor(void *mem, int size, void *arg, int how)
+{
+	struct rtentry *rt = mem;
+
+	bzero(rt, offsetof(struct rtentry, rt_endzero));
+	counter_u64_zero(rt->rt_pksent);
+
+	return (0);
+}
+
+static void
+rtentry_dtor(void *mem, int size, void *arg)
+{
+	struct rtentry *rt = mem;
+
+	RT_UNLOCK_COND(rt);
+}
 
 static void
 vnet_route_init(const void *unused __unused)
@@ -217,8 +254,9 @@
 	V_rt_tables = malloc(rt_numfibs * (AF_MAX+1) *
 	    sizeof(struct radix_node_head *), M_RTABLE, M_WAITOK|M_ZERO);
 
-	V_rtzone = uma_zcreate("rtentry", sizeof(struct rtentry), NULL, NULL,
-	    NULL, NULL, UMA_ALIGN_PTR, 0);
+	V_rtzone = uma_zcreate("rtentry", sizeof(struct rtentry),
+	    rtentry_ctor, rtentry_dtor,
+	    rtentry_zinit, rtentry_zfini, UMA_ALIGN_PTR, 0);
 	for (dom = domains; dom; dom = dom->dom_next) {
 		if (dom->dom_rtattach == NULL)
 			continue;
@@ -268,6 +306,9 @@
 			dom->dom_rtdetach((void **)rnh, dom->dom_rtoffset);
 		}
 	}
+
+	free(V_rt_tables, M_RTABLE);
+	uma_zdestroy(V_rtzone);
 }
 VNET_SYSUNINIT(vnet_route_uninit, SI_SUB_PROTO_DOMAIN, SI_ORDER_THIRD,
     vnet_route_uninit, 0);
@@ -492,7 +533,6 @@
 		/*
 		 * and the rtentry itself of course
 		 */
-		RT_LOCK_DESTROY(rt);
 		uma_zfree(V_rtzone, rt);
 		return;
 	}
@@ -541,7 +581,7 @@
 	}
 
 	/* verify the gateway is directly reachable */
-	if ((ifa = ifa_ifwithnet(gateway, 0)) == NULL) {
+	if ((ifa = ifa_ifwithnet(gateway, 0, fibnum)) == NULL) {
 		error = ENETUNREACH;
 		goto out;
 	}
@@ -698,7 +738,7 @@
 		 */
 		ifa = NULL;
 		if (flags & RTF_HOST)
-			ifa = ifa_ifwithdstaddr(dst);
+			ifa = ifa_ifwithdstaddr(dst, fibnum);
 		if (ifa == NULL)
 			ifa = ifa_ifwithaddr(gateway);
 	} else {
@@ -707,10 +747,10 @@
 		 * or host, the gateway may still be on the
 		 * other end of a pt to pt link.
 		 */
-		ifa = ifa_ifwithdstaddr(gateway);
+		ifa = ifa_ifwithdstaddr(gateway, fibnum);
 	}
 	if (ifa == NULL)
-		ifa = ifa_ifwithnet(gateway, 0);
+		ifa = ifa_ifwithnet(gateway, 0, fibnum);
 	if (ifa == NULL) {
 		struct rtentry *rt = rtalloc1_fib(gateway, 0, RTF_RNH_LOCKED, fibnum);
 		if (rt == NULL)
@@ -824,7 +864,7 @@
 	 */
 	if (info->rti_ifp == NULL && ifpaddr != NULL &&
 	    ifpaddr->sa_family == AF_LINK &&
-	    (ifa = ifa_ifwithnet(ifpaddr, 0)) != NULL) {
+	    (ifa = ifa_ifwithnet(ifpaddr, 0, fibnum)) != NULL) {
 		info->rti_ifp = ifa->ifa_ifp;
 		ifa_free(ifa);
 	}
@@ -940,6 +980,57 @@
 	return (error);
 }
 
+#if 0
+int p_sockaddr(char *buf, int buflen, struct sockaddr *s);
+int rt_print(char *buf, int buflen, struct rtentry *rt);
+
+int
+p_sockaddr(char *buf, int buflen, struct sockaddr *s)
+{
+	void *paddr = NULL;
+
+	switch (s->sa_family) {
+	case AF_INET:
+		paddr = &((struct sockaddr_in *)s)->sin_addr;
+		break;
+	case AF_INET6:
+		paddr = &((struct sockaddr_in6 *)s)->sin6_addr;
+		break;
+	}
+
+	if (paddr == NULL)
+		return (0);
+
+	if (inet_ntop(s->sa_family, paddr, buf, buflen) == NULL)
+		return (0);
+	
+	return (strlen(buf));
+}
+
+int
+rt_print(char *buf, int buflen, struct rtentry *rt)
+{
+	struct sockaddr *addr, *mask;
+	int i = 0;
+
+	addr = rt_key(rt);
+	mask = rt_mask(rt);
+
+	i = p_sockaddr(buf, buflen, addr);
+	if (!(rt->rt_flags & RTF_HOST)) {
+		buf[i++] = '/';
+		i += p_sockaddr(buf + i, buflen - i, mask);
+	}
+
+	if (rt->rt_flags & RTF_GATEWAY) {
+		buf[i++] = '>';
+		i += p_sockaddr(buf + i, buflen - i, rt->rt_gateway);
+	}
+
+	return (i);
+}
+#endif
+
 #ifdef RADIX_MPATH
 static int
 rn_mpath_update(int req, struct rt_addrinfo *info,
@@ -953,10 +1044,11 @@
 	struct radix_node *rn;
 	int error = 0;
 
-	rn = rnh->rnh_matchaddr(dst, rnh);
+	rn = rnh->rnh_lookup(dst, netmask, rnh);
 	if (rn == NULL)
 		return (ESRCH);
 	rto = rt = RNTORT(rn);
+
 	rt = rt_mpath_matchgate(rt, gateway);
 	if (rt == NULL)
 		return (ESRCH);
@@ -1176,12 +1268,11 @@
 		} else
 			ifa_ref(info->rti_ifa);
 		ifa = info->rti_ifa;
-		rt = uma_zalloc(V_rtzone, M_NOWAIT | M_ZERO);
+		rt = uma_zalloc(V_rtzone, M_NOWAIT);
 		if (rt == NULL) {
 			ifa_free(ifa);
 			senderr(ENOBUFS);
 		}
-		RT_LOCK_INIT(rt);
 		rt->rt_flags = RTF_UP | flags;
 		rt->rt_fibnum = fibnum;
 		/*
@@ -1189,7 +1280,6 @@
 		 */
 		RT_LOCK(rt);
 		if ((error = rt_setgate(rt, dst, gateway)) != 0) {
-			RT_LOCK_DESTROY(rt);
 			ifa_free(ifa);
 			uma_zfree(V_rtzone, rt);
 			senderr(error);
@@ -1215,7 +1305,7 @@
 		 */
 		rt->rt_ifa = ifa;
 		rt->rt_ifp = ifa->ifa_ifp;
-		rt->rt_rmx.rmx_weight = 1;
+		rt->rt_weight = 1;
 
 #ifdef RADIX_MPATH
 		/* do not permit exactly the same dst/mask/gw pair */
@@ -1223,7 +1313,6 @@
 			rt_mpath_conflict(rnh, rt, netmask)) {
 			ifa_free(rt->rt_ifa);
 			Free(rt_key(rt));
-			RT_LOCK_DESTROY(rt);
 			uma_zfree(V_rtzone, rt);
 			senderr(EEXIST);
 		}
@@ -1291,7 +1380,6 @@
 		if (rn == NULL) {
 			ifa_free(rt->rt_ifa);
 			Free(rt_key(rt));
-			RT_LOCK_DESTROY(rt);
 			uma_zfree(V_rtzone, rt);
 #ifdef FLOWTABLE
 			if (rt0 != NULL)
@@ -1301,18 +1389,7 @@
 		} 
 #ifdef FLOWTABLE
 		else if (rt0 != NULL) {
-			switch (dst->sa_family) {
-#ifdef INET6
-			case AF_INET6:
-				flowtable_route_flush(V_ip6_ft, rt0);
-				break;
-#endif
-#ifdef INET
-			case AF_INET:
-				flowtable_route_flush(V_ip_ft, rt0);
-				break;
-#endif
-			}
+			flowtable_route_flush(dst->sa_family, rt0);
 			RTFREE(rt0);
 		}
 #endif
@@ -1548,9 +1625,9 @@
 		fibnum = RT_DEFAULT_FIB;
 		break;
 	}
-	if (fibnum == -1) {
+	if (fibnum == RT_ALL_FIBS) {
 		if (rt_add_addr_allfibs == 0 && cmd == (int)RTM_ADD) {
-			startfib = endfib = curthread->td_proc->p_fibnum;
+			startfib = endfib = ifa->ifa_ifp->if_fib;
 		} else {
 			startfib = 0;
 			endfib = rt_numfibs - 1;
@@ -1597,10 +1674,10 @@
 				/* this table doesn't exist but others might */
 				continue;
 			RADIX_NODE_HEAD_RLOCK(rnh);
+			rn = rnh->rnh_lookup(dst, netmask, rnh);
 #ifdef RADIX_MPATH
 			if (rn_mpath_capable(rnh)) {
 
-				rn = rnh->rnh_matchaddr(dst, rnh);
 				if (rn == NULL) 
 					error = ESRCH;
 				else {
@@ -1614,17 +1691,14 @@
 					 */
 					rt = rt_mpath_matchgate(rt,
 					    ifa->ifa_addr);
-					if (!rt) 
+					if (rt == NULL) 
 						error = ESRCH;
 				}
 			}
-			else
-#endif
-			rn = rnh->rnh_lookup(dst, netmask, rnh);
+#endif
 			error = (rn == NULL ||
 			    (rn->rn_flags & RNF_ROOT) ||
-			    RNTORT(rn)->rt_ifa != ifa ||
-			    !sa_equal((struct sockaddr *)rn->rn_key, dst));
+			    RNTORT(rn)->rt_ifa != ifa);
 			RADIX_NODE_HEAD_RUNLOCK(rnh);
 			if (error) {
 				/* this is only an error if bad on ALL tables */
@@ -1750,15 +1824,6 @@
 	return (error);
 }
 
-#ifndef BURN_BRIDGES
-/* special one for inet internal use. may not use. */
-int
-rtinit_fib(struct ifaddr *ifa, int cmd, int flags)
-{
-	return (rtinit1(ifa, cmd, flags, -1));
-}
-#endif
-
 /*
  * Set up a routing table entry, normally
  * for an interface.
@@ -1779,8 +1844,93 @@
 	case AF_INET6:
 	case AF_INET:
 		/* We do support multiple FIBs. */
-		fib = -1;
+		fib = RT_ALL_FIBS;
 		break;
 	}
 	return (rtinit1(ifa, cmd, flags, fib));
-}+}
+
+/*
+ * Announce interface address arrival/withdraw
+ * Returns 0 on success.
+ */
+int
+rt_addrmsg(int cmd, struct ifaddr *ifa, int fibnum)
+{
+
+	KASSERT(cmd == RTM_ADD || cmd == RTM_DELETE,
+	    ("unexpected cmd %d", cmd));
+	
+	KASSERT(fibnum == RT_ALL_FIBS || (fibnum >= 0 && fibnum < rt_numfibs),
+	    ("%s: fib out of range 0 <=%d<%d", __func__, fibnum, rt_numfibs));
+
+#if defined(INET) || defined(INET6)
+#ifdef SCTP
+	/*
+	 * notify the SCTP stack
+	 * this will only get called when an address is added/deleted
+	 * XXX pass the ifaddr struct instead if ifa->ifa_addr...
+	 */
+	sctp_addr_change(ifa, cmd);
+#endif /* SCTP */
+#endif
+	return (rtsock_addrmsg(cmd, ifa, fibnum));
+}
+
+/*
+ * Announce route addition/removal.
+ * Users of this function MUST validate input data BEFORE calling.
+ * However we have to be able to handle invalid data:
+ * if some userland app sends us "invalid" route message (invalid mask,
+ * no dst, wrong address families, etc...) we need to pass it back
+ * to app (and any other rtsock consumers) with rtm_errno field set to
+ * non-zero value.
+ * Returns 0 on success.
+ */
+int
+rt_routemsg(int cmd, struct ifnet *ifp, int error, struct rtentry *rt,
+    int fibnum)
+{
+
+	KASSERT(cmd == RTM_ADD || cmd == RTM_DELETE,
+	    ("unexpected cmd %d", cmd));
+	
+	KASSERT(fibnum == RT_ALL_FIBS || (fibnum >= 0 && fibnum < rt_numfibs),
+	    ("%s: fib out of range 0 <=%d<%d", __func__, fibnum, rt_numfibs));
+
+	KASSERT(rt_key(rt) != NULL, (":%s: rt_key must be supplied", __func__));
+
+	return (rtsock_routemsg(cmd, ifp, error, rt, fibnum));
+}
+
+void
+rt_newaddrmsg(int cmd, struct ifaddr *ifa, int error, struct rtentry *rt)
+{
+
+	rt_newaddrmsg_fib(cmd, ifa, error, rt, RT_ALL_FIBS);
+}
+
+/*
+ * This is called to generate messages from the routing socket
+ * indicating a network interface has had addresses associated with it.
+ */
+void
+rt_newaddrmsg_fib(int cmd, struct ifaddr *ifa, int error, struct rtentry *rt,
+    int fibnum)
+{
+
+	KASSERT(cmd == RTM_ADD || cmd == RTM_DELETE,
+		("unexpected cmd %u", cmd));
+	KASSERT(fibnum == RT_ALL_FIBS || (fibnum >= 0 && fibnum < rt_numfibs),
+	    ("%s: fib out of range 0 <=%d<%d", __func__, fibnum, rt_numfibs));
+
+	if (cmd == RTM_ADD) {
+		rt_addrmsg(cmd, ifa, fibnum);
+		if (rt != NULL)
+			rt_routemsg(cmd, ifa->ifa_ifp, error, rt, fibnum);
+	} else {
+		if (rt != NULL)
+			rt_routemsg(cmd, ifa->ifa_ifp, error, rt, fibnum);
+		rt_addrmsg(cmd, ifa, fibnum);
+	}
+}
