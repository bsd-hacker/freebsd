--- conflicted
+++ resolved
@@ -1362,17 +1362,7 @@
 	}
 	pmap_invalidate_page(pmap, va);
 
-<<<<<<< HEAD
-	/*
-	 * This barrier is so that the ordinary store unmapping
-	 * the page table page is globally performed before TLB shoot-
-	 * down is begun.
-	 */
-	wmb();
-	VM_CNT_ADD(v_wire_count, -1);
-=======
 	atomic_subtract_int(&vm_cnt.v_wire_count, 1);
->>>>>>> 084e8354
 
 	/*
 	 * Put page on a list so that it is released after
@@ -1498,12 +1488,7 @@
 			/* recurse for allocating page dir */
 			if (_pmap_alloc_l3(pmap, NUL2E + NUL1E + l0index,
 			    lockp) == NULL) {
-<<<<<<< HEAD
-				/* XXX: release mem barrier? */
-				vm_page_unwire(m, PQ_NONE);
-=======
 				vm_page_unwire_noq(m);
->>>>>>> 084e8354
 				vm_page_free_zero(m);
 				return (NULL);
 			}
@@ -1529,11 +1514,7 @@
 			/* recurse for allocating page dir */
 			if (_pmap_alloc_l3(pmap, NUL2E + l1index,
 			    lockp) == NULL) {
-<<<<<<< HEAD
-				vm_page_unwire(m, PQ_NONE);
-=======
 				vm_page_unwire_noq(m);
->>>>>>> 084e8354
 				vm_page_free_zero(m);
 				return (NULL);
 			}
@@ -1548,12 +1529,7 @@
 				/* recurse for allocating page dir */
 				if (_pmap_alloc_l3(pmap, NUL2E + l1index,
 				    lockp) == NULL) {
-<<<<<<< HEAD
-					/* XXX: release mem barrier? */
-					vm_page_unwire(m, PQ_NONE);
-=======
 					vm_page_unwire_noq(m);
->>>>>>> 084e8354
 					vm_page_free_zero(m);
 					return (NULL);
 				}
@@ -1661,11 +1637,7 @@
 
 	m = PHYS_TO_VM_PAGE(DMAP_TO_PHYS((vm_offset_t)pmap->pm_l0));
 
-<<<<<<< HEAD
-	vm_page_unwire(m, PQ_NONE);
-=======
 	vm_page_unwire_noq(m);
->>>>>>> 084e8354
 	vm_page_free_zero(m);
 }
 
