/*-
 * Copyright (c) 1982, 1986, 1988, 1993
 *	The Regents of the University of California.
 * All rights reserved.
 *
 * Redistribution and use in source and binary forms, with or without
 * modification, are permitted provided that the following conditions
 * are met:
 * 1. Redistributions of source code must retain the above copyright
 *    notice, this list of conditions and the following disclaimer.
 * 2. Redistributions in binary form must reproduce the above copyright
 *    notice, this list of conditions and the following disclaimer in the
 *    documentation and/or other materials provided with the distribution.
 * 3. Neither the name of the University nor the names of its contributors
 *    may be used to endorse or promote products derived from this software
 *    without specific prior written permission.
 *
 * THIS SOFTWARE IS PROVIDED BY THE REGENTS AND CONTRIBUTORS ``AS IS'' AND
 * ANY EXPRESS OR IMPLIED WARRANTIES, INCLUDING, BUT NOT LIMITED TO, THE
 * IMPLIED WARRANTIES OF MERCHANTABILITY AND FITNESS FOR A PARTICULAR PURPOSE
 * ARE DISCLAIMED.  IN NO EVENT SHALL THE REGENTS OR CONTRIBUTORS BE LIABLE
 * FOR ANY DIRECT, INDIRECT, INCIDENTAL, SPECIAL, EXEMPLARY, OR CONSEQUENTIAL
 * DAMAGES (INCLUDING, BUT NOT LIMITED TO, PROCUREMENT OF SUBSTITUTE GOODS
 * OR SERVICES; LOSS OF USE, DATA, OR PROFITS; OR BUSINESS INTERRUPTION)
 * HOWEVER CAUSED AND ON ANY THEORY OF LIABILITY, WHETHER IN CONTRACT, STRICT
 * LIABILITY, OR TORT (INCLUDING NEGLIGENCE OR OTHERWISE) ARISING IN ANY WAY
 * OUT OF THE USE OF THIS SOFTWARE, EVEN IF ADVISED OF THE POSSIBILITY OF
 * SUCH DAMAGE.
 *
 *	@(#)mbuf.h	8.5 (Berkeley) 2/19/95
 * $FreeBSD$
 */

#ifndef _SYS_MBUF_H_
#define	_SYS_MBUF_H_

/* XXX: These includes suck. Sorry! */
#include <sys/queue.h>
#ifdef _KERNEL
#include <sys/systm.h>
#include <vm/uma.h>
#ifdef WITNESS
#include <sys/lock.h>
#endif
#endif

/*
 * Mbufs are of a single size, MSIZE (sys/param.h), which includes overhead.
 * An mbuf may add a single "mbuf cluster" of size MCLBYTES (also in
 * sys/param.h), which has no additional overhead and is used instead of the
 * internal data area; this is done when at least MINCLSIZE of data must be
 * stored.  Additionally, it is possible to allocate a separate buffer
 * externally and attach it to the mbuf in a way similar to that of mbuf
 * clusters.
 *
 * NB: These calculation do not take actual compiler-induced alignment and
 * padding inside the complete struct mbuf into account.  Appropriate
 * attention is required when changing members of struct mbuf.
 *
 * MLEN is data length in a normal mbuf.
 * MHLEN is data length in an mbuf with pktheader.
 * MINCLSIZE is a smallest amount of data that should be put into cluster.
 *
 * Compile-time assertions in uipc_mbuf.c test these values to ensure that
 * they are sensible.
 */
struct mbuf;
#define	MHSIZE		offsetof(struct mbuf, m_dat)
#define	MPKTHSIZE	offsetof(struct mbuf, m_pktdat)
#define	MLEN		((int)(MSIZE - MHSIZE))
#define	MHLEN		((int)(MSIZE - MPKTHSIZE))
#define	MINCLSIZE	(MHLEN + 1)

#ifdef _KERNEL
/*-
 * Macro for type conversion: convert mbuf pointer to data pointer of correct
 * type:
 *
 * mtod(m, t)	-- Convert mbuf pointer to data pointer of correct type.
 * mtodo(m, o) -- Same as above but with offset 'o' into data.
 */
#define	mtod(m, t)	((t)((m)->m_data))
#define	mtodo(m, o)	((void *)(((m)->m_data) + (o)))

/*
 * Argument structure passed to UMA routines during mbuf and packet
 * allocations.
 */
struct mb_args {
	int	flags;	/* Flags for mbuf being allocated */
	short	type;	/* Type of mbuf being allocated */
};
#endif /* _KERNEL */

/*
 * Header present at the beginning of every mbuf.
 * Size ILP32: 24
 *	 LP64: 32
 */
struct m_hdr {
	union {
		struct mbuf		*m;
		SLIST_ENTRY(mbuf)	slist;
		STAILQ_ENTRY(mbuf)	stailq;
	}		 mh_next;	/* next buffer in chain */
	union {
		struct mbuf		*m;
		SLIST_ENTRY(mbuf)	slist;
		STAILQ_ENTRY(mbuf)	stailq;
	}		 mh_nextpkt;	/* next chain in queue/record */
	caddr_t		 mh_data;	/* location of data */
	int32_t		 mh_len;	/* amount of data in this mbuf */
	uint32_t	 mh_type:8,	/* type of data in this mbuf */
			 mh_flags:24;	/* flags; see below */
#if !defined(__LP64__)
	uint32_t	 mh_pad;	/* pad for 64bit alignment */
#endif
};

/*
 * Packet tag structure (see below for details).
 */
struct m_tag {
	SLIST_ENTRY(m_tag)	m_tag_link;	/* List of packet tags */
	u_int16_t		m_tag_id;	/* Tag ID */
	u_int16_t		m_tag_len;	/* Length of data */
	u_int32_t		m_tag_cookie;	/* ABI/Module ID */
	void			(*m_tag_free)(struct m_tag *);
};

/*
 * Record/packet header in first mbuf of chain; valid only if M_PKTHDR is set.
 * Size ILP32: 48
 *	 LP64: 56
 * Compile-time assertions in uipc_mbuf.c test these values to ensure that
 * they are correct.
 */
struct pkthdr {
	struct ifnet	*rcvif;		/* rcv interface */
	SLIST_HEAD(packet_tags, m_tag) tags; /* list of packet tags */
	int32_t		 len;		/* total packet length */

	/* Layer crossing persistent information. */
	uint32_t	 flowid;	/* packet's 4-tuple system */
	uint64_t	 csum_flags;	/* checksum and offload features */
	uint16_t	 fibnum;	/* this packet should use this fib */
	uint8_t		 cosqos;	/* class/quality of service */
	uint8_t		 rsstype;	/* hash type */
	uint8_t		 l2hlen;	/* layer 2 header length */
	uint8_t		 l3hlen;	/* layer 3 header length */
	uint8_t		 l4hlen;	/* layer 4 header length */
	uint8_t		 l5hlen;	/* layer 5 header length */
	union {
		uint8_t  eight[8];
		uint16_t sixteen[4];
		uint32_t thirtytwo[2];
		uint64_t sixtyfour[1];
		uintptr_t unintptr[1];
		void	*ptr;
	} PH_per;

	/* Layer specific non-persistent local storage for reassembly, etc. */
	union {
		uint8_t  eight[8];
		uint16_t sixteen[4];
		uint32_t thirtytwo[2];
		uint64_t sixtyfour[1];
		uintptr_t unintptr[1];
		void 	*ptr;
	} PH_loc;
};
#define	ether_vtag	PH_per.sixteen[0]
#define	PH_vt		PH_per
#define	vt_nrecs	sixteen[0]
#define	tso_segsz	PH_per.sixteen[1]
#define	csum_phsum	PH_per.sixteen[2]
#define	csum_data	PH_per.thirtytwo[1]
#define	pkt_tcphdr	PH_loc.ptr

/*
 * Description of external storage mapped into mbuf; valid only if M_EXT is
 * set.
 * Size ILP32: 28
 *	 LP64: 48
 * Compile-time assertions in uipc_mbuf.c test these values to ensure that
 * they are correct.
 */
struct m_ext {
	volatile u_int	*ext_cnt;	/* pointer to ref count info */
	caddr_t		 ext_buf;	/* start of buffer */
	uint32_t	 ext_size;	/* size of buffer, for ext_free */
	uint32_t	 ext_type:8,	/* type of external storage */
			 ext_flags:24;	/* external storage mbuf flags */
	void		(*ext_free)	/* free routine if not the usual */
			    (struct mbuf *, void *, void *);
	void		*ext_arg1;	/* optional argument pointer */
	void		*ext_arg2;	/* optional argument pointer */
};

/*
 * The core of the mbuf object along with some shortcut defines for practical
 * purposes.
 */
struct mbuf {
	/*
	 * Header present at the beginning of every mbuf.
	 * Size ILP32: 24
	 *      LP64: 32
	 * Compile-time assertions in uipc_mbuf.c test these values to ensure
	 * that they are correct.
	 */
<<<<<<< HEAD
	union {
		struct mbuf		*m;
		SLIST_ENTRY(mbuf)	slist;
		STAILQ_ENTRY(mbuf)	stailq;
	}		 mu_next;	/* next buffer in chain */
	union {
		struct mbuf		*m;
		SLIST_ENTRY(mbuf)	slist;
		STAILQ_ENTRY(mbuf)	stailq;
	}		 mu_nextpkt;	/* next chain in queue/record */
=======
	union {	/* next buffer in chain */
		struct mbuf		*m_next;
		SLIST_ENTRY(mbuf)	m_slist;
		STAILQ_ENTRY(mbuf)	m_stailq;
	};
	union {	/* next chain in queue/record */
		struct mbuf		*m_nextpkt;
		SLIST_ENTRY(mbuf)	m_slistpkt;
		STAILQ_ENTRY(mbuf)	m_stailqpkt;
	};
>>>>>>> 0a219ba7
	caddr_t		 m_data;	/* location of data */
	int32_t		 m_len;		/* amount of data in this mbuf */
	uint32_t	 m_type:8,	/* type of data in this mbuf */
			 m_flags:24;	/* flags; see below */
#if !defined(__LP64__)
	uint32_t	 m_pad;		/* pad for 64bit alignment */
#endif

	/*
	 * A set of optional headers (packet header, external storage header)
	 * and internal data storage.  Historically, these arrays were sized
	 * to MHLEN (space left after a packet header) and MLEN (space left
	 * after only a regular mbuf header); they are now variable size in
	 * order to support future work on variable-size mbufs.
	 */
	union {
		struct {
			struct pkthdr	m_pkthdr;	/* M_PKTHDR set */
			union {
				struct m_ext	m_ext;	/* M_EXT set */
				char		m_pktdat[0];
			};
		};
		char	m_dat[0];			/* !M_PKTHDR, !M_EXT */
	};
};
<<<<<<< HEAD
#define	m_next		mu_next.m
#define	m_slist		mu_next.slist
#define	m_stailq	mu_next.stailq
#define	m_nextpkt	mu_nextpkt.m
#define	m_slistpkt	mu_nextpkt.slist
#define	m_stailqpkt	mu_nextpkt.stailq
#define	m_pkthdr	M_dat.MH.MH_pkthdr
#define	m_ext		M_dat.MH.MH_dat.MH_ext
#define	m_pktdat	M_dat.MH.MH_dat.MH_databuf
#define	m_dat		M_dat.M_databuf
=======
>>>>>>> 0a219ba7

/*
 * mbuf flags of global significance and layer crossing.
 * Those of only protocol/layer specific significance are to be mapped
 * to M_PROTO[1-12] and cleared at layer handoff boundaries.
 * NB: Limited to the lower 24 bits.
 */
#define	M_EXT		0x00000001 /* has associated external storage */
#define	M_PKTHDR	0x00000002 /* start of record */
#define	M_EOR		0x00000004 /* end of record */
#define	M_RDONLY	0x00000008 /* associated data is marked read-only */
#define	M_BCAST		0x00000010 /* send/received as link-level broadcast */
#define	M_MCAST		0x00000020 /* send/received as link-level multicast */
#define	M_PROMISC	0x00000040 /* packet was not for us */
#define	M_VLANTAG	0x00000080 /* ether_vtag is valid */
#define	M_UNUSED_8	0x00000100 /* --available-- */
#define	M_NOFREE	0x00000200 /* do not free mbuf, embedded in cluster */

#define	M_PROTO1	0x00001000 /* protocol-specific */
#define	M_PROTO2	0x00002000 /* protocol-specific */
#define	M_PROTO3	0x00004000 /* protocol-specific */
#define	M_PROTO4	0x00008000 /* protocol-specific */
#define	M_PROTO5	0x00010000 /* protocol-specific */
#define	M_PROTO6	0x00020000 /* protocol-specific */
#define	M_PROTO7	0x00040000 /* protocol-specific */
#define	M_PROTO8	0x00080000 /* protocol-specific */
#define	M_PROTO9	0x00100000 /* protocol-specific */
#define	M_PROTO10	0x00200000 /* protocol-specific */
#define	M_PROTO11	0x00400000 /* protocol-specific */
#define	M_PROTO12	0x00800000 /* protocol-specific */

/*
 * Flags to purge when crossing layers.
 */
#define	M_PROTOFLAGS \
    (M_PROTO1|M_PROTO2|M_PROTO3|M_PROTO4|M_PROTO5|M_PROTO6|M_PROTO7|M_PROTO8|\
     M_PROTO9|M_PROTO10|M_PROTO11|M_PROTO12)

/*
 * Flags preserved when copying m_pkthdr.
 */
#define M_COPYFLAGS \
    (M_PKTHDR|M_EOR|M_RDONLY|M_BCAST|M_MCAST|M_PROMISC|M_VLANTAG| \
     M_PROTOFLAGS)

/*
 * Mbuf flag description for use with printf(9) %b identifier.
 */
#define	M_FLAG_BITS \
    "\20\1M_EXT\2M_PKTHDR\3M_EOR\4M_RDONLY\5M_BCAST\6M_MCAST" \
    "\7M_PROMISC\10M_VLANTAG"
#define	M_FLAG_PROTOBITS \
    "\15M_PROTO1\16M_PROTO2\17M_PROTO3\20M_PROTO4\21M_PROTO5" \
    "\22M_PROTO6\23M_PROTO7\24M_PROTO8\25M_PROTO9\26M_PROTO10" \
    "\27M_PROTO11\30M_PROTO12"
#define	M_FLAG_PRINTF (M_FLAG_BITS M_FLAG_PROTOBITS)

/*
 * Network interface cards are able to hash protocol fields (such as IPv4
 * addresses and TCP port numbers) classify packets into flows.  These flows
 * can then be used to maintain ordering while delivering packets to the OS
 * via parallel input queues, as well as to provide a stateless affinity
 * model.  NIC drivers can pass up the hash via m->m_pkthdr.flowid, and set
 * m_flag fields to indicate how the hash should be interpreted by the
 * network stack.
 *
 * Most NICs support RSS, which provides ordering and explicit affinity, and
 * use the hash m_flag bits to indicate what header fields were covered by
 * the hash.  M_HASHTYPE_OPAQUE can be set by non-RSS cards or configurations
 * that provide an opaque flow identifier, allowing for ordering and
 * distribution without explicit affinity.
 */
/* Microsoft RSS standard hash types */
#define	M_HASHTYPE_NONE			0
#define	M_HASHTYPE_RSS_IPV4		1	/* IPv4 2-tuple */
#define	M_HASHTYPE_RSS_TCP_IPV4		2	/* TCPv4 4-tuple */
#define	M_HASHTYPE_RSS_IPV6		3	/* IPv6 2-tuple */
#define	M_HASHTYPE_RSS_TCP_IPV6		4	/* TCPv6 4-tuple */
#define	M_HASHTYPE_RSS_IPV6_EX		5	/* IPv6 2-tuple + ext hdrs */
#define	M_HASHTYPE_RSS_TCP_IPV6_EX	6	/* TCPv6 4-tiple + ext hdrs */
/* Non-standard RSS hash types */
#define	M_HASHTYPE_RSS_UDP_IPV4		7	/* IPv4 UDP 4-tuple */
#define	M_HASHTYPE_RSS_UDP_IPV4_EX	8	/* IPv4 UDP 4-tuple + ext hdrs */
#define	M_HASHTYPE_RSS_UDP_IPV6		9	/* IPv6 UDP 4-tuple */
#define	M_HASHTYPE_RSS_UDP_IPV6_EX	10	/* IPv6 UDP 4-tuple + ext hdrs */

#define	M_HASHTYPE_OPAQUE		255	/* ordering, not affinity */

#define	M_HASHTYPE_CLEAR(m)	((m)->m_pkthdr.rsstype = 0)
#define	M_HASHTYPE_GET(m)	((m)->m_pkthdr.rsstype)
#define	M_HASHTYPE_SET(m, v)	((m)->m_pkthdr.rsstype = (v))
#define	M_HASHTYPE_TEST(m, v)	(M_HASHTYPE_GET(m) == (v))

/*
 * COS/QOS class and quality of service tags.
 * It uses DSCP code points as base.
 */
#define	QOS_DSCP_CS0		0x00
#define	QOS_DSCP_DEF		QOS_DSCP_CS0
#define	QOS_DSCP_CS1		0x20
#define	QOS_DSCP_AF11		0x28
#define	QOS_DSCP_AF12		0x30
#define	QOS_DSCP_AF13		0x38
#define	QOS_DSCP_CS2		0x40
#define	QOS_DSCP_AF21		0x48
#define	QOS_DSCP_AF22		0x50
#define	QOS_DSCP_AF23		0x58
#define	QOS_DSCP_CS3		0x60
#define	QOS_DSCP_AF31		0x68
#define	QOS_DSCP_AF32		0x70
#define	QOS_DSCP_AF33		0x78
#define	QOS_DSCP_CS4		0x80
#define	QOS_DSCP_AF41		0x88
#define	QOS_DSCP_AF42		0x90
#define	QOS_DSCP_AF43		0x98
#define	QOS_DSCP_CS5		0xa0
#define	QOS_DSCP_EF		0xb8
#define	QOS_DSCP_CS6		0xc0
#define	QOS_DSCP_CS7		0xe0

/*
 * External mbuf storage buffer types.
 */
#define	EXT_CLUSTER	1	/* mbuf cluster */
#define	EXT_SFBUF	2	/* sendfile(2)'s sf_bufs */
#define	EXT_JUMBOP	3	/* jumbo cluster 4096 bytes */
#define	EXT_JUMBO9	4	/* jumbo cluster 9216 bytes */
#define	EXT_JUMBO16	5	/* jumbo cluster 16184 bytes */
#define	EXT_PACKET	6	/* mbuf+cluster from packet zone */
#define	EXT_MBUF	7	/* external mbuf reference (M_IOVEC) */

#define	EXT_VENDOR1	224	/* for vendor-internal use */
#define	EXT_VENDOR2	225	/* for vendor-internal use */
#define	EXT_VENDOR3	226	/* for vendor-internal use */
#define	EXT_VENDOR4	227	/* for vendor-internal use */

#define	EXT_EXP1	244	/* for experimental use */
#define	EXT_EXP2	245	/* for experimental use */
#define	EXT_EXP3	246	/* for experimental use */
#define	EXT_EXP4	247	/* for experimental use */

#define	EXT_NET_DRV	252	/* custom ext_buf provided by net driver(s) */
#define	EXT_MOD_TYPE	253	/* custom module's ext_buf type */
#define	EXT_DISPOSABLE	254	/* can throw this buffer away w/page flipping */
#define	EXT_EXTREF	255	/* has externally maintained ext_cnt ptr */

/*
 * Flags for external mbuf buffer types.
 * NB: limited to the lower 24 bits.
 */
#define	EXT_FLAG_EMBREF		0x000001	/* embedded ext_cnt, notyet */
#define	EXT_FLAG_EXTREF		0x000002	/* external ext_cnt, notyet */
#define	EXT_FLAG_NOFREE		0x000010	/* don't free mbuf to pool, notyet */

#define	EXT_FLAG_VENDOR1	0x010000	/* for vendor-internal use */
#define	EXT_FLAG_VENDOR2	0x020000	/* for vendor-internal use */
#define	EXT_FLAG_VENDOR3	0x040000	/* for vendor-internal use */
#define	EXT_FLAG_VENDOR4	0x080000	/* for vendor-internal use */

#define	EXT_FLAG_EXP1		0x100000	/* for experimental use */
#define	EXT_FLAG_EXP2		0x200000	/* for experimental use */
#define	EXT_FLAG_EXP3		0x400000	/* for experimental use */
#define	EXT_FLAG_EXP4		0x800000	/* for experimental use */

/*
 * EXT flag description for use with printf(9) %b identifier.
 */
#define	EXT_FLAG_BITS \
    "\20\1EXT_FLAG_EMBREF\2EXT_FLAG_EXTREF\5EXT_FLAG_NOFREE" \
    "\21EXT_FLAG_VENDOR1\22EXT_FLAG_VENDOR2\23EXT_FLAG_VENDOR3" \
    "\24EXT_FLAG_VENDOR4\25EXT_FLAG_EXP1\26EXT_FLAG_EXP2\27EXT_FLAG_EXP3" \
    "\30EXT_FLAG_EXP4"

/*
 * External reference/free functions.
 */
void sf_ext_ref(void *, void *);
void sf_ext_free(void *, void *);

/*
 * Flags indicating checksum, segmentation and other offload work to be
 * done, or already done, by hardware or lower layers.  It is split into
 * separate inbound and outbound flags.
 *
 * Outbound flags that are set by upper protocol layers requesting lower
 * layers, or ideally the hardware, to perform these offloading tasks.
 * For outbound packets this field and its flags can be directly tested
 * against ifnet if_hwassist.
 */
#define	CSUM_IP			0x00000001	/* IP header checksum offload */
#define	CSUM_IP_UDP		0x00000002	/* UDP checksum offload */
#define	CSUM_IP_TCP		0x00000004	/* TCP checksum offload */
#define	CSUM_IP_SCTP		0x00000008	/* SCTP checksum offload */
#define	CSUM_IP_TSO		0x00000010	/* TCP segmentation offload */
#define	CSUM_IP_ISCSI		0x00000020	/* iSCSI checksum offload */

#define	CSUM_IP6_UDP		0x00000200	/* UDP checksum offload */
#define	CSUM_IP6_TCP		0x00000400	/* TCP checksum offload */
#define	CSUM_IP6_SCTP		0x00000800	/* SCTP checksum offload */
#define	CSUM_IP6_TSO		0x00001000	/* TCP segmentation offload */
#define	CSUM_IP6_ISCSI		0x00002000	/* iSCSI checksum offload */

/* Inbound checksum support where the checksum was verified by hardware. */
#define	CSUM_L3_CALC		0x01000000	/* calculated layer 3 csum */
#define	CSUM_L3_VALID		0x02000000	/* checksum is correct */
#define	CSUM_L4_CALC		0x04000000	/* calculated layer 4 csum */
#define	CSUM_L4_VALID		0x08000000	/* checksum is correct */
#define	CSUM_L5_CALC		0x10000000	/* calculated layer 5 csum */
#define	CSUM_L5_VALID		0x20000000	/* checksum is correct */
#define	CSUM_COALESED		0x40000000	/* contains merged segments */

/*
 * CSUM flag description for use with printf(9) %b identifier.
 */
#define	CSUM_BITS \
    "\20\1CSUM_IP\2CSUM_IP_UDP\3CSUM_IP_TCP\4CSUM_IP_SCTP\5CSUM_IP_TSO" \
    "\6CSUM_IP_ISCSI" \
    "\12CSUM_IP6_UDP\13CSUM_IP6_TCP\14CSUM_IP6_SCTP\15CSUM_IP6_TSO" \
    "\16CSUM_IP6_ISCSI" \
    "\31CSUM_L3_CALC\32CSUM_L3_VALID\33CSUM_L4_CALC\34CSUM_L4_VALID" \
    "\35CSUM_L5_CALC\36CSUM_L5_VALID\37CSUM_COALESED"

/* CSUM flags compatibility mappings. */
#define	CSUM_IP_CHECKED		CSUM_L3_CALC
#define	CSUM_IP_VALID		CSUM_L3_VALID
#define	CSUM_DATA_VALID		CSUM_L4_VALID
#define	CSUM_PSEUDO_HDR		CSUM_L4_CALC
#define	CSUM_SCTP_VALID		CSUM_L4_VALID
#define	CSUM_DELAY_DATA		(CSUM_TCP|CSUM_UDP)
#define	CSUM_DELAY_IP		CSUM_IP		/* Only v4, no v6 IP hdr csum */
#define	CSUM_DELAY_DATA_IPV6	(CSUM_TCP_IPV6|CSUM_UDP_IPV6)
#define	CSUM_DATA_VALID_IPV6	CSUM_DATA_VALID
#define	CSUM_TCP		CSUM_IP_TCP
#define	CSUM_UDP		CSUM_IP_UDP
#define	CSUM_SCTP		CSUM_IP_SCTP
#define	CSUM_TSO		(CSUM_IP_TSO|CSUM_IP6_TSO)
#define	CSUM_UDP_IPV6		CSUM_IP6_UDP
#define	CSUM_TCP_IPV6		CSUM_IP6_TCP
#define	CSUM_SCTP_IPV6		CSUM_IP6_SCTP

/*
 * mbuf types describing the content of the mbuf (including external storage).
 */
#define	MT_NOTMBUF	0	/* USED INTERNALLY ONLY! Object is not mbuf */
#define	MT_DATA		1	/* dynamic (data) allocation */
#define	MT_HEADER	MT_DATA	/* packet header, use M_PKTHDR instead */

#define	MT_VENDOR1	4	/* for vendor-internal use */
#define	MT_VENDOR2	5	/* for vendor-internal use */
#define	MT_VENDOR3	6	/* for vendor-internal use */
#define	MT_VENDOR4	7	/* for vendor-internal use */

#define	MT_SONAME	8	/* socket name */

#define	MT_EXP1		9	/* for experimental use */
#define	MT_EXP2		10	/* for experimental use */
#define	MT_EXP3		11	/* for experimental use */
#define	MT_EXP4		12	/* for experimental use */

#define	MT_CONTROL	14	/* extra-data protocol message */
#define	MT_OOBDATA	15	/* expedited data  */
#define	MT_NTYPES	16	/* number of mbuf types for mbtypes[] */

#define	MT_NOINIT	255	/* Not a type but a flag to allocate
				   a non-initialized mbuf */

/*
 * String names of mbuf-related UMA(9) and malloc(9) types.  Exposed to
 * !_KERNEL so that monitoring tools can look up the zones with
 * libmemstat(3).
 */
#define	MBUF_MEM_NAME		"mbuf"
#define	MBUF_CLUSTER_MEM_NAME	"mbuf_cluster"
#define	MBUF_PACKET_MEM_NAME	"mbuf_packet"
#define	MBUF_JUMBOP_MEM_NAME	"mbuf_jumbo_page"
#define	MBUF_JUMBO9_MEM_NAME	"mbuf_jumbo_9k"
#define	MBUF_JUMBO16_MEM_NAME	"mbuf_jumbo_16k"
#define	MBUF_TAG_MEM_NAME	"mbuf_tag"
#define	MBUF_EXTREFCNT_MEM_NAME	"mbuf_ext_refcnt"

#ifdef _KERNEL

#ifdef WITNESS
#define	MBUF_CHECKSLEEP(how) do {					\
	if (how == M_WAITOK)						\
		WITNESS_WARN(WARN_GIANTOK | WARN_SLEEPOK, NULL,		\
		    "Sleeping in \"%s\"", __func__);			\
} while (0)
#else
#define	MBUF_CHECKSLEEP(how)
#endif

/*
 * Network buffer allocation API
 *
 * The rest of it is defined in kern/kern_mbuf.c
 */
extern uma_zone_t	zone_mbuf;
extern uma_zone_t	zone_clust;
extern uma_zone_t	zone_pack;
extern uma_zone_t	zone_jumbop;
extern uma_zone_t	zone_jumbo9;
extern uma_zone_t	zone_jumbo16;
extern uma_zone_t	zone_ext_refcnt;

void		 mb_free_ext(struct mbuf *);
int		 m_pkthdr_init(struct mbuf *, int);

static __inline int
m_gettype(int size)
{
	int type;

	switch (size) {
	case MSIZE:
		type = EXT_MBUF;
		break;
	case MCLBYTES:
		type = EXT_CLUSTER;
		break;
#if MJUMPAGESIZE != MCLBYTES
	case MJUMPAGESIZE:
		type = EXT_JUMBOP;
		break;
#endif
	case MJUM9BYTES:
		type = EXT_JUMBO9;
		break;
	case MJUM16BYTES:
		type = EXT_JUMBO16;
		break;
	default:
		panic("%s: invalid cluster size %d", __func__, size);
	}

	return (type);
}

/*
 * Associated an external reference counted buffer with an mbuf.
 */
static __inline void
m_extaddref(struct mbuf *m, caddr_t buf, u_int size, u_int *ref_cnt,
    void (*freef)(struct mbuf *, void *, void *), void *arg1, void *arg2)
{

	KASSERT(ref_cnt != NULL, ("%s: ref_cnt not provided", __func__));

	atomic_add_int(ref_cnt, 1);
	m->m_flags |= M_EXT;
	m->m_ext.ext_buf = buf;
	m->m_ext.ext_cnt = ref_cnt;
	m->m_data = m->m_ext.ext_buf;
	m->m_ext.ext_size = size;
	m->m_ext.ext_free = freef;
	m->m_ext.ext_arg1 = arg1;
	m->m_ext.ext_arg2 = arg2;
	m->m_ext.ext_type = EXT_EXTREF;
}

static __inline uma_zone_t
m_getzone(int size)
{
	uma_zone_t zone;

	switch (size) {
	case MCLBYTES:
		zone = zone_clust;
		break;
#if MJUMPAGESIZE != MCLBYTES
	case MJUMPAGESIZE:
		zone = zone_jumbop;
		break;
#endif
	case MJUM9BYTES:
		zone = zone_jumbo9;
		break;
	case MJUM16BYTES:
		zone = zone_jumbo16;
		break;
	default:
		panic("%s: invalid cluster size %d", __func__, size);
	}

	return (zone);
}

/*
 * Initialize an mbuf with linear storage.
 *
 * Inline because the consumer text overhead will be roughly the same to
 * initialize or call a function with this many parameters and M_PKTHDR
 * should go away with constant propagation for !MGETHDR.
 */
static __inline int
m_init(struct mbuf *m, uma_zone_t zone, int size, int how, short type,
    int flags)
{
	int error;

	m->m_next = NULL;
	m->m_nextpkt = NULL;
	m->m_data = m->m_dat;
	m->m_len = 0;
	m->m_flags = flags;
	m->m_type = type;
	if (flags & M_PKTHDR) {
		if ((error = m_pkthdr_init(m, how)) != 0)
			return (error);
	}

	return (0);
}

static __inline struct mbuf *
m_get(int how, short type)
{
	struct mb_args args;

	args.flags = 0;
	args.type = type;
	return (uma_zalloc_arg(zone_mbuf, &args, how));
}

/*
 * XXX This should be deprecated, very little use.
 */
static __inline struct mbuf *
m_getclr(int how, short type)
{
	struct mbuf *m;
	struct mb_args args;

	args.flags = 0;
	args.type = type;
	m = uma_zalloc_arg(zone_mbuf, &args, how);
	if (m != NULL)
		bzero(m->m_data, MLEN);
	return (m);
}

static __inline struct mbuf *
m_gethdr(int how, short type)
{
	struct mb_args args;

	args.flags = M_PKTHDR;
	args.type = type;
	return (uma_zalloc_arg(zone_mbuf, &args, how));
}

static __inline struct mbuf *
m_getcl(int how, short type, int flags)
{
	struct mb_args args;

	args.flags = flags;
	args.type = type;
	return (uma_zalloc_arg(zone_pack, &args, how));
}

static __inline int
m_clget(struct mbuf *m, int how)
{

	if (m->m_flags & M_EXT)
		printf("%s: %p mbuf already has external storage\n", __func__, m);
	m->m_ext.ext_buf = (char *)NULL;
	uma_zalloc_arg(zone_clust, m, how);
	/*
	 * On a cluster allocation failure, drain the packet zone and retry,
	 * we might be able to loosen a few clusters up on the drain.
	 */
	if ((how & M_NOWAIT) && (m->m_ext.ext_buf == NULL)) {
		zone_drain(zone_pack);
		uma_zalloc_arg(zone_clust, m, how);
	}
	return (m->m_flags & M_EXT);
}

/*
 * m_cljget() is different from m_clget() as it can allocate clusters without
 * attaching them to an mbuf.  In that case the return value is the pointer
 * to the cluster of the requested size.  If an mbuf was specified, it gets
 * the cluster attached to it and the return value can be safely ignored.
 * For size it takes MCLBYTES, MJUMPAGESIZE, MJUM9BYTES, MJUM16BYTES.
 */
static __inline void *
m_cljget(struct mbuf *m, int how, int size)
{
	uma_zone_t zone;

	if (m && m->m_flags & M_EXT)
		printf("%s: %p mbuf already has external storage\n", __func__, m);
	if (m != NULL)
		m->m_ext.ext_buf = NULL;

	zone = m_getzone(size);
	return (uma_zalloc_arg(zone, m, how));
}

static __inline void
m_cljset(struct mbuf *m, void *cl, int type)
{
	uma_zone_t zone;
	int size;

	switch (type) {
	case EXT_CLUSTER:
		size = MCLBYTES;
		zone = zone_clust;
		break;
#if MJUMPAGESIZE != MCLBYTES
	case EXT_JUMBOP:
		size = MJUMPAGESIZE;
		zone = zone_jumbop;
		break;
#endif
	case EXT_JUMBO9:
		size = MJUM9BYTES;
		zone = zone_jumbo9;
		break;
	case EXT_JUMBO16:
		size = MJUM16BYTES;
		zone = zone_jumbo16;
		break;
	default:
		panic("%s: unknown cluster type %d", __func__, type);
		break;
	}

	m->m_data = m->m_ext.ext_buf = cl;
	m->m_ext.ext_free = m->m_ext.ext_arg1 = m->m_ext.ext_arg2 = NULL;
	m->m_ext.ext_size = size;
	m->m_ext.ext_type = type;
	m->m_ext.ext_flags = 0;
	m->m_ext.ext_cnt = uma_find_refcnt(zone, cl);
	m->m_flags |= M_EXT;

}

static __inline void
m_chtype(struct mbuf *m, short new_type)
{

	m->m_type = new_type;
}

static __inline void
m_clrprotoflags(struct mbuf *m)
{

	while (m) {
		m->m_flags &= ~M_PROTOFLAGS;
		m = m->m_next;
	}
}

static __inline struct mbuf *
m_last(struct mbuf *m)
{

	while (m->m_next)
		m = m->m_next;
	return (m);
}

/*
 * mbuf, cluster, and external object allocation macros (for compatibility
 * purposes).
 */
#define	M_MOVE_PKTHDR(to, from)	m_move_pkthdr((to), (from))
#define	MGET(m, how, type)	((m) = m_get((how), (type)))
#define	MGETHDR(m, how, type)	((m) = m_gethdr((how), (type)))
#define	MCLGET(m, how)		m_clget((m), (how))
#define	MEXTADD(m, buf, size, free, arg1, arg2, flags, type)		\
    (void )m_extadd((m), (caddr_t)(buf), (size), (free), (arg1), (arg2),\
    (flags), (type), M_NOWAIT)
#define	m_getm(m, len, how, type)					\
    m_getm2((m), (len), (how), (type), M_PKTHDR)

/*
 * Evaluate TRUE if it's safe to write to the mbuf m's data region (this can
 * be both the local data payload, or an external buffer area, depending on
 * whether M_EXT is set).
 */
#define	M_WRITABLE(m)	(!((m)->m_flags & M_RDONLY) &&			\
			 (!(((m)->m_flags & M_EXT)) ||			\
			 (*((m)->m_ext.ext_cnt) == 1)) )		\

/* Check if the supplied mbuf has a packet header, or else panic. */
#define	M_ASSERTPKTHDR(m)						\
	KASSERT((m) != NULL && (m)->m_flags & M_PKTHDR,			\
	    ("%s: no mbuf packet header!", __func__))

/*
 * Ensure that the supplied mbuf is a valid, non-free mbuf.
 *
 * XXX: Broken at the moment.  Need some UMA magic to make it work again.
 */
#define	M_ASSERTVALID(m)						\
	KASSERT((((struct mbuf *)m)->m_flags & 0) == 0,			\
	    ("%s: attempted use of a free mbuf!", __func__))

/*
 * Return the address of the start of the buffer associated with an mbuf,
 * handling external storage, packet-header mbufs, and regular data mbufs.
 */
#define	M_START(m)							\
	(((m)->m_flags & M_EXT) ? (m)->m_ext.ext_buf :			\
	 ((m)->m_flags & M_PKTHDR) ? &(m)->m_pktdat[0] :		\
	 &(m)->m_dat[0])

/*
 * Return the size of the buffer associated with an mbuf, handling external
 * storage, packet-header mbufs, and regular data mbufs.
 */
#define	M_SIZE(m)							\
	(((m)->m_flags & M_EXT) ? (m)->m_ext.ext_size :			\
	 ((m)->m_flags & M_PKTHDR) ? MHLEN :				\
	 MLEN)

/*
 * Set the m_data pointer of a newly allocated mbuf to place an object of the
 * specified size at the end of the mbuf, longword aligned.
 *
 * NB: Historically, we had M_ALIGN(), MH_ALIGN(), and MEXT_ALIGN() as
 * separate macros, each asserting that it was called at the proper moment.
 * This required callers to themselves test the storage type and call the
 * right one.  Rather than require callers to be aware of those layout
 * decisions, we centralize here.
 */
static __inline void
m_align(struct mbuf *m, int len)
{
#ifdef INVARIANTS
	const char *msg = "%s: not a virgin mbuf";
#endif
	int adjust;

	KASSERT(m->m_data == M_START(m), (msg, __func__));

	adjust = M_SIZE(m) - len;
	m->m_data += adjust &~ (sizeof(long)-1);
}

#define	M_ALIGN(m, len)		m_align(m, len)
#define	MH_ALIGN(m, len)	m_align(m, len)
#define	MEXT_ALIGN(m, len)	m_align(m, len)

/*
 * Compute the amount of space available before the current start of data in
 * an mbuf.
 *
 * The M_WRITABLE() is a temporary, conservative safety measure: the burden
 * of checking writability of the mbuf data area rests solely with the caller.
 *
 * NB: In previous versions, M_LEADINGSPACE() would only check M_WRITABLE()
 * for mbufs with external storage.  We now allow mbuf-embedded data to be
 * read-only as well.
 */
#define	M_LEADINGSPACE(m)						\
	(M_WRITABLE(m) ? ((m)->m_data - M_START(m)) : 0)

/*
 * Compute the amount of space available after the end of data in an mbuf.
 *
 * The M_WRITABLE() is a temporary, conservative safety measure: the burden
 * of checking writability of the mbuf data area rests solely with the caller.
 *
 * NB: In previous versions, M_TRAILINGSPACE() would only check M_WRITABLE()
 * for mbufs with external storage.  We now allow mbuf-embedded data to be
 * read-only as well.
 */
#define	M_TRAILINGSPACE(m)						\
	(M_WRITABLE(m) ?						\
	    ((M_START(m) + M_SIZE(m)) - ((m)->m_data + (m)->m_len)) : 0)

/*
 * Arrange to prepend space of size plen to mbuf m.  If a new mbuf must be
 * allocated, how specifies whether to wait.  If the allocation fails, the
 * original mbuf chain is freed and m is set to NULL.
 */
#define	M_PREPEND(m, plen, how) do {					\
	struct mbuf **_mmp = &(m);					\
	struct mbuf *_mm = *_mmp;					\
	int _mplen = (plen);						\
	int __mhow = (how);						\
									\
	MBUF_CHECKSLEEP(how);						\
	if (M_LEADINGSPACE(_mm) >= _mplen) {				\
		_mm->m_data -= _mplen;					\
		_mm->m_len += _mplen;					\
	} else								\
		_mm = m_prepend(_mm, _mplen, __mhow);			\
	if (_mm != NULL && _mm->m_flags & M_PKTHDR)			\
		_mm->m_pkthdr.len += _mplen;				\
	*_mmp = _mm;							\
} while (0)

/*
 * Change mbuf to new type.  This is a relatively expensive operation and
 * should be avoided.
 */
#define	MCHTYPE(m, t)	m_chtype((m), (t))

/* Length to m_copy to copy all. */
#define	M_COPYALL	1000000000

/* Compatibility with 4.3. */
#define	m_copy(m, o, l)	m_copym((m), (o), (l), M_NOWAIT)

extern int		max_datalen;	/* MHLEN - max_hdr */
extern int		max_hdr;	/* Largest link + protocol header */
extern int		max_linkhdr;	/* Largest link-level header */
extern int		max_protohdr;	/* Largest protocol header */
extern int		nmbclusters;	/* Maximum number of clusters */

struct uio;

void		 m_adj(struct mbuf *, int);
int		 m_apply(struct mbuf *, int, int,
		    int (*)(void *, void *, u_int), void *);
int		 m_append(struct mbuf *, int, c_caddr_t);
void		 m_cat(struct mbuf *, struct mbuf *);
void		 m_catpkt(struct mbuf *, struct mbuf *);
int		 m_extadd(struct mbuf *, caddr_t, u_int,
		    void (*)(struct mbuf *, void *, void *), void *, void *,
		    int, int, int);
struct mbuf	*m_collapse(struct mbuf *, int, int);
void		 m_copyback(struct mbuf *, int, int, c_caddr_t);
void		 m_copydata(const struct mbuf *, int, int, caddr_t);
struct mbuf	*m_copym(struct mbuf *, int, int, int);
struct mbuf	*m_copypacket(struct mbuf *, int);
void		 m_copy_pkthdr(struct mbuf *, struct mbuf *);
struct mbuf	*m_copyup(struct mbuf *, int, int);
struct mbuf	*m_defrag(struct mbuf *, int);
void		 m_demote(struct mbuf *, int, int);
struct mbuf	*m_devget(char *, int, int, struct ifnet *,
		    void (*)(char *, caddr_t, u_int));
struct mbuf	*m_dup(struct mbuf *, int);
int		 m_dup_pkthdr(struct mbuf *, struct mbuf *, int);
u_int		 m_fixhdr(struct mbuf *);
struct mbuf	*m_fragment(struct mbuf *, int, int);
void		 m_freem(struct mbuf *);
struct mbuf	*m_get2(int, int, short, int);
struct mbuf	*m_getjcl(int, short, int, int);
struct mbuf	*m_getm2(struct mbuf *, int, int, short, int);
struct mbuf	*m_getptr(struct mbuf *, int, int *);
u_int		 m_length(struct mbuf *, struct mbuf **);
int		 m_mbuftouio(struct uio *, struct mbuf *, int);
void		 m_move_pkthdr(struct mbuf *, struct mbuf *);
struct mbuf	*m_prepend(struct mbuf *, int, int);
void		 m_print(const struct mbuf *, int);
struct mbuf	*m_pulldown(struct mbuf *, int, int, int *);
struct mbuf	*m_pullup(struct mbuf *, int);
int		 m_sanity(struct mbuf *, int);
struct mbuf	*m_split(struct mbuf *, int, int);
struct mbuf	*m_uiotombuf(struct uio *, int, int, int, int);
struct mbuf	*m_unshare(struct mbuf *, int);

/*-
 * Network packets may have annotations attached by affixing a list of
 * "packet tags" to the pkthdr structure.  Packet tags are dynamically
 * allocated semi-opaque data structures that have a fixed header
 * (struct m_tag) that specifies the size of the memory block and a
 * <cookie,type> pair that identifies it.  The cookie is a 32-bit unique
 * unsigned value used to identify a module or ABI.  By convention this value
 * is chosen as the date+time that the module is created, expressed as the
 * number of seconds since the epoch (e.g., using date -u +'%s').  The type
 * value is an ABI/module-specific value that identifies a particular
 * annotation and is private to the module.  For compatibility with systems
 * like OpenBSD that define packet tags w/o an ABI/module cookie, the value
 * PACKET_ABI_COMPAT is used to implement m_tag_get and m_tag_find
 * compatibility shim functions and several tag types are defined below.
 * Users that do not require compatibility should use a private cookie value
 * so that packet tag-related definitions can be maintained privately.
 *
 * Note that the packet tag returned by m_tag_alloc has the default memory
 * alignment implemented by malloc.  To reference private data one can use a
 * construct like:
 *
 *	struct m_tag *mtag = m_tag_alloc(...);
 *	struct foo *p = (struct foo *)(mtag+1);
 *
 * if the alignment of struct m_tag is sufficient for referencing members of
 * struct foo.  Otherwise it is necessary to embed struct m_tag within the
 * private data structure to insure proper alignment; e.g.,
 *
 *	struct foo {
 *		struct m_tag	tag;
 *		...
 *	};
 *	struct foo *p = (struct foo *) m_tag_alloc(...);
 *	struct m_tag *mtag = &p->tag;
 */

/*
 * Persistent tags stay with an mbuf until the mbuf is reclaimed.  Otherwise
 * tags are expected to ``vanish'' when they pass through a network
 * interface.  For most interfaces this happens normally as the tags are
 * reclaimed when the mbuf is free'd.  However in some special cases
 * reclaiming must be done manually.  An example is packets that pass through
 * the loopback interface.  Also, one must be careful to do this when
 * ``turning around'' packets (e.g., icmp_reflect).
 *
 * To mark a tag persistent bit-or this flag in when defining the tag id.
 * The tag will then be treated as described above.
 */
#define	MTAG_PERSISTENT				0x800

#define	PACKET_TAG_NONE				0  /* Nadda */

/* Packet tags for use with PACKET_ABI_COMPAT. */
#define	PACKET_TAG_IPSEC_IN_DONE		1  /* IPsec applied, in */
#define	PACKET_TAG_IPSEC_OUT_DONE		2  /* IPsec applied, out */
#define	PACKET_TAG_IPSEC_IN_CRYPTO_DONE		3  /* NIC IPsec crypto done */
#define	PACKET_TAG_IPSEC_OUT_CRYPTO_NEEDED	4  /* NIC IPsec crypto req'ed */
#define	PACKET_TAG_IPSEC_IN_COULD_DO_CRYPTO	5  /* NIC notifies IPsec */
#define	PACKET_TAG_IPSEC_PENDING_TDB		6  /* Reminder to do IPsec */
#define	PACKET_TAG_BRIDGE			7  /* Bridge processing done */
#define	PACKET_TAG_GIF				8  /* GIF processing done */
#define	PACKET_TAG_GRE				9  /* GRE processing done */
#define	PACKET_TAG_IN_PACKET_CHECKSUM		10 /* NIC checksumming done */
#define	PACKET_TAG_ENCAP			11 /* Encap.  processing */
#define	PACKET_TAG_IPSEC_SOCKET			12 /* IPSEC socket ref */
#define	PACKET_TAG_IPSEC_HISTORY		13 /* IPSEC history */
#define	PACKET_TAG_IPV6_INPUT			14 /* IPV6 input processing */
#define	PACKET_TAG_DUMMYNET			15 /* dummynet info */
#define	PACKET_TAG_DIVERT			17 /* divert info */
#define	PACKET_TAG_IPFORWARD			18 /* ipforward info */
#define	PACKET_TAG_MACLABEL	(19 | MTAG_PERSISTENT) /* MAC label */
#define	PACKET_TAG_PF		(21 | MTAG_PERSISTENT) /* PF/ALTQ information */
#define	PACKET_TAG_RTSOCKFAM			25 /* rtsock sa family */
#define	PACKET_TAG_IPOPTIONS			27 /* Saved IP options */
#define	PACKET_TAG_CARP				28 /* CARP info */
#define	PACKET_TAG_IPSEC_NAT_T_PORTS		29 /* two uint16_t */
#define	PACKET_TAG_ND_OUTGOING			30 /* ND outgoing */

/* Specific cookies and tags. */

/* Packet tag routines. */
struct m_tag	*m_tag_alloc(u_int32_t, int, int, int);
void		 m_tag_delete(struct mbuf *, struct m_tag *);
void		 m_tag_delete_chain(struct mbuf *, struct m_tag *);
void		 m_tag_free_default(struct m_tag *);
struct m_tag	*m_tag_locate(struct mbuf *, u_int32_t, int, struct m_tag *);
struct m_tag	*m_tag_copy(struct m_tag *, int);
int		 m_tag_copy_chain(struct mbuf *, struct mbuf *, int);
void		 m_tag_delete_nonpersistent(struct mbuf *);

/*
 * Initialize the list of tags associated with an mbuf.
 */
static __inline void
m_tag_init(struct mbuf *m)
{

	SLIST_INIT(&m->m_pkthdr.tags);
}

/*
 * Set up the contents of a tag.  Note that this does not fill in the free
 * method; the caller is expected to do that.
 *
 * XXX probably should be called m_tag_init, but that was already taken.
 */
static __inline void
m_tag_setup(struct m_tag *t, u_int32_t cookie, int type, int len)
{

	t->m_tag_id = type;
	t->m_tag_len = len;
	t->m_tag_cookie = cookie;
}

/*
 * Reclaim resources associated with a tag.
 */
static __inline void
m_tag_free(struct m_tag *t)
{

	(*t->m_tag_free)(t);
}

/*
 * Return the first tag associated with an mbuf.
 */
static __inline struct m_tag *
m_tag_first(struct mbuf *m)
{

	return (SLIST_FIRST(&m->m_pkthdr.tags));
}

/*
 * Return the next tag in the list of tags associated with an mbuf.
 */
static __inline struct m_tag *
m_tag_next(struct mbuf *m, struct m_tag *t)
{

	return (SLIST_NEXT(t, m_tag_link));
}

/*
 * Prepend a tag to the list of tags associated with an mbuf.
 */
static __inline void
m_tag_prepend(struct mbuf *m, struct m_tag *t)
{

	SLIST_INSERT_HEAD(&m->m_pkthdr.tags, t, m_tag_link);
}

/*
 * Unlink a tag from the list of tags associated with an mbuf.
 */
static __inline void
m_tag_unlink(struct mbuf *m, struct m_tag *t)
{

	SLIST_REMOVE(&m->m_pkthdr.tags, t, m_tag, m_tag_link);
}

/* These are for OpenBSD compatibility. */
#define	MTAG_ABI_COMPAT		0		/* compatibility ABI */

static __inline struct m_tag *
m_tag_get(int type, int length, int wait)
{
	return (m_tag_alloc(MTAG_ABI_COMPAT, type, length, wait));
}

static __inline struct m_tag *
m_tag_find(struct mbuf *m, int type, struct m_tag *start)
{
	return (SLIST_EMPTY(&m->m_pkthdr.tags) ? (struct m_tag *)NULL :
	    m_tag_locate(m, MTAG_ABI_COMPAT, type, start));
}

static __inline struct mbuf *
m_free(struct mbuf *m)
{
	struct mbuf *n = m->m_next;

	if ((m->m_flags & (M_PKTHDR|M_NOFREE)) == (M_PKTHDR|M_NOFREE))
		m_tag_delete_chain(m, NULL);
	if (m->m_flags & M_EXT)
		mb_free_ext(m);
	else if ((m->m_flags & M_NOFREE) == 0)
		uma_zfree(zone_mbuf, m);
	return (n);
}

static int inline
rt_m_getfib(struct mbuf *m)
{
	KASSERT(m->m_flags & M_PKTHDR , ("Attempt to get FIB from non header mbuf."));
	return (m->m_pkthdr.fibnum);
}

#define M_GETFIB(_m)   rt_m_getfib(_m)

#define M_SETFIB(_m, _fib) do {						\
        KASSERT((_m)->m_flags & M_PKTHDR, ("Attempt to set FIB on non header mbuf."));	\
	((_m)->m_pkthdr.fibnum) = (_fib);				\
} while (0)

#endif /* _KERNEL */

#ifdef MBUF_PROFILING
 void m_profile(struct mbuf *m);
 #define M_PROFILE(m) m_profile(m)
#else
 #define M_PROFILE(m)
#endif

struct mbufq {
	STAILQ_HEAD(, mbuf)	mq_head;
	int			mq_len;
	int			mq_maxlen;
};

static inline void
mbufq_init(struct mbufq *mq, int maxlen)
{

	STAILQ_INIT(&mq->mq_head);
	mq->mq_maxlen = maxlen;
	mq->mq_len = 0;
}

static inline struct mbuf *
mbufq_flush(struct mbufq *mq)
{
	struct mbuf *m;

	m = STAILQ_FIRST(&mq->mq_head);
	STAILQ_INIT(&mq->mq_head);
	mq->mq_len = 0;
	return (m);
}

static inline void
mbufq_drain(struct mbufq *mq)
{
	struct mbuf *m, *n;

	n = mbufq_flush(mq);
	while ((m = n) != NULL) {
		n = m->m_nextpkt;
		m_freem(m);
	}
}

static inline struct mbuf *
mbufq_first(struct mbufq *mq)
{

	return (STAILQ_FIRST(&mq->mq_head));
}

static inline struct mbuf *
mbufq_last(struct mbufq *mq)
{

	return (STAILQ_LAST(&mq->mq_head, mbuf, m_stailqpkt));
}

static inline int
mbufq_full(struct mbufq *mq)
{

	return (mq->mq_len >= mq->mq_maxlen);
}

static inline int
mbufq_len(struct mbufq *mq)
{

	return (mq->mq_len);
}

static inline int
mbufq_enqueue(struct mbufq *mq, struct mbuf *m)
{

	if (mbufq_full(mq))
		return (ENOBUFS);
	STAILQ_INSERT_TAIL(&mq->mq_head, m, m_stailqpkt);
	mq->mq_len++;
	return (0);
}

static inline struct mbuf *
mbufq_dequeue(struct mbufq *mq)
{
	struct mbuf *m;

	m = STAILQ_FIRST(&mq->mq_head);
	if (m) {
		STAILQ_REMOVE_HEAD(&mq->mq_head, m_stailqpkt);
		mq->mq_len--;
	}
	return (m);
}

static inline void
mbufq_prepend(struct mbufq *mq, struct mbuf *m)
{

	STAILQ_INSERT_HEAD(&mq->mq_head, m, m_stailqpkt);
	mq->mq_len++;
}
#endif /* !_SYS_MBUF_H_ */<|MERGE_RESOLUTION|>--- conflicted
+++ resolved
@@ -209,18 +209,6 @@
 	 * Compile-time assertions in uipc_mbuf.c test these values to ensure
 	 * that they are correct.
 	 */
-<<<<<<< HEAD
-	union {
-		struct mbuf		*m;
-		SLIST_ENTRY(mbuf)	slist;
-		STAILQ_ENTRY(mbuf)	stailq;
-	}		 mu_next;	/* next buffer in chain */
-	union {
-		struct mbuf		*m;
-		SLIST_ENTRY(mbuf)	slist;
-		STAILQ_ENTRY(mbuf)	stailq;
-	}		 mu_nextpkt;	/* next chain in queue/record */
-=======
 	union {	/* next buffer in chain */
 		struct mbuf		*m_next;
 		SLIST_ENTRY(mbuf)	m_slist;
@@ -231,7 +219,6 @@
 		SLIST_ENTRY(mbuf)	m_slistpkt;
 		STAILQ_ENTRY(mbuf)	m_stailqpkt;
 	};
->>>>>>> 0a219ba7
 	caddr_t		 m_data;	/* location of data */
 	int32_t		 m_len;		/* amount of data in this mbuf */
 	uint32_t	 m_type:8,	/* type of data in this mbuf */
@@ -258,19 +245,7 @@
 		char	m_dat[0];			/* !M_PKTHDR, !M_EXT */
 	};
 };
-<<<<<<< HEAD
-#define	m_next		mu_next.m
-#define	m_slist		mu_next.slist
-#define	m_stailq	mu_next.stailq
-#define	m_nextpkt	mu_nextpkt.m
-#define	m_slistpkt	mu_nextpkt.slist
-#define	m_stailqpkt	mu_nextpkt.stailq
-#define	m_pkthdr	M_dat.MH.MH_pkthdr
-#define	m_ext		M_dat.MH.MH_dat.MH_ext
-#define	m_pktdat	M_dat.MH.MH_dat.MH_databuf
-#define	m_dat		M_dat.M_databuf
-=======
->>>>>>> 0a219ba7
+
 
 /*
  * mbuf flags of global significance and layer crossing.
