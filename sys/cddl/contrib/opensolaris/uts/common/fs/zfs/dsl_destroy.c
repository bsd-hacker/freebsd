/*
 * CDDL HEADER START
 *
 * The contents of this file are subject to the terms of the
 * Common Development and Distribution License (the "License").
 * You may not use this file except in compliance with the License.
 *
 * You can obtain a copy of the license at usr/src/OPENSOLARIS.LICENSE
 * or http://www.opensolaris.org/os/licensing.
 * See the License for the specific language governing permissions
 * and limitations under the License.
 *
 * When distributing Covered Code, include this CDDL HEADER in each
 * file and include the License file at usr/src/OPENSOLARIS.LICENSE.
 * If applicable, add the following below this CDDL HEADER, with the
 * fields enclosed by brackets "[]" replaced with your own identifying
 * information: Portions Copyright [yyyy] [name of copyright owner]
 *
 * CDDL HEADER END
 */
/*
 * Copyright (c) 2005, 2010, Oracle and/or its affiliates. All rights reserved.
 * Copyright (c) 2012, 2014 by Delphix. All rights reserved.
 * Copyright (c) 2013 Steven Hartland. All rights reserved.
 * Copyright (c) 2013 by Joyent, Inc. All rights reserved.
 */

#include <sys/zfs_context.h>
#include <sys/dsl_userhold.h>
#include <sys/dsl_dataset.h>
#include <sys/dsl_synctask.h>
#include <sys/dmu_tx.h>
#include <sys/dsl_pool.h>
#include <sys/dsl_dir.h>
#include <sys/dmu_traverse.h>
#include <sys/dsl_scan.h>
#include <sys/dmu_objset.h>
#include <sys/zap.h>
#include <sys/zfeature.h>
#include <sys/zfs_ioctl.h>
#include <sys/dsl_deleg.h>
#include <sys/dmu_impl.h>

typedef struct dmu_snapshots_destroy_arg {
	nvlist_t *dsda_snaps;
	nvlist_t *dsda_successful_snaps;
	boolean_t dsda_defer;
	nvlist_t *dsda_errlist;
} dmu_snapshots_destroy_arg_t;

int
dsl_destroy_snapshot_check_impl(dsl_dataset_t *ds, boolean_t defer)
{
	if (!dsl_dataset_is_snapshot(ds))
		return (SET_ERROR(EINVAL));

	if (dsl_dataset_long_held(ds))
		return (SET_ERROR(EBUSY));

	/*
	 * Only allow deferred destroy on pools that support it.
	 * NOTE: deferred destroy is only supported on snapshots.
	 */
	if (defer) {
		if (spa_version(ds->ds_dir->dd_pool->dp_spa) <
		    SPA_VERSION_USERREFS)
			return (SET_ERROR(ENOTSUP));
		return (0);
	}

	/*
	 * If this snapshot has an elevated user reference count,
	 * we can't destroy it yet.
	 */
	if (ds->ds_userrefs > 0)
		return (SET_ERROR(EBUSY));

	/*
	 * Can't delete a branch point.
	 */
	if (dsl_dataset_phys(ds)->ds_num_children > 1)
		return (SET_ERROR(EEXIST));

	return (0);
}

static int
dsl_destroy_snapshot_check(void *arg, dmu_tx_t *tx)
{
	dmu_snapshots_destroy_arg_t *dsda = arg;
	dsl_pool_t *dp = dmu_tx_pool(tx);
	nvpair_t *pair;
	int error = 0;

	if (!dmu_tx_is_syncing(tx))
		return (0);

	for (pair = nvlist_next_nvpair(dsda->dsda_snaps, NULL);
	    pair != NULL; pair = nvlist_next_nvpair(dsda->dsda_snaps, pair)) {
		dsl_dataset_t *ds;

		error = dsl_dataset_hold(dp, nvpair_name(pair),
		    FTAG, &ds);

		/*
		 * If the snapshot does not exist, silently ignore it
		 * (it's "already destroyed").
		 */
		if (error == ENOENT)
			continue;

		if (error == 0) {
			error = dsl_destroy_snapshot_check_impl(ds,
			    dsda->dsda_defer);
			dsl_dataset_rele(ds, FTAG);
		}

		if (error == 0) {
			fnvlist_add_boolean(dsda->dsda_successful_snaps,
			    nvpair_name(pair));
		} else {
			fnvlist_add_int32(dsda->dsda_errlist,
			    nvpair_name(pair), error);
		}
	}

	pair = nvlist_next_nvpair(dsda->dsda_errlist, NULL);
	if (pair != NULL)
		return (fnvpair_value_int32(pair));

	return (0);
}

struct process_old_arg {
	dsl_dataset_t *ds;
	dsl_dataset_t *ds_prev;
	boolean_t after_branch_point;
	zio_t *pio;
	uint64_t used, comp, uncomp;
};

static int
process_old_cb(void *arg, const blkptr_t *bp, dmu_tx_t *tx)
{
	struct process_old_arg *poa = arg;
	dsl_pool_t *dp = poa->ds->ds_dir->dd_pool;

	ASSERT(!BP_IS_HOLE(bp));

	if (bp->blk_birth <= dsl_dataset_phys(poa->ds)->ds_prev_snap_txg) {
		dsl_deadlist_insert(&poa->ds->ds_deadlist, bp, tx);
		if (poa->ds_prev && !poa->after_branch_point &&
		    bp->blk_birth >
		    dsl_dataset_phys(poa->ds_prev)->ds_prev_snap_txg) {
			dsl_dataset_phys(poa->ds_prev)->ds_unique_bytes +=
			    bp_get_dsize_sync(dp->dp_spa, bp);
		}
	} else {
		poa->used += bp_get_dsize_sync(dp->dp_spa, bp);
		poa->comp += BP_GET_PSIZE(bp);
		poa->uncomp += BP_GET_UCSIZE(bp);
		dsl_free_sync(poa->pio, dp, tx->tx_txg, bp);
	}
	return (0);
}

static void
process_old_deadlist(dsl_dataset_t *ds, dsl_dataset_t *ds_prev,
    dsl_dataset_t *ds_next, boolean_t after_branch_point, dmu_tx_t *tx)
{
	struct process_old_arg poa = { 0 };
	dsl_pool_t *dp = ds->ds_dir->dd_pool;
	objset_t *mos = dp->dp_meta_objset;
	uint64_t deadlist_obj;

	ASSERT(ds->ds_deadlist.dl_oldfmt);
	ASSERT(ds_next->ds_deadlist.dl_oldfmt);

	poa.ds = ds;
	poa.ds_prev = ds_prev;
	poa.after_branch_point = after_branch_point;
	poa.pio = zio_root(dp->dp_spa, NULL, NULL, ZIO_FLAG_MUSTSUCCEED);
	VERIFY0(bpobj_iterate(&ds_next->ds_deadlist.dl_bpobj,
	    process_old_cb, &poa, tx));
	VERIFY0(zio_wait(poa.pio));
	ASSERT3U(poa.used, ==, dsl_dataset_phys(ds)->ds_unique_bytes);

	/* change snapused */
	dsl_dir_diduse_space(ds->ds_dir, DD_USED_SNAP,
	    -poa.used, -poa.comp, -poa.uncomp, tx);

	/* swap next's deadlist to our deadlist */
	dsl_deadlist_close(&ds->ds_deadlist);
	dsl_deadlist_close(&ds_next->ds_deadlist);
	deadlist_obj = dsl_dataset_phys(ds)->ds_deadlist_obj;
	dsl_dataset_phys(ds)->ds_deadlist_obj =
	    dsl_dataset_phys(ds_next)->ds_deadlist_obj;
	dsl_dataset_phys(ds_next)->ds_deadlist_obj = deadlist_obj;
	dsl_deadlist_open(&ds->ds_deadlist, mos,
	    dsl_dataset_phys(ds)->ds_deadlist_obj);
	dsl_deadlist_open(&ds_next->ds_deadlist, mos,
	    dsl_dataset_phys(ds_next)->ds_deadlist_obj);
}

static void
dsl_dataset_remove_clones_key(dsl_dataset_t *ds, uint64_t mintxg, dmu_tx_t *tx)
{
	objset_t *mos = ds->ds_dir->dd_pool->dp_meta_objset;
	zap_cursor_t zc;
	zap_attribute_t za;

	/*
	 * If it is the old version, dd_clones doesn't exist so we can't
	 * find the clones, but dsl_deadlist_remove_key() is a no-op so it
	 * doesn't matter.
	 */
	if (dsl_dir_phys(ds->ds_dir)->dd_clones == 0)
		return;

	for (zap_cursor_init(&zc, mos, dsl_dir_phys(ds->ds_dir)->dd_clones);
	    zap_cursor_retrieve(&zc, &za) == 0;
	    zap_cursor_advance(&zc)) {
		dsl_dataset_t *clone;

		VERIFY0(dsl_dataset_hold_obj(ds->ds_dir->dd_pool,
		    za.za_first_integer, FTAG, &clone));
		if (clone->ds_dir->dd_origin_txg > mintxg) {
			dsl_deadlist_remove_key(&clone->ds_deadlist,
			    mintxg, tx);
			dsl_dataset_remove_clones_key(clone, mintxg, tx);
		}
		dsl_dataset_rele(clone, FTAG);
	}
	zap_cursor_fini(&zc);
}

void
dsl_destroy_snapshot_sync_impl(dsl_dataset_t *ds, boolean_t defer, dmu_tx_t *tx)
{
	int err;
	int after_branch_point = FALSE;
	dsl_pool_t *dp = ds->ds_dir->dd_pool;
	objset_t *mos = dp->dp_meta_objset;
	dsl_dataset_t *ds_prev = NULL;
	uint64_t obj;

	ASSERT(RRW_WRITE_HELD(&dp->dp_config_rwlock));
	ASSERT3U(dsl_dataset_phys(ds)->ds_bp.blk_birth, <=, tx->tx_txg);
	ASSERT(refcount_is_zero(&ds->ds_longholds));

	if (defer &&
	    (ds->ds_userrefs > 0 ||
	    dsl_dataset_phys(ds)->ds_num_children > 1)) {
		ASSERT(spa_version(dp->dp_spa) >= SPA_VERSION_USERREFS);
		dmu_buf_will_dirty(ds->ds_dbuf, tx);
		dsl_dataset_phys(ds)->ds_flags |= DS_FLAG_DEFER_DESTROY;
		spa_history_log_internal_ds(ds, "defer_destroy", tx, "");
		return;
	}

	ASSERT3U(dsl_dataset_phys(ds)->ds_num_children, <=, 1);

	/* We need to log before removing it from the namespace. */
	spa_history_log_internal_ds(ds, "destroy", tx, "");

	dsl_scan_ds_destroyed(ds, tx);

	obj = ds->ds_object;

	if (ds->ds_large_blocks) {
		ASSERT0(zap_contains(mos, obj, DS_FIELD_LARGE_BLOCKS));
		spa_feature_decr(dp->dp_spa, SPA_FEATURE_LARGE_BLOCKS, tx);
	}
<<<<<<< HEAD
	if (ds->ds_phys->ds_prev_snap_obj != 0) {
=======
	if (dsl_dataset_phys(ds)->ds_prev_snap_obj != 0) {
>>>>>>> 05aa3e23
		ASSERT3P(ds->ds_prev, ==, NULL);
		VERIFY0(dsl_dataset_hold_obj(dp,
		    dsl_dataset_phys(ds)->ds_prev_snap_obj, FTAG, &ds_prev));
		after_branch_point =
		    (dsl_dataset_phys(ds_prev)->ds_next_snap_obj != obj);

		dmu_buf_will_dirty(ds_prev->ds_dbuf, tx);
		if (after_branch_point &&
		    dsl_dataset_phys(ds_prev)->ds_next_clones_obj != 0) {
			dsl_dataset_remove_from_next_clones(ds_prev, obj, tx);
			if (dsl_dataset_phys(ds)->ds_next_snap_obj != 0) {
				VERIFY0(zap_add_int(mos,
				    dsl_dataset_phys(ds_prev)->
				    ds_next_clones_obj,
				    dsl_dataset_phys(ds)->ds_next_snap_obj,
				    tx));
			}
		}
		if (!after_branch_point) {
			dsl_dataset_phys(ds_prev)->ds_next_snap_obj =
			    dsl_dataset_phys(ds)->ds_next_snap_obj;
		}
	}

	dsl_dataset_t *ds_next;
	uint64_t old_unique;
	uint64_t used = 0, comp = 0, uncomp = 0;

	VERIFY0(dsl_dataset_hold_obj(dp,
	    dsl_dataset_phys(ds)->ds_next_snap_obj, FTAG, &ds_next));
	ASSERT3U(dsl_dataset_phys(ds_next)->ds_prev_snap_obj, ==, obj);

	old_unique = dsl_dataset_phys(ds_next)->ds_unique_bytes;

	dmu_buf_will_dirty(ds_next->ds_dbuf, tx);
	dsl_dataset_phys(ds_next)->ds_prev_snap_obj =
	    dsl_dataset_phys(ds)->ds_prev_snap_obj;
	dsl_dataset_phys(ds_next)->ds_prev_snap_txg =
	    dsl_dataset_phys(ds)->ds_prev_snap_txg;
	ASSERT3U(dsl_dataset_phys(ds)->ds_prev_snap_txg, ==,
	    ds_prev ? dsl_dataset_phys(ds_prev)->ds_creation_txg : 0);

	if (ds_next->ds_deadlist.dl_oldfmt) {
		process_old_deadlist(ds, ds_prev, ds_next,
		    after_branch_point, tx);
	} else {
		/* Adjust prev's unique space. */
		if (ds_prev && !after_branch_point) {
			dsl_deadlist_space_range(&ds_next->ds_deadlist,
			    dsl_dataset_phys(ds_prev)->ds_prev_snap_txg,
			    dsl_dataset_phys(ds)->ds_prev_snap_txg,
			    &used, &comp, &uncomp);
			dsl_dataset_phys(ds_prev)->ds_unique_bytes += used;
		}

		/* Adjust snapused. */
		dsl_deadlist_space_range(&ds_next->ds_deadlist,
		    dsl_dataset_phys(ds)->ds_prev_snap_txg, UINT64_MAX,
		    &used, &comp, &uncomp);
		dsl_dir_diduse_space(ds->ds_dir, DD_USED_SNAP,
		    -used, -comp, -uncomp, tx);

		/* Move blocks to be freed to pool's free list. */
		dsl_deadlist_move_bpobj(&ds_next->ds_deadlist,
		    &dp->dp_free_bpobj, dsl_dataset_phys(ds)->ds_prev_snap_txg,
		    tx);
		dsl_dir_diduse_space(tx->tx_pool->dp_free_dir,
		    DD_USED_HEAD, used, comp, uncomp, tx);

		/* Merge our deadlist into next's and free it. */
		dsl_deadlist_merge(&ds_next->ds_deadlist,
		    dsl_dataset_phys(ds)->ds_deadlist_obj, tx);
	}
	dsl_deadlist_close(&ds->ds_deadlist);
	dsl_deadlist_free(mos, dsl_dataset_phys(ds)->ds_deadlist_obj, tx);
	dmu_buf_will_dirty(ds->ds_dbuf, tx);
	dsl_dataset_phys(ds)->ds_deadlist_obj = 0;

	/* Collapse range in clone heads */
	dsl_dataset_remove_clones_key(ds,
	    dsl_dataset_phys(ds)->ds_creation_txg, tx);

	if (dsl_dataset_is_snapshot(ds_next)) {
		dsl_dataset_t *ds_nextnext;

		/*
		 * Update next's unique to include blocks which
		 * were previously shared by only this snapshot
		 * and it.  Those blocks will be born after the
		 * prev snap and before this snap, and will have
		 * died after the next snap and before the one
		 * after that (ie. be on the snap after next's
		 * deadlist).
		 */
		VERIFY0(dsl_dataset_hold_obj(dp,
		    dsl_dataset_phys(ds_next)->ds_next_snap_obj,
		    FTAG, &ds_nextnext));
		dsl_deadlist_space_range(&ds_nextnext->ds_deadlist,
		    dsl_dataset_phys(ds)->ds_prev_snap_txg,
		    dsl_dataset_phys(ds)->ds_creation_txg,
		    &used, &comp, &uncomp);
		dsl_dataset_phys(ds_next)->ds_unique_bytes += used;
		dsl_dataset_rele(ds_nextnext, FTAG);
		ASSERT3P(ds_next->ds_prev, ==, NULL);

		/* Collapse range in this head. */
		dsl_dataset_t *hds;
		VERIFY0(dsl_dataset_hold_obj(dp,
		    dsl_dir_phys(ds->ds_dir)->dd_head_dataset_obj, FTAG, &hds));
		dsl_deadlist_remove_key(&hds->ds_deadlist,
		    dsl_dataset_phys(ds)->ds_creation_txg, tx);
		dsl_dataset_rele(hds, FTAG);

	} else {
		ASSERT3P(ds_next->ds_prev, ==, ds);
		dsl_dataset_rele(ds_next->ds_prev, ds_next);
		ds_next->ds_prev = NULL;
		if (ds_prev) {
			VERIFY0(dsl_dataset_hold_obj(dp,
			    dsl_dataset_phys(ds)->ds_prev_snap_obj,
			    ds_next, &ds_next->ds_prev));
		}

		dsl_dataset_recalc_head_uniq(ds_next);

		/*
		 * Reduce the amount of our unconsumed refreservation
		 * being charged to our parent by the amount of
		 * new unique data we have gained.
		 */
		if (old_unique < ds_next->ds_reserved) {
			int64_t mrsdelta;
			uint64_t new_unique =
			    dsl_dataset_phys(ds_next)->ds_unique_bytes;

			ASSERT(old_unique <= new_unique);
			mrsdelta = MIN(new_unique - old_unique,
			    ds_next->ds_reserved - old_unique);
			dsl_dir_diduse_space(ds->ds_dir,
			    DD_USED_REFRSRV, -mrsdelta, 0, 0, tx);
		}
	}
	dsl_dataset_rele(ds_next, FTAG);

	/*
	 * This must be done after the dsl_traverse(), because it will
	 * re-open the objset.
	 */
	if (ds->ds_objset) {
		dmu_objset_evict(ds->ds_objset);
		ds->ds_objset = NULL;
	}

	/* remove from snapshot namespace */
	dsl_dataset_t *ds_head;
	ASSERT(dsl_dataset_phys(ds)->ds_snapnames_zapobj == 0);
	VERIFY0(dsl_dataset_hold_obj(dp,
	    dsl_dir_phys(ds->ds_dir)->dd_head_dataset_obj, FTAG, &ds_head));
	VERIFY0(dsl_dataset_get_snapname(ds));
#ifdef ZFS_DEBUG
	{
		uint64_t val;

		err = dsl_dataset_snap_lookup(ds_head,
		    ds->ds_snapname, &val);
		ASSERT0(err);
		ASSERT3U(val, ==, obj);
	}
#endif
	VERIFY0(dsl_dataset_snap_remove(ds_head, ds->ds_snapname, tx, B_TRUE));
	dsl_dataset_rele(ds_head, FTAG);

	if (ds_prev != NULL)
		dsl_dataset_rele(ds_prev, FTAG);

	spa_prop_clear_bootfs(dp->dp_spa, ds->ds_object, tx);

	if (dsl_dataset_phys(ds)->ds_next_clones_obj != 0) {
		uint64_t count;
		ASSERT0(zap_count(mos,
		    dsl_dataset_phys(ds)->ds_next_clones_obj, &count) &&
		    count == 0);
		VERIFY0(dmu_object_free(mos,
		    dsl_dataset_phys(ds)->ds_next_clones_obj, tx));
	}
	if (dsl_dataset_phys(ds)->ds_props_obj != 0)
		VERIFY0(zap_destroy(mos, dsl_dataset_phys(ds)->ds_props_obj,
		    tx));
	if (dsl_dataset_phys(ds)->ds_userrefs_obj != 0)
		VERIFY0(zap_destroy(mos, dsl_dataset_phys(ds)->ds_userrefs_obj,
		    tx));
	dsl_dir_rele(ds->ds_dir, ds);
	ds->ds_dir = NULL;
	dmu_object_free_zapified(mos, obj, tx);
}

static void
dsl_destroy_snapshot_sync(void *arg, dmu_tx_t *tx)
{
	dmu_snapshots_destroy_arg_t *dsda = arg;
	dsl_pool_t *dp = dmu_tx_pool(tx);
	nvpair_t *pair;

	for (pair = nvlist_next_nvpair(dsda->dsda_successful_snaps, NULL);
	    pair != NULL;
	    pair = nvlist_next_nvpair(dsda->dsda_successful_snaps, pair)) {
		dsl_dataset_t *ds;

		VERIFY0(dsl_dataset_hold(dp, nvpair_name(pair), FTAG, &ds));

		dsl_destroy_snapshot_sync_impl(ds, dsda->dsda_defer, tx);
		dsl_dataset_rele(ds, FTAG);
	}
}

/*
 * The semantics of this function are described in the comment above
 * lzc_destroy_snaps().  To summarize:
 *
 * The snapshots must all be in the same pool.
 *
 * Snapshots that don't exist will be silently ignored (considered to be
 * "already deleted").
 *
 * On success, all snaps will be destroyed and this will return 0.
 * On failure, no snaps will be destroyed, the errlist will be filled in,
 * and this will return an errno.
 */
int
dsl_destroy_snapshots_nvl(nvlist_t *snaps, boolean_t defer,
    nvlist_t *errlist)
{
	dmu_snapshots_destroy_arg_t dsda;
	int error;
	nvpair_t *pair;

	pair = nvlist_next_nvpair(snaps, NULL);
	if (pair == NULL)
		return (0);

	dsda.dsda_snaps = snaps;
	dsda.dsda_successful_snaps = fnvlist_alloc();
	dsda.dsda_defer = defer;
	dsda.dsda_errlist = errlist;

	error = dsl_sync_task(nvpair_name(pair),
	    dsl_destroy_snapshot_check, dsl_destroy_snapshot_sync,
	    &dsda, 0, ZFS_SPACE_CHECK_NONE);
	fnvlist_free(dsda.dsda_successful_snaps);

	return (error);
}

int
dsl_destroy_snapshot(const char *name, boolean_t defer)
{
	int error;
	nvlist_t *nvl = fnvlist_alloc();
	nvlist_t *errlist = fnvlist_alloc();

	fnvlist_add_boolean(nvl, name);
	error = dsl_destroy_snapshots_nvl(nvl, defer, errlist);
	fnvlist_free(errlist);
	fnvlist_free(nvl);
	return (error);
}

struct killarg {
	dsl_dataset_t *ds;
	dmu_tx_t *tx;
};

/* ARGSUSED */
static int
kill_blkptr(spa_t *spa, zilog_t *zilog, const blkptr_t *bp,
    const zbookmark_phys_t *zb, const dnode_phys_t *dnp, void *arg)
{
	struct killarg *ka = arg;
	dmu_tx_t *tx = ka->tx;

	if (BP_IS_HOLE(bp) || BP_IS_EMBEDDED(bp))
		return (0);

	if (zb->zb_level == ZB_ZIL_LEVEL) {
		ASSERT(zilog != NULL);
		/*
		 * It's a block in the intent log.  It has no
		 * accounting, so just free it.
		 */
		dsl_free(ka->tx->tx_pool, ka->tx->tx_txg, bp);
	} else {
		ASSERT(zilog == NULL);
		ASSERT3U(bp->blk_birth, >,
		    dsl_dataset_phys(ka->ds)->ds_prev_snap_txg);
		(void) dsl_dataset_block_kill(ka->ds, bp, tx, B_FALSE);
	}

	return (0);
}

static void
old_synchronous_dataset_destroy(dsl_dataset_t *ds, dmu_tx_t *tx)
{
	struct killarg ka;

	/*
	 * Free everything that we point to (that's born after
	 * the previous snapshot, if we are a clone)
	 *
	 * NB: this should be very quick, because we already
	 * freed all the objects in open context.
	 */
	ka.ds = ds;
	ka.tx = tx;
	VERIFY0(traverse_dataset(ds,
	    dsl_dataset_phys(ds)->ds_prev_snap_txg, TRAVERSE_POST,
	    kill_blkptr, &ka));
	ASSERT(!DS_UNIQUE_IS_ACCURATE(ds) ||
	    dsl_dataset_phys(ds)->ds_unique_bytes == 0);
}

typedef struct dsl_destroy_head_arg {
	const char *ddha_name;
} dsl_destroy_head_arg_t;

int
dsl_destroy_head_check_impl(dsl_dataset_t *ds, int expected_holds)
{
	int error;
	uint64_t count;
	objset_t *mos;

	ASSERT(!dsl_dataset_is_snapshot(ds));
	if (dsl_dataset_is_snapshot(ds))
		return (SET_ERROR(EINVAL));

	if (refcount_count(&ds->ds_longholds) != expected_holds)
		return (SET_ERROR(EBUSY));

	mos = ds->ds_dir->dd_pool->dp_meta_objset;

	/*
	 * Can't delete a head dataset if there are snapshots of it.
	 * (Except if the only snapshots are from the branch we cloned
	 * from.)
	 */
	if (ds->ds_prev != NULL &&
	    dsl_dataset_phys(ds->ds_prev)->ds_next_snap_obj == ds->ds_object)
		return (SET_ERROR(EBUSY));

	/*
	 * Can't delete if there are children of this fs.
	 */
	error = zap_count(mos,
	    dsl_dir_phys(ds->ds_dir)->dd_child_dir_zapobj, &count);
	if (error != 0)
		return (error);
	if (count != 0)
		return (SET_ERROR(EEXIST));

	if (dsl_dir_is_clone(ds->ds_dir) && DS_IS_DEFER_DESTROY(ds->ds_prev) &&
	    dsl_dataset_phys(ds->ds_prev)->ds_num_children == 2 &&
	    ds->ds_prev->ds_userrefs == 0) {
		/* We need to remove the origin snapshot as well. */
		if (!refcount_is_zero(&ds->ds_prev->ds_longholds))
			return (SET_ERROR(EBUSY));
	}
	return (0);
}

static int
dsl_destroy_head_check(void *arg, dmu_tx_t *tx)
{
	dsl_destroy_head_arg_t *ddha = arg;
	dsl_pool_t *dp = dmu_tx_pool(tx);
	dsl_dataset_t *ds;
	int error;

	error = dsl_dataset_hold(dp, ddha->ddha_name, FTAG, &ds);
	if (error != 0)
		return (error);

	error = dsl_destroy_head_check_impl(ds, 0);
	dsl_dataset_rele(ds, FTAG);
	return (error);
}

static void
dsl_dir_destroy_sync(uint64_t ddobj, dmu_tx_t *tx)
{
	dsl_dir_t *dd;
	dsl_pool_t *dp = dmu_tx_pool(tx);
	objset_t *mos = dp->dp_meta_objset;
	dd_used_t t;

	ASSERT(RRW_WRITE_HELD(&dmu_tx_pool(tx)->dp_config_rwlock));

	VERIFY0(dsl_dir_hold_obj(dp, ddobj, NULL, FTAG, &dd));

	ASSERT0(dsl_dir_phys(dd)->dd_head_dataset_obj);

	/*
	 * Decrement the filesystem count for all parent filesystems.
	 *
	 * When we receive an incremental stream into a filesystem that already
	 * exists, a temporary clone is created.  We never count this temporary
	 * clone, whose name begins with a '%'.
	 */
	if (dd->dd_myname[0] != '%' && dd->dd_parent != NULL)
		dsl_fs_ss_count_adjust(dd->dd_parent, -1,
		    DD_FIELD_FILESYSTEM_COUNT, tx);

	/*
	 * Remove our reservation. The impl() routine avoids setting the
	 * actual property, which would require the (already destroyed) ds.
	 */
	dsl_dir_set_reservation_sync_impl(dd, 0, tx);

	ASSERT0(dsl_dir_phys(dd)->dd_used_bytes);
	ASSERT0(dsl_dir_phys(dd)->dd_reserved);
	for (t = 0; t < DD_USED_NUM; t++)
		ASSERT0(dsl_dir_phys(dd)->dd_used_breakdown[t]);

	VERIFY0(zap_destroy(mos, dsl_dir_phys(dd)->dd_child_dir_zapobj, tx));
	VERIFY0(zap_destroy(mos, dsl_dir_phys(dd)->dd_props_zapobj, tx));
	VERIFY0(dsl_deleg_destroy(mos, dsl_dir_phys(dd)->dd_deleg_zapobj, tx));
	VERIFY0(zap_remove(mos,
	    dsl_dir_phys(dd->dd_parent)->dd_child_dir_zapobj,
	    dd->dd_myname, tx));

	dsl_dir_rele(dd, FTAG);
	dmu_object_free_zapified(mos, ddobj, tx);
}

void
dsl_destroy_head_sync_impl(dsl_dataset_t *ds, dmu_tx_t *tx)
{
	dsl_pool_t *dp = dmu_tx_pool(tx);
	objset_t *mos = dp->dp_meta_objset;
	uint64_t obj, ddobj, prevobj = 0;
	boolean_t rmorigin;

	ASSERT3U(dsl_dataset_phys(ds)->ds_num_children, <=, 1);
	ASSERT(ds->ds_prev == NULL ||
	    dsl_dataset_phys(ds->ds_prev)->ds_next_snap_obj != ds->ds_object);
	ASSERT3U(dsl_dataset_phys(ds)->ds_bp.blk_birth, <=, tx->tx_txg);
	ASSERT(RRW_WRITE_HELD(&dp->dp_config_rwlock));

	/* We need to log before removing it from the namespace. */
	spa_history_log_internal_ds(ds, "destroy", tx, "");

	rmorigin = (dsl_dir_is_clone(ds->ds_dir) &&
	    DS_IS_DEFER_DESTROY(ds->ds_prev) &&
	    dsl_dataset_phys(ds->ds_prev)->ds_num_children == 2 &&
	    ds->ds_prev->ds_userrefs == 0);

	/* Remove our reservation. */
	if (ds->ds_reserved != 0) {
		dsl_dataset_set_refreservation_sync_impl(ds,
		    (ZPROP_SRC_NONE | ZPROP_SRC_LOCAL | ZPROP_SRC_RECEIVED),
		    0, tx);
		ASSERT0(ds->ds_reserved);
	}

	if (ds->ds_large_blocks)
		spa_feature_decr(dp->dp_spa, SPA_FEATURE_LARGE_BLOCKS, tx);

	dsl_scan_ds_destroyed(ds, tx);

	obj = ds->ds_object;

	if (dsl_dataset_phys(ds)->ds_prev_snap_obj != 0) {
		/* This is a clone */
		ASSERT(ds->ds_prev != NULL);
		ASSERT3U(dsl_dataset_phys(ds->ds_prev)->ds_next_snap_obj, !=,
		    obj);
		ASSERT0(dsl_dataset_phys(ds)->ds_next_snap_obj);

		dmu_buf_will_dirty(ds->ds_prev->ds_dbuf, tx);
		if (dsl_dataset_phys(ds->ds_prev)->ds_next_clones_obj != 0) {
			dsl_dataset_remove_from_next_clones(ds->ds_prev,
			    obj, tx);
		}

		ASSERT3U(dsl_dataset_phys(ds->ds_prev)->ds_num_children, >, 1);
		dsl_dataset_phys(ds->ds_prev)->ds_num_children--;
	}

	/*
	 * Destroy the deadlist.  Unless it's a clone, the
	 * deadlist should be empty.  (If it's a clone, it's
	 * safe to ignore the deadlist contents.)
	 */
	dsl_deadlist_close(&ds->ds_deadlist);
	dsl_deadlist_free(mos, dsl_dataset_phys(ds)->ds_deadlist_obj, tx);
	dmu_buf_will_dirty(ds->ds_dbuf, tx);
	dsl_dataset_phys(ds)->ds_deadlist_obj = 0;

	objset_t *os;
	VERIFY0(dmu_objset_from_ds(ds, &os));

	if (!spa_feature_is_enabled(dp->dp_spa, SPA_FEATURE_ASYNC_DESTROY)) {
		old_synchronous_dataset_destroy(ds, tx);
	} else {
		/*
		 * Move the bptree into the pool's list of trees to
		 * clean up and update space accounting information.
		 */
		uint64_t used, comp, uncomp;

		zil_destroy_sync(dmu_objset_zil(os), tx);

		if (!spa_feature_is_active(dp->dp_spa,
		    SPA_FEATURE_ASYNC_DESTROY)) {
			dsl_scan_t *scn = dp->dp_scan;
			spa_feature_incr(dp->dp_spa, SPA_FEATURE_ASYNC_DESTROY,
			    tx);
			dp->dp_bptree_obj = bptree_alloc(mos, tx);
			VERIFY0(zap_add(mos,
			    DMU_POOL_DIRECTORY_OBJECT,
			    DMU_POOL_BPTREE_OBJ, sizeof (uint64_t), 1,
			    &dp->dp_bptree_obj, tx));
			ASSERT(!scn->scn_async_destroying);
			scn->scn_async_destroying = B_TRUE;
		}

		used = dsl_dir_phys(ds->ds_dir)->dd_used_bytes;
		comp = dsl_dir_phys(ds->ds_dir)->dd_compressed_bytes;
		uncomp = dsl_dir_phys(ds->ds_dir)->dd_uncompressed_bytes;

		ASSERT(!DS_UNIQUE_IS_ACCURATE(ds) ||
		    dsl_dataset_phys(ds)->ds_unique_bytes == used);

		bptree_add(mos, dp->dp_bptree_obj,
		    &dsl_dataset_phys(ds)->ds_bp,
		    dsl_dataset_phys(ds)->ds_prev_snap_txg,
		    used, comp, uncomp, tx);
		dsl_dir_diduse_space(ds->ds_dir, DD_USED_HEAD,
		    -used, -comp, -uncomp, tx);
		dsl_dir_diduse_space(dp->dp_free_dir, DD_USED_HEAD,
		    used, comp, uncomp, tx);
	}

	if (ds->ds_prev != NULL) {
		if (spa_version(dp->dp_spa) >= SPA_VERSION_DIR_CLONES) {
			VERIFY0(zap_remove_int(mos,
			    dsl_dir_phys(ds->ds_prev->ds_dir)->dd_clones,
			    ds->ds_object, tx));
		}
		prevobj = ds->ds_prev->ds_object;
		dsl_dataset_rele(ds->ds_prev, ds);
		ds->ds_prev = NULL;
	}

	/*
	 * This must be done after the dsl_traverse(), because it will
	 * re-open the objset.
	 */
	if (ds->ds_objset) {
		dmu_objset_evict(ds->ds_objset);
		ds->ds_objset = NULL;
	}

	/* Erase the link in the dir */
	dmu_buf_will_dirty(ds->ds_dir->dd_dbuf, tx);
	dsl_dir_phys(ds->ds_dir)->dd_head_dataset_obj = 0;
	ddobj = ds->ds_dir->dd_object;
	ASSERT(dsl_dataset_phys(ds)->ds_snapnames_zapobj != 0);
	VERIFY0(zap_destroy(mos,
	    dsl_dataset_phys(ds)->ds_snapnames_zapobj, tx));

	if (ds->ds_bookmarks != 0) {
		VERIFY0(zap_destroy(mos, ds->ds_bookmarks, tx));
		spa_feature_decr(dp->dp_spa, SPA_FEATURE_BOOKMARKS, tx);
	}

	spa_prop_clear_bootfs(dp->dp_spa, ds->ds_object, tx);

	ASSERT0(dsl_dataset_phys(ds)->ds_next_clones_obj);
	ASSERT0(dsl_dataset_phys(ds)->ds_props_obj);
	ASSERT0(dsl_dataset_phys(ds)->ds_userrefs_obj);
	dsl_dir_rele(ds->ds_dir, ds);
	ds->ds_dir = NULL;
	dmu_object_free_zapified(mos, obj, tx);

	dsl_dir_destroy_sync(ddobj, tx);

	if (rmorigin) {
		dsl_dataset_t *prev;
		VERIFY0(dsl_dataset_hold_obj(dp, prevobj, FTAG, &prev));
		dsl_destroy_snapshot_sync_impl(prev, B_FALSE, tx);
		dsl_dataset_rele(prev, FTAG);
	}
}

static void
dsl_destroy_head_sync(void *arg, dmu_tx_t *tx)
{
	dsl_destroy_head_arg_t *ddha = arg;
	dsl_pool_t *dp = dmu_tx_pool(tx);
	dsl_dataset_t *ds;

	VERIFY0(dsl_dataset_hold(dp, ddha->ddha_name, FTAG, &ds));
	dsl_destroy_head_sync_impl(ds, tx);
	dsl_dataset_rele(ds, FTAG);
}

static void
dsl_destroy_head_begin_sync(void *arg, dmu_tx_t *tx)
{
	dsl_destroy_head_arg_t *ddha = arg;
	dsl_pool_t *dp = dmu_tx_pool(tx);
	dsl_dataset_t *ds;

	VERIFY0(dsl_dataset_hold(dp, ddha->ddha_name, FTAG, &ds));

	/* Mark it as inconsistent on-disk, in case we crash */
	dmu_buf_will_dirty(ds->ds_dbuf, tx);
	dsl_dataset_phys(ds)->ds_flags |= DS_FLAG_INCONSISTENT;

	spa_history_log_internal_ds(ds, "destroy begin", tx, "");
	dsl_dataset_rele(ds, FTAG);
}

int
dsl_destroy_head(const char *name)
{
	dsl_destroy_head_arg_t ddha;
	int error;
	spa_t *spa;
	boolean_t isenabled;

#ifdef _KERNEL
	zfs_destroy_unmount_origin(name);
#endif

	error = spa_open(name, &spa, FTAG);
	if (error != 0)
		return (error);
	isenabled = spa_feature_is_enabled(spa, SPA_FEATURE_ASYNC_DESTROY);
	spa_close(spa, FTAG);

	ddha.ddha_name = name;

	if (!isenabled) {
		objset_t *os;

		error = dsl_sync_task(name, dsl_destroy_head_check,
		    dsl_destroy_head_begin_sync, &ddha,
		    0, ZFS_SPACE_CHECK_NONE);
		if (error != 0)
			return (error);

		/*
		 * Head deletion is processed in one txg on old pools;
		 * remove the objects from open context so that the txg sync
		 * is not too long.
		 */
		error = dmu_objset_own(name, DMU_OST_ANY, B_FALSE, FTAG, &os);
		if (error == 0) {
			uint64_t prev_snap_txg =
			    dsl_dataset_phys(dmu_objset_ds(os))->
			    ds_prev_snap_txg;
			for (uint64_t obj = 0; error == 0;
			    error = dmu_object_next(os, &obj, FALSE,
			    prev_snap_txg))
				(void) dmu_free_long_object(os, obj);
			/* sync out all frees */
			txg_wait_synced(dmu_objset_pool(os), 0);
			dmu_objset_disown(os, FTAG);
		}
	}

	return (dsl_sync_task(name, dsl_destroy_head_check,
	    dsl_destroy_head_sync, &ddha, 0, ZFS_SPACE_CHECK_NONE));
}

/*
 * Note, this function is used as the callback for dmu_objset_find().  We
 * always return 0 so that we will continue to find and process
 * inconsistent datasets, even if we encounter an error trying to
 * process one of them.
 */
/* ARGSUSED */
int
dsl_destroy_inconsistent(const char *dsname, void *arg)
{
	objset_t *os;

	if (dmu_objset_hold(dsname, FTAG, &os) == 0) {
		boolean_t inconsistent = DS_IS_INCONSISTENT(dmu_objset_ds(os));
		dmu_objset_rele(os, FTAG);
		if (inconsistent)
			(void) dsl_destroy_head(dsname);
	}
	return (0);
}<|MERGE_RESOLUTION|>--- conflicted
+++ resolved
@@ -271,11 +271,7 @@
 		ASSERT0(zap_contains(mos, obj, DS_FIELD_LARGE_BLOCKS));
 		spa_feature_decr(dp->dp_spa, SPA_FEATURE_LARGE_BLOCKS, tx);
 	}
-<<<<<<< HEAD
-	if (ds->ds_phys->ds_prev_snap_obj != 0) {
-=======
 	if (dsl_dataset_phys(ds)->ds_prev_snap_obj != 0) {
->>>>>>> 05aa3e23
 		ASSERT3P(ds->ds_prev, ==, NULL);
 		VERIFY0(dsl_dataset_hold_obj(dp,
 		    dsl_dataset_phys(ds)->ds_prev_snap_obj, FTAG, &ds_prev));
