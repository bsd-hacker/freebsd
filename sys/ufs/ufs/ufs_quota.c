--- conflicted
+++ resolved
@@ -536,10 +536,7 @@
 	ump->um_qflags[type] |= QTF_OPENING|QTF_CLOSING;
 	UFS_UNLOCK(ump);
 	if ((error = dqopen(vp, ump, type)) != 0) {
-<<<<<<< HEAD
-=======
 		VOP_UNLOCK(vp, 0);
->>>>>>> 567164fb
 		UFS_LOCK(ump);
 		ump->um_qflags[type] &= ~(QTF_OPENING|QTF_CLOSING);
 		UFS_UNLOCK(ump);
@@ -547,10 +544,7 @@
 		VFS_UNLOCK_GIANT(vfslocked);
 		return (error);
 	}
-<<<<<<< HEAD
-=======
 	VOP_UNLOCK(vp, 0);
->>>>>>> 567164fb
 	MNT_ILOCK(mp);
 	mp->mnt_flag |= MNT_QUOTA;
 	MNT_IUNLOCK(mp);
@@ -1174,14 +1168,9 @@
 	struct dqhdr64 dqh;
 	struct iovec aiov;
 	struct uio auio;
-<<<<<<< HEAD
-	int error, vfslocked;
-
-=======
 	int error;
 
 	ASSERT_VOP_LOCKED(vp, "dqopen");
->>>>>>> 567164fb
 	auio.uio_iov = &aiov;
 	auio.uio_iovcnt = 1;
 	aiov.iov_base = &dqh;
@@ -1191,13 +1180,7 @@
 	auio.uio_segflg = UIO_SYSSPACE;
 	auio.uio_rw = UIO_READ;
 	auio.uio_td = (struct thread *)0;
-<<<<<<< HEAD
-	vfslocked = VFS_LOCK_GIANT(vp->v_mount);
 	error = VOP_READ(vp, &auio, 0, ump->um_cred[type]);
-	VFS_UNLOCK_GIANT(vfslocked);
-=======
-	error = VOP_READ(vp, &auio, 0, ump->um_cred[type]);
->>>>>>> 567164fb
 
 	if (error != 0)
 		return (error);
@@ -1630,8 +1613,6 @@
 }
 
 /*
-<<<<<<< HEAD
-=======
  * The following three functions are provided for the adjustment of
  * quotas by the soft updates code.
  */
@@ -1727,7 +1708,6 @@
 #endif /* SOFTUPDATES */
 
 /*
->>>>>>> 567164fb
  * 32-bit / 64-bit conversion functions.
  *
  * 32-bit quota records are stored in native byte order.  Attention must
