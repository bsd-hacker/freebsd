/*-
 * Copyright (C) 1995, 1996, 1997, and 1998 WIDE Project.
 * All rights reserved.
 *
 * Redistribution and use in source and binary forms, with or without
 * modification, are permitted provided that the following conditions
 * are met:
 * 1. Redistributions of source code must retain the above copyright
 *    notice, this list of conditions and the following disclaimer.
 * 2. Redistributions in binary form must reproduce the above copyright
 *    notice, this list of conditions and the following disclaimer in the
 *    documentation and/or other materials provided with the distribution.
 * 3. Neither the name of the project nor the names of its contributors
 *    may be used to endorse or promote products derived from this software
 *    without specific prior written permission.
 *
 * THIS SOFTWARE IS PROVIDED BY THE PROJECT AND CONTRIBUTORS ``AS IS'' AND
 * ANY EXPRESS OR IMPLIED WARRANTIES, INCLUDING, BUT NOT LIMITED TO, THE
 * IMPLIED WARRANTIES OF MERCHANTABILITY AND FITNESS FOR A PARTICULAR PURPOSE
 * ARE DISCLAIMED.  IN NO EVENT SHALL THE PROJECT OR CONTRIBUTORS BE LIABLE
 * FOR ANY DIRECT, INDIRECT, INCIDENTAL, SPECIAL, EXEMPLARY, OR CONSEQUENTIAL
 * DAMAGES (INCLUDING, BUT NOT LIMITED TO, PROCUREMENT OF SUBSTITUTE GOODS
 * OR SERVICES; LOSS OF USE, DATA, OR PROFITS; OR BUSINESS INTERRUPTION)
 * HOWEVER CAUSED AND ON ANY THEORY OF LIABILITY, WHETHER IN CONTRACT, STRICT
 * LIABILITY, OR TORT (INCLUDING NEGLIGENCE OR OTHERWISE) ARISING IN ANY WAY
 * OUT OF THE USE OF THIS SOFTWARE, EVEN IF ADVISED OF THE POSSIBILITY OF
 * SUCH DAMAGE.
 *
 *	$KAME: ip6_input.c,v 1.259 2002/01/21 04:58:09 jinmei Exp $
 */

/*-
 * Copyright (c) 1982, 1986, 1988, 1993
 *	The Regents of the University of California.  All rights reserved.
 *
 * Redistribution and use in source and binary forms, with or without
 * modification, are permitted provided that the following conditions
 * are met:
 * 1. Redistributions of source code must retain the above copyright
 *    notice, this list of conditions and the following disclaimer.
 * 2. Redistributions in binary form must reproduce the above copyright
 *    notice, this list of conditions and the following disclaimer in the
 *    documentation and/or other materials provided with the distribution.
 * 4. Neither the name of the University nor the names of its contributors
 *    may be used to endorse or promote products derived from this software
 *    without specific prior written permission.
 *
 * THIS SOFTWARE IS PROVIDED BY THE REGENTS AND CONTRIBUTORS ``AS IS'' AND
 * ANY EXPRESS OR IMPLIED WARRANTIES, INCLUDING, BUT NOT LIMITED TO, THE
 * IMPLIED WARRANTIES OF MERCHANTABILITY AND FITNESS FOR A PARTICULAR PURPOSE
 * ARE DISCLAIMED.  IN NO EVENT SHALL THE REGENTS OR CONTRIBUTORS BE LIABLE
 * FOR ANY DIRECT, INDIRECT, INCIDENTAL, SPECIAL, EXEMPLARY, OR CONSEQUENTIAL
 * DAMAGES (INCLUDING, BUT NOT LIMITED TO, PROCUREMENT OF SUBSTITUTE GOODS
 * OR SERVICES; LOSS OF USE, DATA, OR PROFITS; OR BUSINESS INTERRUPTION)
 * HOWEVER CAUSED AND ON ANY THEORY OF LIABILITY, WHETHER IN CONTRACT, STRICT
 * LIABILITY, OR TORT (INCLUDING NEGLIGENCE OR OTHERWISE) ARISING IN ANY WAY
 * OUT OF THE USE OF THIS SOFTWARE, EVEN IF ADVISED OF THE POSSIBILITY OF
 * SUCH DAMAGE.
 *
 *	@(#)ip_input.c	8.2 (Berkeley) 1/4/94
 */

#include <sys/cdefs.h>
__FBSDID("$FreeBSD$");

#include "opt_inet.h"
#include "opt_inet6.h"
#include "opt_ipsec.h"
#include "opt_route.h"

#include <sys/param.h>
#include <sys/systm.h>
#include <sys/malloc.h>
#include <sys/mbuf.h>
#include <sys/proc.h>
#include <sys/domain.h>
#include <sys/protosw.h>
#include <sys/socket.h>
#include <sys/socketvar.h>
#include <sys/errno.h>
#include <sys/time.h>
#include <sys/kernel.h>
#include <sys/syslog.h>

#include <net/if.h>
#include <net/if_types.h>
#include <net/if_dl.h>
#include <net/route.h>
#include <net/netisr.h>
#include <net/pfil.h>
#include <net/vnet.h>

#include <netinet/in.h>
#include <netinet/in_systm.h>
#include <net/if_llatbl.h>
#ifdef INET
#include <netinet/ip.h>
#include <netinet/ip_icmp.h>
#endif /* INET */
#include <netinet/ip6.h>
#include <netinet6/in6_var.h>
#include <netinet6/ip6_var.h>
#include <netinet/in_pcb.h>
#include <netinet/icmp6.h>
#include <netinet6/scope6_var.h>
#include <netinet6/in6_ifattach.h>
#include <netinet6/nd6.h>

#ifdef IPSEC
#include <netipsec/ipsec.h>
#include <netinet6/ip6_ipsec.h>
#include <netipsec/ipsec6.h>
#endif /* IPSEC */

#include <netinet6/ip6protosw.h>

#ifdef FLOWTABLE
#include <net/flowtable.h>
VNET_DECLARE(int, ip6_output_flowtable_size);
#define	V_ip6_output_flowtable_size	VNET(ip6_output_flowtable_size)
#endif

extern struct domain inet6domain;

u_char ip6_protox[IPPROTO_MAX];
VNET_DEFINE(struct in6_ifaddrhead, in6_ifaddrhead);

static struct netisr_handler ip6_nh = {
	.nh_name = "ip6",
	.nh_handler = ip6_input,
	.nh_proto = NETISR_IPV6,
	.nh_policy = NETISR_POLICY_FLOW,
};

VNET_DECLARE(struct callout, in6_tmpaddrtimer_ch);
#define	V_in6_tmpaddrtimer_ch		VNET(in6_tmpaddrtimer_ch)

VNET_DEFINE(struct pfil_head, inet6_pfil_hook);

VNET_DEFINE(struct ip6stat, ip6stat);

struct rwlock in6_ifaddr_lock;
RW_SYSINIT(in6_ifaddr_lock, &in6_ifaddr_lock, "in6_ifaddr_lock");

static void ip6_init2(void *);
static struct ip6aux *ip6_setdstifaddr(struct mbuf *, struct in6_ifaddr *);
static int ip6_hopopts_input(u_int32_t *, u_int32_t *, struct mbuf **, int *);
#ifdef PULLDOWN_TEST
static struct mbuf *ip6_pullexthdr(struct mbuf *, size_t, int);
#endif

/*
 * IP6 initialization: fill in IP6 protocol switch table.
 * All protocols not implemented in kernel go to raw IP6 protocol handler.
 */
void
ip6_init(void)
{
	struct ip6protosw *pr;
	int i;

	TUNABLE_INT_FETCH("net.inet6.ip6.auto_linklocal",
	    &V_ip6_auto_linklocal);

<<<<<<< HEAD
#ifndef IPV6FORWARDING
#ifdef GATEWAY6
#define IPV6FORWARDING	1	/* forward IP6 packets not for us */
#else
#define IPV6FORWARDING	0	/* don't forward IP6 packets not for us */
#endif /* GATEWAY6 */
#endif /* !IPV6FORWARDING */

#ifndef IPV6_SENDREDIRECTS
#define IPV6_SENDREDIRECTS	1
#endif

	V_ip6_forwarding = IPV6FORWARDING; /* act as router? */
	V_ip6_sendredirects = IPV6_SENDREDIRECTS;
	V_ip6_defhlim = IPV6_DEFHLIM;
	V_ip6_defmcasthlim = IPV6_DEFAULT_MULTICAST_HOPS;
	V_ip6_accept_rtadv = 0;
	V_ip6_defroute_rtadv = 1;
	V_ip6_disable_isrouter_rtadvif = 0;
	V_ip6_log_interval = 5;
	V_ip6_hdrnestlimit = 15; /* How many header options will we process? */
	V_ip6_dad_count = 1;	 /* DupAddrDetectionTransmits */
	V_ip6_auto_flowlabel = 1;
	V_ip6_use_deprecated = 1;/* allow deprecated addr (RFC2462 5.5.4) */
	V_ip6_rr_prune = 5;	 /* router renumbering prefix
                                  * walk list every 5 sec. */
	V_ip6_mcast_pmtu = 0;	 /* enable pMTU discovery for multicast? */
	V_ip6_v6only = 1;
	V_ip6_keepfaith = 0;
	V_ip6_log_time = (time_t)0L;
#ifdef IPSTEALTH
	V_ip6stealth = 0;
#endif
	V_nd6_onlink_ns_rfc4861 = 0; /* allow 'on-link' nd6 NS (RFC 4861) */

	V_pmtu_expire = 60*10;
	V_pmtu_probe = 60*2;

	/* raw IP6 parameters */
	/*
	 * Nominal space allocated to a raw ip socket.
	 */
#define RIPV6SNDQ	8192
#define RIPV6RCVQ	8192
	V_rip6_sendspace = RIPV6SNDQ;
	V_rip6_recvspace = RIPV6RCVQ;

	/* ICMPV6 parameters */
	V_icmp6_rediraccept = 1;	/* accept and process redirects */
	V_icmp6_redirtimeout = 10 * 60;	/* 10 minutes */
	V_icmp6errppslim = 100;		/* 100pps */
	/* control how to respond to NI queries */
	V_icmp6_nodeinfo = (ICMP6_NODEINFO_FQDNOK|ICMP6_NODEINFO_NODEADDROK);

	/* UDP on IP6 parameters */
	V_udp6_sendspace = 9216;	/* really max datagram size */
	V_udp6_recvspace = 40 * (1024 + sizeof(struct sockaddr_in6));
					/* 40 1K datagrams */
	V_dad_init = 0;

=======
>>>>>>> a1ef34c8
	TAILQ_INIT(&V_in6_ifaddrhead);

	/* Initialize packet filter hooks. */
	V_inet6_pfil_hook.ph_type = PFIL_TYPE_AF;
	V_inet6_pfil_hook.ph_af = AF_INET6;
	if ((i = pfil_head_register(&V_inet6_pfil_hook)) != 0)
		printf("%s: WARNING: unable to register pfil hook, "
			"error %d\n", __func__, i);

	scope6_init();
	addrsel_policy_init();
	nd6_init();
	frag6_init();

#ifdef FLOWTABLE
	if (TUNABLE_INT_FETCH("net.inet6.ip6.output_flowtable_size",
		&V_ip6_output_flowtable_size)) {
		if (V_ip6_output_flowtable_size < 256)
			V_ip6_output_flowtable_size = 256;
		if (!powerof2(V_ip6_output_flowtable_size)) {
			printf("flowtable must be power of 2 size\n");
			V_ip6_output_flowtable_size = 2048;
		}
	} else {
		/*
		 * round up to the next power of 2
		 */
		V_ip6_output_flowtable_size = 1 << fls((1024 + maxusers * 64)-1);
	}
	V_ip6_ft = flowtable_alloc("ipv6", V_ip6_output_flowtable_size, FL_IPV6|FL_PCPU);
#endif	
	
	V_ip6_desync_factor = arc4random() % MAX_TEMP_DESYNC_FACTOR;

	/* Skip global initialization stuff for non-default instances. */
	if (!IS_DEFAULT_VNET(curvnet))
		return;

#ifdef DIAGNOSTIC
	if (sizeof(struct protosw) != sizeof(struct ip6protosw))
		panic("sizeof(protosw) != sizeof(ip6protosw)");
#endif
	pr = (struct ip6protosw *)pffindproto(PF_INET6, IPPROTO_RAW, SOCK_RAW);
	if (pr == NULL)
		panic("ip6_init");

	/* Initialize the entire ip6_protox[] array to IPPROTO_RAW. */
	for (i = 0; i < IPPROTO_MAX; i++)
		ip6_protox[i] = pr - inet6sw;
	/*
	 * Cycle through IP protocols and put them into the appropriate place
	 * in ip6_protox[].
	 */
	for (pr = (struct ip6protosw *)inet6domain.dom_protosw;
	    pr < (struct ip6protosw *)inet6domain.dom_protoswNPROTOSW; pr++)
		if (pr->pr_domain->dom_family == PF_INET6 &&
		    pr->pr_protocol && pr->pr_protocol != IPPROTO_RAW) {
			/* Be careful to only index valid IP protocols. */
			if (pr->pr_protocol < IPPROTO_MAX)
				ip6_protox[pr->pr_protocol] = pr - inet6sw;
		}

	netisr_register(&ip6_nh);
}

/*
 * The protocol to be inserted into ip6_protox[] must be already registered
 * in inet6sw[], either statically or through pf_proto_register().
 */
int
ip6proto_register(short ip6proto)
{
	struct ip6protosw *pr;

	/* Sanity checks. */
	if (ip6proto <= 0 || ip6proto >= IPPROTO_MAX)
		return (EPROTONOSUPPORT);

	/*
	 * The protocol slot must not be occupied by another protocol
	 * already.  An index pointing to IPPROTO_RAW is unused.
	 */
	pr = (struct ip6protosw *)pffindproto(PF_INET6, IPPROTO_RAW, SOCK_RAW);
	if (pr == NULL)
		return (EPFNOSUPPORT);
	if (ip6_protox[ip6proto] != pr - inet6sw)	/* IPPROTO_RAW */
		return (EEXIST);

	/*
	 * Find the protocol position in inet6sw[] and set the index.
	 */
	for (pr = (struct ip6protosw *)inet6domain.dom_protosw;
	    pr < (struct ip6protosw *)inet6domain.dom_protoswNPROTOSW; pr++) {
		if (pr->pr_domain->dom_family == PF_INET6 &&
		    pr->pr_protocol && pr->pr_protocol == ip6proto) {
			ip6_protox[pr->pr_protocol] = pr - inet6sw;
			return (0);
		}
	}
	return (EPROTONOSUPPORT);
}

int
ip6proto_unregister(short ip6proto)
{
	struct ip6protosw *pr;

	/* Sanity checks. */
	if (ip6proto <= 0 || ip6proto >= IPPROTO_MAX)
		return (EPROTONOSUPPORT);

	/* Check if the protocol was indeed registered. */
	pr = (struct ip6protosw *)pffindproto(PF_INET6, IPPROTO_RAW, SOCK_RAW);
	if (pr == NULL)
		return (EPFNOSUPPORT);
	if (ip6_protox[ip6proto] == pr - inet6sw)	/* IPPROTO_RAW */
		return (ENOENT);

	/* Reset the protocol slot to IPPROTO_RAW. */
	ip6_protox[ip6proto] = pr - inet6sw;
	return (0);
}

#ifdef VIMAGE
void
ip6_destroy()
{

	nd6_destroy();
	callout_drain(&V_in6_tmpaddrtimer_ch);
}
#endif

static int
ip6_init2_vnet(const void *unused __unused)
{

	/* nd6_timer_init */
	callout_init(&V_nd6_timer_ch, 0);
	callout_reset(&V_nd6_timer_ch, hz, nd6_timer, curvnet);

	/* timer for regeneranation of temporary addresses randomize ID */
	callout_init(&V_in6_tmpaddrtimer_ch, 0);
	callout_reset(&V_in6_tmpaddrtimer_ch,
		      (V_ip6_temp_preferred_lifetime - V_ip6_desync_factor -
		       V_ip6_temp_regen_advance) * hz,
		      in6_tmpaddrtimer, curvnet);

	return (0);
}

static void
ip6_init2(void *dummy)
{

	ip6_init2_vnet(NULL);
}

/* cheat */
/* This must be after route_init(), which is now SI_ORDER_THIRD */
SYSINIT(netinet6init2, SI_SUB_PROTO_DOMAIN, SI_ORDER_MIDDLE, ip6_init2, NULL);

void
ip6_input(struct mbuf *m)
{
	struct ip6_hdr *ip6;
	int off = sizeof(struct ip6_hdr), nest;
	u_int32_t plen;
	u_int32_t rtalert = ~0;
	int nxt, ours = 0;
	struct ifnet *deliverifp = NULL, *ifp = NULL;
	struct in6_addr odst;
	struct route_in6 rin6;
	int srcrt = 0;
	struct llentry *lle = NULL;
	struct sockaddr_in6 dst6, *dst;

	bzero(&rin6, sizeof(struct route_in6));
#ifdef IPSEC
	/*
	 * should the inner packet be considered authentic?
	 * see comment in ah4_input().
	 * NB: m cannot be NULL when passed to the input routine
	 */

	m->m_flags &= ~M_AUTHIPHDR;
	m->m_flags &= ~M_AUTHIPDGM;

#endif /* IPSEC */

	/*
	 * make sure we don't have onion peering information into m_tag.
	 */
	ip6_delaux(m);

	/*
	 * mbuf statistics
	 */
	if (m->m_flags & M_EXT) {
		if (m->m_next)
			V_ip6stat.ip6s_mext2m++;
		else
			V_ip6stat.ip6s_mext1++;
	} else {
#define M2MMAX	(sizeof(V_ip6stat.ip6s_m2m)/sizeof(V_ip6stat.ip6s_m2m[0]))
		if (m->m_next) {
			if (m->m_flags & M_LOOP) {
				V_ip6stat.ip6s_m2m[V_loif->if_index]++;
			} else if (m->m_pkthdr.rcvif->if_index < M2MMAX)
				V_ip6stat.ip6s_m2m[m->m_pkthdr.rcvif->if_index]++;
			else
				V_ip6stat.ip6s_m2m[0]++;
		} else
			V_ip6stat.ip6s_m1++;
#undef M2MMAX
	}

	/* drop the packet if IPv6 operation is disabled on the IF */
	if ((ND_IFINFO(m->m_pkthdr.rcvif)->flags & ND6_IFF_IFDISABLED)) {
		m_freem(m);
		return;
	}

	in6_ifstat_inc(m->m_pkthdr.rcvif, ifs6_in_receive);
	V_ip6stat.ip6s_total++;

#ifndef PULLDOWN_TEST
	/*
	 * L2 bridge code and some other code can return mbuf chain
	 * that does not conform to KAME requirement.  too bad.
	 * XXX: fails to join if interface MTU > MCLBYTES.  jumbogram?
	 */
	if (m && m->m_next != NULL && m->m_pkthdr.len < MCLBYTES) {
		struct mbuf *n;

		MGETHDR(n, M_DONTWAIT, MT_HEADER);
		if (n)
			M_MOVE_PKTHDR(n, m);
		if (n && n->m_pkthdr.len > MHLEN) {
			MCLGET(n, M_DONTWAIT);
			if ((n->m_flags & M_EXT) == 0) {
				m_freem(n);
				n = NULL;
			}
		}
		if (n == NULL) {
			m_freem(m);
			return;	/* ENOBUFS */
		}

		m_copydata(m, 0, n->m_pkthdr.len, mtod(n, caddr_t));
		n->m_len = n->m_pkthdr.len;
		m_freem(m);
		m = n;
	}
	IP6_EXTHDR_CHECK(m, 0, sizeof(struct ip6_hdr), /* nothing */);
#endif

	if (m->m_len < sizeof(struct ip6_hdr)) {
		struct ifnet *inifp;
		inifp = m->m_pkthdr.rcvif;
		if ((m = m_pullup(m, sizeof(struct ip6_hdr))) == NULL) {
			V_ip6stat.ip6s_toosmall++;
			in6_ifstat_inc(inifp, ifs6_in_hdrerr);
			return;
		}
	}

	ip6 = mtod(m, struct ip6_hdr *);

	if ((ip6->ip6_vfc & IPV6_VERSION_MASK) != IPV6_VERSION) {
		V_ip6stat.ip6s_badvers++;
		in6_ifstat_inc(m->m_pkthdr.rcvif, ifs6_in_hdrerr);
		goto bad;
	}

	V_ip6stat.ip6s_nxthist[ip6->ip6_nxt]++;

	/*
	 * Check against address spoofing/corruption.
	 */
	if (IN6_IS_ADDR_MULTICAST(&ip6->ip6_src) ||
	    IN6_IS_ADDR_UNSPECIFIED(&ip6->ip6_dst)) {
		/*
		 * XXX: "badscope" is not very suitable for a multicast source.
		 */
		V_ip6stat.ip6s_badscope++;
		in6_ifstat_inc(m->m_pkthdr.rcvif, ifs6_in_addrerr);
		goto bad;
	}
	if (IN6_IS_ADDR_MC_INTFACELOCAL(&ip6->ip6_dst) &&
	    !(m->m_flags & M_LOOP)) {
		/*
		 * In this case, the packet should come from the loopback
		 * interface.  However, we cannot just check the if_flags,
		 * because ip6_mloopback() passes the "actual" interface
		 * as the outgoing/incoming interface.
		 */
		V_ip6stat.ip6s_badscope++;
		in6_ifstat_inc(m->m_pkthdr.rcvif, ifs6_in_addrerr);
		goto bad;
	}

#ifdef ALTQ
	if (altq_input != NULL && (*altq_input)(m, AF_INET6) == 0) {
		/* packet is dropped by traffic conditioner */
		return;
	}
#endif
	/*
	 * The following check is not documented in specs.  A malicious
	 * party may be able to use IPv4 mapped addr to confuse tcp/udp stack
	 * and bypass security checks (act as if it was from 127.0.0.1 by using
	 * IPv6 src ::ffff:127.0.0.1).  Be cautious.
	 *
	 * This check chokes if we are in an SIIT cloud.  As none of BSDs
	 * support IPv4-less kernel compilation, we cannot support SIIT
	 * environment at all.  So, it makes more sense for us to reject any
	 * malicious packets for non-SIIT environment, than try to do a
	 * partial support for SIIT environment.
	 */
	if (IN6_IS_ADDR_V4MAPPED(&ip6->ip6_src) ||
	    IN6_IS_ADDR_V4MAPPED(&ip6->ip6_dst)) {
		V_ip6stat.ip6s_badscope++;
		in6_ifstat_inc(m->m_pkthdr.rcvif, ifs6_in_addrerr);
		goto bad;
	}
#if 0
	/*
	 * Reject packets with IPv4 compatible addresses (auto tunnel).
	 *
	 * The code forbids auto tunnel relay case in RFC1933 (the check is
	 * stronger than RFC1933).  We may want to re-enable it if mech-xx
	 * is revised to forbid relaying case.
	 */
	if (IN6_IS_ADDR_V4COMPAT(&ip6->ip6_src) ||
	    IN6_IS_ADDR_V4COMPAT(&ip6->ip6_dst)) {
		V_ip6stat.ip6s_badscope++;
		in6_ifstat_inc(m->m_pkthdr.rcvif, ifs6_in_addrerr);
		goto bad;
	}
#endif

	/*
	 * Run through list of hooks for input packets.
	 *
	 * NB: Beware of the destination address changing
	 *     (e.g. by NAT rewriting).  When this happens,
	 *     tell ip6_forward to do the right thing.
	 */
	odst = ip6->ip6_dst;

	/* Jump over all PFIL processing if hooks are not active. */
	if (!PFIL_HOOKED(&V_inet6_pfil_hook))
		goto passin;

	if (pfil_run_hooks(&V_inet6_pfil_hook, &m,
	    m->m_pkthdr.rcvif, PFIL_IN, NULL))
		return;
	if (m == NULL)			/* consumed by filter */
		return;
	ip6 = mtod(m, struct ip6_hdr *);
	srcrt = !IN6_ARE_ADDR_EQUAL(&odst, &ip6->ip6_dst);

passin:
	/*
	 * Disambiguate address scope zones (if there is ambiguity).
	 * We first make sure that the original source or destination address
	 * is not in our internal form for scoped addresses.  Such addresses
	 * are not necessarily invalid spec-wise, but we cannot accept them due
	 * to the usage conflict.
	 * in6_setscope() then also checks and rejects the cases where src or
	 * dst are the loopback address and the receiving interface
	 * is not loopback.
	 */
	if (in6_clearscope(&ip6->ip6_src) || in6_clearscope(&ip6->ip6_dst)) {
		V_ip6stat.ip6s_badscope++; /* XXX */
		goto bad;
	}
	if (in6_setscope(&ip6->ip6_src, m->m_pkthdr.rcvif, NULL) ||
	    in6_setscope(&ip6->ip6_dst, m->m_pkthdr.rcvif, NULL)) {
		V_ip6stat.ip6s_badscope++;
		goto bad;
	}

	/*
	 * Multicast check. Assume packet is for us to avoid
	 * prematurely taking locks.
	 */
	if (IN6_IS_ADDR_MULTICAST(&ip6->ip6_dst)) {
		ours = 1;
		in6_ifstat_inc(m->m_pkthdr.rcvif, ifs6_in_mcast);
		deliverifp = m->m_pkthdr.rcvif;
		goto hbhcheck;
	}

	/*
	 *  Unicast check
	 */

	bzero(&dst6, sizeof(dst6));
	dst6.sin6_family = AF_INET6;
	dst6.sin6_len = sizeof(struct sockaddr_in6);
	dst6.sin6_addr = ip6->ip6_dst;
	ifp = m->m_pkthdr.rcvif;
	IF_AFDATA_LOCK(ifp);
	lle = lla_lookup(LLTABLE6(ifp), 0,
	     (struct sockaddr *)&dst6);
	IF_AFDATA_UNLOCK(ifp);
	if ((lle != NULL) && (lle->la_flags & LLE_IFADDR)) {
		struct ifaddr *ifa;
		struct in6_ifaddr *ia6;
		int bad;

		bad = 1;
#define	sa_equal(a1, a2)						\
	(bcmp((a1), (a2), ((a1))->sin6_len) == 0)
		IF_ADDR_LOCK(ifp);
		TAILQ_FOREACH(ifa, &ifp->if_addrhead, ifa_link) {
			if (ifa->ifa_addr->sa_family != dst6.sin6_family)
				continue;
			if (sa_equal(&dst6, ifa->ifa_addr))
				break;
		}
		KASSERT(ifa != NULL, ("%s: ifa not found for lle %p",
		    __func__, lle));
#undef sa_equal

		ia6 = (struct in6_ifaddr *)ifa;
		if (!(ia6->ia6_flags & IN6_IFF_NOTREADY)) {
			/* Count the packet in the ip address stats */
			ia6->ia_ifa.if_ipackets++;
			ia6->ia_ifa.if_ibytes += m->m_pkthdr.len;

			/*
			 * record address information into m_tag.
			 */
			(void)ip6_setdstifaddr(m, ia6);

			bad = 0;
		} else {
			char ip6bufs[INET6_ADDRSTRLEN];
			char ip6bufd[INET6_ADDRSTRLEN];
			/* address is not ready, so discard the packet. */
			nd6log((LOG_INFO,
			    "ip6_input: packet to an unready address %s->%s\n",
			    ip6_sprintf(ip6bufs, &ip6->ip6_src),
			    ip6_sprintf(ip6bufd, &ip6->ip6_dst)));
		}
		IF_ADDR_UNLOCK(ifp);
		LLE_RUNLOCK(lle);
		if (bad)
			goto bad;
		else {
			ours = 1;
			deliverifp = ifp;
			goto hbhcheck;
		}
	}
	if (lle != NULL)
		LLE_RUNLOCK(lle);

	dst = &rin6.ro_dst;
	dst->sin6_len = sizeof(struct sockaddr_in6);
	dst->sin6_family = AF_INET6;
	dst->sin6_addr = ip6->ip6_dst;
	rin6.ro_rt = rtalloc1((struct sockaddr *)dst, 0, 0);
	if (rin6.ro_rt)
		RT_UNLOCK(rin6.ro_rt);

#define rt6_key(r) ((struct sockaddr_in6 *)((r)->rt_nodes->rn_key))

	/*
	 * Accept the packet if the forwarding interface to the destination
	 * according to the routing table is the loopback interface,
	 * unless the associated route has a gateway.
	 * Note that this approach causes to accept a packet if there is a
	 * route to the loopback interface for the destination of the packet.
	 * But we think it's even useful in some situations, e.g. when using
	 * a special daemon which wants to intercept the packet.
	 *
	 * XXX: some OSes automatically make a cloned route for the destination
	 * of an outgoing packet.  If the outgoing interface of the packet
	 * is a loopback one, the kernel would consider the packet to be
	 * accepted, even if we have no such address assinged on the interface.
	 * We check the cloned flag of the route entry to reject such cases,
	 * assuming that route entries for our own addresses are not made by
	 * cloning (it should be true because in6_addloop explicitly installs
	 * the host route).  However, we might have to do an explicit check
	 * while it would be less efficient.  Or, should we rather install a
	 * reject route for such a case?
	 */
	if (rin6.ro_rt &&
	    (rin6.ro_rt->rt_flags &
	     (RTF_HOST|RTF_GATEWAY)) == RTF_HOST &&
#ifdef RTF_WASCLONED
	    !(rin6.ro_rt->rt_flags & RTF_WASCLONED) &&
#endif
#ifdef RTF_CLONED
	    !(rin6.ro_rt->rt_flags & RTF_CLONED) &&
#endif
#if 0
	    /*
	     * The check below is redundant since the comparison of
	     * the destination and the key of the rtentry has
	     * already done through looking up the routing table.
	     */
	    IN6_ARE_ADDR_EQUAL(&ip6->ip6_dst,
	    &rt6_key(rin6.ro_rt)->sin6_addr)
#endif
	    rin6.ro_rt->rt_ifp->if_type == IFT_LOOP) {
		int free_ia6 = 0;
		struct in6_ifaddr *ia6;

		/*
		 * found the loopback route to the interface address
		 */
		if (rin6.ro_rt->rt_gateway->sa_family == AF_LINK) {
			struct sockaddr_in6 dest6;

			bzero(&dest6, sizeof(dest6));
			dest6.sin6_family = AF_INET6;
			dest6.sin6_len = sizeof(dest6);
			dest6.sin6_addr = ip6->ip6_dst;
			ia6 = (struct in6_ifaddr *)
			    ifa_ifwithaddr((struct sockaddr *)&dest6);
			if (ia6 == NULL)
				goto bad;
			free_ia6 = 1;
		}
		else
			ia6 = (struct in6_ifaddr *)rin6.ro_rt->rt_ifa;

		/*
		 * record address information into m_tag.
		 */
		(void)ip6_setdstifaddr(m, ia6);

		/*
		 * packets to a tentative, duplicated, or somehow invalid
		 * address must not be accepted.
		 */
		if (!(ia6->ia6_flags & IN6_IFF_NOTREADY)) {
			/* this address is ready */
			ours = 1;
			deliverifp = ia6->ia_ifp;	/* correct? */
			/* Count the packet in the ip address stats */
			ia6->ia_ifa.if_ipackets++;
			ia6->ia_ifa.if_ibytes += m->m_pkthdr.len;
			if (ia6 != NULL && free_ia6 != 0)
				ifa_free(&ia6->ia_ifa);
			goto hbhcheck;
		} else {
			char ip6bufs[INET6_ADDRSTRLEN];
			char ip6bufd[INET6_ADDRSTRLEN];
			/* address is not ready, so discard the packet. */
			nd6log((LOG_INFO,
			    "ip6_input: packet to an unready address %s->%s\n",
			    ip6_sprintf(ip6bufs, &ip6->ip6_src),
			    ip6_sprintf(ip6bufd, &ip6->ip6_dst)));

			if (ia6 != NULL && free_ia6 != 0)
				ifa_free(&ia6->ia_ifa);
			goto bad;
		}
	}

	/*
	 * FAITH (Firewall Aided Internet Translator)
	 */
	if (V_ip6_keepfaith) {
		if (rin6.ro_rt && rin6.ro_rt->rt_ifp &&
		    rin6.ro_rt->rt_ifp->if_type == IFT_FAITH) {
			/* XXX do we need more sanity checks? */
			ours = 1;
			deliverifp = rin6.ro_rt->rt_ifp; /* faith */
			goto hbhcheck;
		}
	}

	/*
	 * Now there is no reason to process the packet if it's not our own
	 * and we're not a router.
	 */
	if (!V_ip6_forwarding) {
		V_ip6stat.ip6s_cantforward++;
		in6_ifstat_inc(m->m_pkthdr.rcvif, ifs6_in_discard);
		goto bad;
	}

  hbhcheck:
	/*
	 * record address information into m_tag, if we don't have one yet.
	 * note that we are unable to record it, if the address is not listed
	 * as our interface address (e.g. multicast addresses, addresses
	 * within FAITH prefixes and such).
	 */
	if (deliverifp && !ip6_getdstifaddr(m)) {
		struct in6_ifaddr *ia6;

		ia6 = in6_ifawithifp(deliverifp, &ip6->ip6_dst);
		if (ia6) {
			if (!ip6_setdstifaddr(m, ia6)) {
				/*
				 * XXX maybe we should drop the packet here,
				 * as we could not provide enough information
				 * to the upper layers.
				 */
			}
			ifa_free(&ia6->ia_ifa);
		}
	}

	/*
	 * Process Hop-by-Hop options header if it's contained.
	 * m may be modified in ip6_hopopts_input().
	 * If a JumboPayload option is included, plen will also be modified.
	 */
	plen = (u_int32_t)ntohs(ip6->ip6_plen);
	if (ip6->ip6_nxt == IPPROTO_HOPOPTS) {
		struct ip6_hbh *hbh;

		if (ip6_hopopts_input(&plen, &rtalert, &m, &off)) {
#if 0	/*touches NULL pointer*/
			in6_ifstat_inc(m->m_pkthdr.rcvif, ifs6_in_discard);
#endif
			goto out;	/* m have already been freed */
		}

		/* adjust pointer */
		ip6 = mtod(m, struct ip6_hdr *);

		/*
		 * if the payload length field is 0 and the next header field
		 * indicates Hop-by-Hop Options header, then a Jumbo Payload
		 * option MUST be included.
		 */
		if (ip6->ip6_plen == 0 && plen == 0) {
			/*
			 * Note that if a valid jumbo payload option is
			 * contained, ip6_hopopts_input() must set a valid
			 * (non-zero) payload length to the variable plen.
			 */
			V_ip6stat.ip6s_badoptions++;
			in6_ifstat_inc(m->m_pkthdr.rcvif, ifs6_in_discard);
			in6_ifstat_inc(m->m_pkthdr.rcvif, ifs6_in_hdrerr);
			icmp6_error(m, ICMP6_PARAM_PROB,
				    ICMP6_PARAMPROB_HEADER,
				    (caddr_t)&ip6->ip6_plen - (caddr_t)ip6);
			goto out;
		}
#ifndef PULLDOWN_TEST
		/* ip6_hopopts_input() ensures that mbuf is contiguous */
		hbh = (struct ip6_hbh *)(ip6 + 1);
#else
		IP6_EXTHDR_GET(hbh, struct ip6_hbh *, m, sizeof(struct ip6_hdr),
			sizeof(struct ip6_hbh));
		if (hbh == NULL) {
			V_ip6stat.ip6s_tooshort++;
			goto out;
		}
#endif
		nxt = hbh->ip6h_nxt;

		/*
		 * If we are acting as a router and the packet contains a
		 * router alert option, see if we know the option value.
		 * Currently, we only support the option value for MLD, in which
		 * case we should pass the packet to the multicast routing
		 * daemon.
		 */
		if (rtalert != ~0) {
			switch (rtalert) {
			case IP6OPT_RTALERT_MLD:
				if (V_ip6_forwarding)
					ours = 1;
				break;
			default:
				/*
				 * RFC2711 requires unrecognized values must be
				 * silently ignored.
				 */
				break;
			}
		}
	} else
		nxt = ip6->ip6_nxt;

	/*
	 * Check that the amount of data in the buffers
	 * is as at least much as the IPv6 header would have us expect.
	 * Trim mbufs if longer than we expect.
	 * Drop packet if shorter than we expect.
	 */
	if (m->m_pkthdr.len - sizeof(struct ip6_hdr) < plen) {
		V_ip6stat.ip6s_tooshort++;
		in6_ifstat_inc(m->m_pkthdr.rcvif, ifs6_in_truncated);
		goto bad;
	}
	if (m->m_pkthdr.len > sizeof(struct ip6_hdr) + plen) {
		if (m->m_len == m->m_pkthdr.len) {
			m->m_len = sizeof(struct ip6_hdr) + plen;
			m->m_pkthdr.len = sizeof(struct ip6_hdr) + plen;
		} else
			m_adj(m, sizeof(struct ip6_hdr) + plen - m->m_pkthdr.len);
	}

	/*
	 * Forward if desirable.
	 */
	if (V_ip6_mrouter &&
	    IN6_IS_ADDR_MULTICAST(&ip6->ip6_dst)) {
		/*
		 * If we are acting as a multicast router, all
		 * incoming multicast packets are passed to the
		 * kernel-level multicast forwarding function.
		 * The packet is returned (relatively) intact; if
		 * ip6_mforward() returns a non-zero value, the packet
		 * must be discarded, else it may be accepted below.
		 *
		 * XXX TODO: Check hlim and multicast scope here to avoid
		 * unnecessarily calling into ip6_mforward().
		 */
		if (ip6_mforward &&
		    ip6_mforward(ip6, m->m_pkthdr.rcvif, m)) {
			IP6STAT_INC(ip6s_cantforward);
			in6_ifstat_inc(m->m_pkthdr.rcvif, ifs6_in_discard);
			goto bad;
		}
	} else if (!ours) {
		ip6_forward(m, srcrt);
		goto out;
	}

	ip6 = mtod(m, struct ip6_hdr *);

	/*
	 * Malicious party may be able to use IPv4 mapped addr to confuse
	 * tcp/udp stack and bypass security checks (act as if it was from
	 * 127.0.0.1 by using IPv6 src ::ffff:127.0.0.1).  Be cautious.
	 *
	 * For SIIT end node behavior, you may want to disable the check.
	 * However, you will  become vulnerable to attacks using IPv4 mapped
	 * source.
	 */
	if (IN6_IS_ADDR_V4MAPPED(&ip6->ip6_src) ||
	    IN6_IS_ADDR_V4MAPPED(&ip6->ip6_dst)) {
		V_ip6stat.ip6s_badscope++;
		in6_ifstat_inc(m->m_pkthdr.rcvif, ifs6_in_addrerr);
		goto bad;
	}

	/*
	 * Tell launch routine the next header
	 */
	V_ip6stat.ip6s_delivered++;
	in6_ifstat_inc(deliverifp, ifs6_in_deliver);
	nest = 0;

	while (nxt != IPPROTO_DONE) {
		if (V_ip6_hdrnestlimit && (++nest > V_ip6_hdrnestlimit)) {
			V_ip6stat.ip6s_toomanyhdr++;
			goto bad;
		}

		/*
		 * protection against faulty packet - there should be
		 * more sanity checks in header chain processing.
		 */
		if (m->m_pkthdr.len < off) {
			V_ip6stat.ip6s_tooshort++;
			in6_ifstat_inc(m->m_pkthdr.rcvif, ifs6_in_truncated);
			goto bad;
		}

#ifdef IPSEC
		/*
		 * enforce IPsec policy checking if we are seeing last header.
		 * note that we do not visit this with protocols with pcb layer
		 * code - like udp/tcp/raw ip.
		 */
		if (ip6_ipsec_input(m, nxt))
			goto bad;
#endif /* IPSEC */

		/*
		 * Use mbuf flags to propagate Router Alert option to
		 * ICMPv6 layer, as hop-by-hop options have been stripped.
		 */
		if (nxt == IPPROTO_ICMPV6 && rtalert != ~0)
			m->m_flags |= M_RTALERT_MLD;

		nxt = (*inet6sw[ip6_protox[nxt]].pr_input)(&m, &off, nxt);
	}
	goto out;
bad:
	m_freem(m);
out:
	if (rin6.ro_rt)
		RTFREE(rin6.ro_rt);
}

/*
 * set/grab in6_ifaddr correspond to IPv6 destination address.
 * XXX backward compatibility wrapper
 *
 * XXXRW: We should bump the refcount on ia6 before sticking it in the m_tag,
 * and then bump it when the tag is copied, and release it when the tag is
 * freed.  Unfortunately, m_tags don't support deep copies (yet), so instead
 * we just bump the ia refcount when we receive it.  This should be fixed.
 */
static struct ip6aux *
ip6_setdstifaddr(struct mbuf *m, struct in6_ifaddr *ia6)
{
	struct ip6aux *ip6a;

	ip6a = ip6_addaux(m);
	if (ip6a)
		ip6a->ip6a_dstia6 = ia6;
	return ip6a;	/* NULL if failed to set */
}

struct in6_ifaddr *
ip6_getdstifaddr(struct mbuf *m)
{
	struct ip6aux *ip6a;
	struct in6_ifaddr *ia;

	ip6a = ip6_findaux(m);
	if (ip6a) {
		ia = ip6a->ip6a_dstia6;
		ifa_ref(&ia->ia_ifa);
		return ia;
	} else
		return NULL;
}

/*
 * Hop-by-Hop options header processing. If a valid jumbo payload option is
 * included, the real payload length will be stored in plenp.
 *
 * rtalertp - XXX: should be stored more smart way
 */
static int
ip6_hopopts_input(u_int32_t *plenp, u_int32_t *rtalertp,
    struct mbuf **mp, int *offp)
{
	struct mbuf *m = *mp;
	int off = *offp, hbhlen;
	struct ip6_hbh *hbh;
	u_int8_t *opt;

	/* validation of the length of the header */
#ifndef PULLDOWN_TEST
	IP6_EXTHDR_CHECK(m, off, sizeof(*hbh), -1);
	hbh = (struct ip6_hbh *)(mtod(m, caddr_t) + off);
	hbhlen = (hbh->ip6h_len + 1) << 3;

	IP6_EXTHDR_CHECK(m, off, hbhlen, -1);
	hbh = (struct ip6_hbh *)(mtod(m, caddr_t) + off);
#else
	IP6_EXTHDR_GET(hbh, struct ip6_hbh *, m,
		sizeof(struct ip6_hdr), sizeof(struct ip6_hbh));
	if (hbh == NULL) {
		V_ip6stat.ip6s_tooshort++;
		return -1;
	}
	hbhlen = (hbh->ip6h_len + 1) << 3;
	IP6_EXTHDR_GET(hbh, struct ip6_hbh *, m, sizeof(struct ip6_hdr),
		hbhlen);
	if (hbh == NULL) {
		V_ip6stat.ip6s_tooshort++;
		return -1;
	}
#endif
	off += hbhlen;
	hbhlen -= sizeof(struct ip6_hbh);
	opt = (u_int8_t *)hbh + sizeof(struct ip6_hbh);

	if (ip6_process_hopopts(m, (u_int8_t *)hbh + sizeof(struct ip6_hbh),
				hbhlen, rtalertp, plenp) < 0)
		return (-1);

	*offp = off;
	*mp = m;
	return (0);
}

/*
 * Search header for all Hop-by-hop options and process each option.
 * This function is separate from ip6_hopopts_input() in order to
 * handle a case where the sending node itself process its hop-by-hop
 * options header. In such a case, the function is called from ip6_output().
 *
 * The function assumes that hbh header is located right after the IPv6 header
 * (RFC2460 p7), opthead is pointer into data content in m, and opthead to
 * opthead + hbhlen is located in contiguous memory region.
 */
int
ip6_process_hopopts(struct mbuf *m, u_int8_t *opthead, int hbhlen,
    u_int32_t *rtalertp, u_int32_t *plenp)
{
	struct ip6_hdr *ip6;
	int optlen = 0;
	u_int8_t *opt = opthead;
	u_int16_t rtalert_val;
	u_int32_t jumboplen;
	const int erroff = sizeof(struct ip6_hdr) + sizeof(struct ip6_hbh);

	for (; hbhlen > 0; hbhlen -= optlen, opt += optlen) {
		switch (*opt) {
		case IP6OPT_PAD1:
			optlen = 1;
			break;
		case IP6OPT_PADN:
			if (hbhlen < IP6OPT_MINLEN) {
				V_ip6stat.ip6s_toosmall++;
				goto bad;
			}
			optlen = *(opt + 1) + 2;
			break;
		case IP6OPT_ROUTER_ALERT:
			/* XXX may need check for alignment */
			if (hbhlen < IP6OPT_RTALERT_LEN) {
				V_ip6stat.ip6s_toosmall++;
				goto bad;
			}
			if (*(opt + 1) != IP6OPT_RTALERT_LEN - 2) {
				/* XXX stat */
				icmp6_error(m, ICMP6_PARAM_PROB,
				    ICMP6_PARAMPROB_HEADER,
				    erroff + opt + 1 - opthead);
				return (-1);
			}
			optlen = IP6OPT_RTALERT_LEN;
			bcopy((caddr_t)(opt + 2), (caddr_t)&rtalert_val, 2);
			*rtalertp = ntohs(rtalert_val);
			break;
		case IP6OPT_JUMBO:
			/* XXX may need check for alignment */
			if (hbhlen < IP6OPT_JUMBO_LEN) {
				V_ip6stat.ip6s_toosmall++;
				goto bad;
			}
			if (*(opt + 1) != IP6OPT_JUMBO_LEN - 2) {
				/* XXX stat */
				icmp6_error(m, ICMP6_PARAM_PROB,
				    ICMP6_PARAMPROB_HEADER,
				    erroff + opt + 1 - opthead);
				return (-1);
			}
			optlen = IP6OPT_JUMBO_LEN;

			/*
			 * IPv6 packets that have non 0 payload length
			 * must not contain a jumbo payload option.
			 */
			ip6 = mtod(m, struct ip6_hdr *);
			if (ip6->ip6_plen) {
				V_ip6stat.ip6s_badoptions++;
				icmp6_error(m, ICMP6_PARAM_PROB,
				    ICMP6_PARAMPROB_HEADER,
				    erroff + opt - opthead);
				return (-1);
			}

			/*
			 * We may see jumbolen in unaligned location, so
			 * we'd need to perform bcopy().
			 */
			bcopy(opt + 2, &jumboplen, sizeof(jumboplen));
			jumboplen = (u_int32_t)htonl(jumboplen);

#if 1
			/*
			 * if there are multiple jumbo payload options,
			 * *plenp will be non-zero and the packet will be
			 * rejected.
			 * the behavior may need some debate in ipngwg -
			 * multiple options does not make sense, however,
			 * there's no explicit mention in specification.
			 */
			if (*plenp != 0) {
				V_ip6stat.ip6s_badoptions++;
				icmp6_error(m, ICMP6_PARAM_PROB,
				    ICMP6_PARAMPROB_HEADER,
				    erroff + opt + 2 - opthead);
				return (-1);
			}
#endif

			/*
			 * jumbo payload length must be larger than 65535.
			 */
			if (jumboplen <= IPV6_MAXPACKET) {
				V_ip6stat.ip6s_badoptions++;
				icmp6_error(m, ICMP6_PARAM_PROB,
				    ICMP6_PARAMPROB_HEADER,
				    erroff + opt + 2 - opthead);
				return (-1);
			}
			*plenp = jumboplen;

			break;
		default:		/* unknown option */
			if (hbhlen < IP6OPT_MINLEN) {
				V_ip6stat.ip6s_toosmall++;
				goto bad;
			}
			optlen = ip6_unknown_opt(opt, m,
			    erroff + opt - opthead);
			if (optlen == -1)
				return (-1);
			optlen += 2;
			break;
		}
	}

	return (0);

  bad:
	m_freem(m);
	return (-1);
}

/*
 * Unknown option processing.
 * The third argument `off' is the offset from the IPv6 header to the option,
 * which is necessary if the IPv6 header the and option header and IPv6 header
 * is not contiguous in order to return an ICMPv6 error.
 */
int
ip6_unknown_opt(u_int8_t *optp, struct mbuf *m, int off)
{
	struct ip6_hdr *ip6;

	switch (IP6OPT_TYPE(*optp)) {
	case IP6OPT_TYPE_SKIP: /* ignore the option */
		return ((int)*(optp + 1));
	case IP6OPT_TYPE_DISCARD:	/* silently discard */
		m_freem(m);
		return (-1);
	case IP6OPT_TYPE_FORCEICMP: /* send ICMP even if multicasted */
		V_ip6stat.ip6s_badoptions++;
		icmp6_error(m, ICMP6_PARAM_PROB, ICMP6_PARAMPROB_OPTION, off);
		return (-1);
	case IP6OPT_TYPE_ICMP: /* send ICMP if not multicasted */
		V_ip6stat.ip6s_badoptions++;
		ip6 = mtod(m, struct ip6_hdr *);
		if (IN6_IS_ADDR_MULTICAST(&ip6->ip6_dst) ||
		    (m->m_flags & (M_BCAST|M_MCAST)))
			m_freem(m);
		else
			icmp6_error(m, ICMP6_PARAM_PROB,
				    ICMP6_PARAMPROB_OPTION, off);
		return (-1);
	}

	m_freem(m);		/* XXX: NOTREACHED */
	return (-1);
}

/*
 * Create the "control" list for this pcb.
 * These functions will not modify mbuf chain at all.
 *
 * With KAME mbuf chain restriction:
 * The routine will be called from upper layer handlers like tcp6_input().
 * Thus the routine assumes that the caller (tcp6_input) have already
 * called IP6_EXTHDR_CHECK() and all the extension headers are located in the
 * very first mbuf on the mbuf chain.
 *
 * ip6_savecontrol_v4 will handle those options that are possible to be
 * set on a v4-mapped socket.
 * ip6_savecontrol will directly call ip6_savecontrol_v4 to handle those
 * options and handle the v6-only ones itself.
 */
struct mbuf **
ip6_savecontrol_v4(struct inpcb *inp, struct mbuf *m, struct mbuf **mp,
    int *v4only)
{
	struct ip6_hdr *ip6 = mtod(m, struct ip6_hdr *);

#ifdef SO_TIMESTAMP
	if ((inp->inp_socket->so_options & SO_TIMESTAMP) != 0) {
		struct timeval tv;

		microtime(&tv);
		*mp = sbcreatecontrol((caddr_t) &tv, sizeof(tv),
		    SCM_TIMESTAMP, SOL_SOCKET);
		if (*mp)
			mp = &(*mp)->m_next;
	}
#endif

	if ((ip6->ip6_vfc & IPV6_VERSION_MASK) != IPV6_VERSION) {
		if (v4only != NULL)
			*v4only = 1;
		return (mp);
	}

#define IS2292(inp, x, y)	(((inp)->inp_flags & IN6P_RFC2292) ? (x) : (y))
	/* RFC 2292 sec. 5 */
	if ((inp->inp_flags & IN6P_PKTINFO) != 0) {
		struct in6_pktinfo pi6;

		bcopy(&ip6->ip6_dst, &pi6.ipi6_addr, sizeof(struct in6_addr));
		in6_clearscope(&pi6.ipi6_addr);	/* XXX */
		pi6.ipi6_ifindex =
		    (m && m->m_pkthdr.rcvif) ? m->m_pkthdr.rcvif->if_index : 0;

		*mp = sbcreatecontrol((caddr_t) &pi6,
		    sizeof(struct in6_pktinfo),
		    IS2292(inp, IPV6_2292PKTINFO, IPV6_PKTINFO), IPPROTO_IPV6);
		if (*mp)
			mp = &(*mp)->m_next;
	}

	if ((inp->inp_flags & IN6P_HOPLIMIT) != 0) {
		int hlim = ip6->ip6_hlim & 0xff;

		*mp = sbcreatecontrol((caddr_t) &hlim, sizeof(int),
		    IS2292(inp, IPV6_2292HOPLIMIT, IPV6_HOPLIMIT),
		    IPPROTO_IPV6);
		if (*mp)
			mp = &(*mp)->m_next;
	}

	if (v4only != NULL)
		*v4only = 0;
	return (mp);
}

void
ip6_savecontrol(struct inpcb *in6p, struct mbuf *m, struct mbuf **mp)
{
	struct ip6_hdr *ip6 = mtod(m, struct ip6_hdr *);
	int v4only = 0;

	mp = ip6_savecontrol_v4(in6p, m, mp, &v4only);
	if (v4only)
		return;

	if ((in6p->inp_flags & IN6P_TCLASS) != 0) {
		u_int32_t flowinfo;
		int tclass;

		flowinfo = (u_int32_t)ntohl(ip6->ip6_flow & IPV6_FLOWINFO_MASK);
		flowinfo >>= 20;

		tclass = flowinfo & 0xff;
		*mp = sbcreatecontrol((caddr_t) &tclass, sizeof(tclass),
		    IPV6_TCLASS, IPPROTO_IPV6);
		if (*mp)
			mp = &(*mp)->m_next;
	}

	/*
	 * IPV6_HOPOPTS socket option.  Recall that we required super-user
	 * privilege for the option (see ip6_ctloutput), but it might be too
	 * strict, since there might be some hop-by-hop options which can be
	 * returned to normal user.
	 * See also RFC 2292 section 6 (or RFC 3542 section 8).
	 */
	if ((in6p->inp_flags & IN6P_HOPOPTS) != 0) {
		/*
		 * Check if a hop-by-hop options header is contatined in the
		 * received packet, and if so, store the options as ancillary
		 * data. Note that a hop-by-hop options header must be
		 * just after the IPv6 header, which is assured through the
		 * IPv6 input processing.
		 */
		if (ip6->ip6_nxt == IPPROTO_HOPOPTS) {
			struct ip6_hbh *hbh;
			int hbhlen = 0;
#ifdef PULLDOWN_TEST
			struct mbuf *ext;
#endif

#ifndef PULLDOWN_TEST
			hbh = (struct ip6_hbh *)(ip6 + 1);
			hbhlen = (hbh->ip6h_len + 1) << 3;
#else
			ext = ip6_pullexthdr(m, sizeof(struct ip6_hdr),
			    ip6->ip6_nxt);
			if (ext == NULL) {
				V_ip6stat.ip6s_tooshort++;
				return;
			}
			hbh = mtod(ext, struct ip6_hbh *);
			hbhlen = (hbh->ip6h_len + 1) << 3;
			if (hbhlen != ext->m_len) {
				m_freem(ext);
				V_ip6stat.ip6s_tooshort++;
				return;
			}
#endif

			/*
			 * XXX: We copy the whole header even if a
			 * jumbo payload option is included, the option which
			 * is to be removed before returning according to
			 * RFC2292.
			 * Note: this constraint is removed in RFC3542
			 */
			*mp = sbcreatecontrol((caddr_t)hbh, hbhlen,
			    IS2292(in6p, IPV6_2292HOPOPTS, IPV6_HOPOPTS),
			    IPPROTO_IPV6);
			if (*mp)
				mp = &(*mp)->m_next;
#ifdef PULLDOWN_TEST
			m_freem(ext);
#endif
		}
	}

	if ((in6p->inp_flags & (IN6P_RTHDR | IN6P_DSTOPTS)) != 0) {
		int nxt = ip6->ip6_nxt, off = sizeof(struct ip6_hdr);

		/*
		 * Search for destination options headers or routing
		 * header(s) through the header chain, and stores each
		 * header as ancillary data.
		 * Note that the order of the headers remains in
		 * the chain of ancillary data.
		 */
		while (1) {	/* is explicit loop prevention necessary? */
			struct ip6_ext *ip6e = NULL;
			int elen;
#ifdef PULLDOWN_TEST
			struct mbuf *ext = NULL;
#endif

			/*
			 * if it is not an extension header, don't try to
			 * pull it from the chain.
			 */
			switch (nxt) {
			case IPPROTO_DSTOPTS:
			case IPPROTO_ROUTING:
			case IPPROTO_HOPOPTS:
			case IPPROTO_AH: /* is it possible? */
				break;
			default:
				goto loopend;
			}

#ifndef PULLDOWN_TEST
			if (off + sizeof(*ip6e) > m->m_len)
				goto loopend;
			ip6e = (struct ip6_ext *)(mtod(m, caddr_t) + off);
			if (nxt == IPPROTO_AH)
				elen = (ip6e->ip6e_len + 2) << 2;
			else
				elen = (ip6e->ip6e_len + 1) << 3;
			if (off + elen > m->m_len)
				goto loopend;
#else
			ext = ip6_pullexthdr(m, off, nxt);
			if (ext == NULL) {
				V_ip6stat.ip6s_tooshort++;
				return;
			}
			ip6e = mtod(ext, struct ip6_ext *);
			if (nxt == IPPROTO_AH)
				elen = (ip6e->ip6e_len + 2) << 2;
			else
				elen = (ip6e->ip6e_len + 1) << 3;
			if (elen != ext->m_len) {
				m_freem(ext);
				V_ip6stat.ip6s_tooshort++;
				return;
			}
#endif

			switch (nxt) {
			case IPPROTO_DSTOPTS:
				if (!(in6p->inp_flags & IN6P_DSTOPTS))
					break;

				*mp = sbcreatecontrol((caddr_t)ip6e, elen,
				    IS2292(in6p,
					IPV6_2292DSTOPTS, IPV6_DSTOPTS),
				    IPPROTO_IPV6);
				if (*mp)
					mp = &(*mp)->m_next;
				break;
			case IPPROTO_ROUTING:
				if (!(in6p->inp_flags & IN6P_RTHDR))
					break;

				*mp = sbcreatecontrol((caddr_t)ip6e, elen,
				    IS2292(in6p, IPV6_2292RTHDR, IPV6_RTHDR),
				    IPPROTO_IPV6);
				if (*mp)
					mp = &(*mp)->m_next;
				break;
			case IPPROTO_HOPOPTS:
			case IPPROTO_AH: /* is it possible? */
				break;

			default:
				/*
				 * other cases have been filtered in the above.
				 * none will visit this case.  here we supply
				 * the code just in case (nxt overwritten or
				 * other cases).
				 */
#ifdef PULLDOWN_TEST
				m_freem(ext);
#endif
				goto loopend;

			}

			/* proceed with the next header. */
			off += elen;
			nxt = ip6e->ip6e_nxt;
			ip6e = NULL;
#ifdef PULLDOWN_TEST
			m_freem(ext);
			ext = NULL;
#endif
		}
	  loopend:
		;
	}
}
#undef IS2292

void
ip6_notify_pmtu(struct inpcb *in6p, struct sockaddr_in6 *dst, u_int32_t *mtu)
{
	struct socket *so;
	struct mbuf *m_mtu;
	struct ip6_mtuinfo mtuctl;

	so =  in6p->inp_socket;

	if (mtu == NULL)
		return;

#ifdef DIAGNOSTIC
	if (so == NULL)		/* I believe this is impossible */
		panic("ip6_notify_pmtu: socket is NULL");
#endif

	bzero(&mtuctl, sizeof(mtuctl));	/* zero-clear for safety */
	mtuctl.ip6m_mtu = *mtu;
	mtuctl.ip6m_addr = *dst;
	if (sa6_recoverscope(&mtuctl.ip6m_addr))
		return;

	if ((m_mtu = sbcreatecontrol((caddr_t)&mtuctl, sizeof(mtuctl),
	    IPV6_PATHMTU, IPPROTO_IPV6)) == NULL)
		return;

	if (sbappendaddr(&so->so_rcv, (struct sockaddr *)dst, NULL, m_mtu)
	    == 0) {
		m_freem(m_mtu);
		/* XXX: should count statistics */
	} else
		sorwakeup(so);

	return;
}

#ifdef PULLDOWN_TEST
/*
 * pull single extension header from mbuf chain.  returns single mbuf that
 * contains the result, or NULL on error.
 */
static struct mbuf *
ip6_pullexthdr(struct mbuf *m, size_t off, int nxt)
{
	struct ip6_ext ip6e;
	size_t elen;
	struct mbuf *n;

#ifdef DIAGNOSTIC
	switch (nxt) {
	case IPPROTO_DSTOPTS:
	case IPPROTO_ROUTING:
	case IPPROTO_HOPOPTS:
	case IPPROTO_AH: /* is it possible? */
		break;
	default:
		printf("ip6_pullexthdr: invalid nxt=%d\n", nxt);
	}
#endif

	m_copydata(m, off, sizeof(ip6e), (caddr_t)&ip6e);
	if (nxt == IPPROTO_AH)
		elen = (ip6e.ip6e_len + 2) << 2;
	else
		elen = (ip6e.ip6e_len + 1) << 3;

	MGET(n, M_DONTWAIT, MT_DATA);
	if (n && elen >= MLEN) {
		MCLGET(n, M_DONTWAIT);
		if ((n->m_flags & M_EXT) == 0) {
			m_free(n);
			n = NULL;
		}
	}
	if (!n)
		return NULL;

	n->m_len = 0;
	if (elen >= M_TRAILINGSPACE(n)) {
		m_free(n);
		return NULL;
	}

	m_copydata(m, off, elen, mtod(n, caddr_t));
	n->m_len = elen;
	return n;
}
#endif

/*
 * Get pointer to the previous header followed by the header
 * currently processed.
 * XXX: This function supposes that
 *	M includes all headers,
 *	the next header field and the header length field of each header
 *	are valid, and
 *	the sum of each header length equals to OFF.
 * Because of these assumptions, this function must be called very
 * carefully. Moreover, it will not be used in the near future when
 * we develop `neater' mechanism to process extension headers.
 */
char *
ip6_get_prevhdr(struct mbuf *m, int off)
{
	struct ip6_hdr *ip6 = mtod(m, struct ip6_hdr *);

	if (off == sizeof(struct ip6_hdr))
		return (&ip6->ip6_nxt);
	else {
		int len, nxt;
		struct ip6_ext *ip6e = NULL;

		nxt = ip6->ip6_nxt;
		len = sizeof(struct ip6_hdr);
		while (len < off) {
			ip6e = (struct ip6_ext *)(mtod(m, caddr_t) + len);

			switch (nxt) {
			case IPPROTO_FRAGMENT:
				len += sizeof(struct ip6_frag);
				break;
			case IPPROTO_AH:
				len += (ip6e->ip6e_len + 2) << 2;
				break;
			default:
				len += (ip6e->ip6e_len + 1) << 3;
				break;
			}
			nxt = ip6e->ip6e_nxt;
		}
		if (ip6e)
			return (&ip6e->ip6e_nxt);
		else
			return NULL;
	}
}

/*
 * get next header offset.  m will be retained.
 */
int
ip6_nexthdr(struct mbuf *m, int off, int proto, int *nxtp)
{
	struct ip6_hdr ip6;
	struct ip6_ext ip6e;
	struct ip6_frag fh;

	/* just in case */
	if (m == NULL)
		panic("ip6_nexthdr: m == NULL");
	if ((m->m_flags & M_PKTHDR) == 0 || m->m_pkthdr.len < off)
		return -1;

	switch (proto) {
	case IPPROTO_IPV6:
		if (m->m_pkthdr.len < off + sizeof(ip6))
			return -1;
		m_copydata(m, off, sizeof(ip6), (caddr_t)&ip6);
		if (nxtp)
			*nxtp = ip6.ip6_nxt;
		off += sizeof(ip6);
		return off;

	case IPPROTO_FRAGMENT:
		/*
		 * terminate parsing if it is not the first fragment,
		 * it does not make sense to parse through it.
		 */
		if (m->m_pkthdr.len < off + sizeof(fh))
			return -1;
		m_copydata(m, off, sizeof(fh), (caddr_t)&fh);
		/* IP6F_OFF_MASK = 0xfff8(BigEndian), 0xf8ff(LittleEndian) */
		if (fh.ip6f_offlg & IP6F_OFF_MASK)
			return -1;
		if (nxtp)
			*nxtp = fh.ip6f_nxt;
		off += sizeof(struct ip6_frag);
		return off;

	case IPPROTO_AH:
		if (m->m_pkthdr.len < off + sizeof(ip6e))
			return -1;
		m_copydata(m, off, sizeof(ip6e), (caddr_t)&ip6e);
		if (nxtp)
			*nxtp = ip6e.ip6e_nxt;
		off += (ip6e.ip6e_len + 2) << 2;
		return off;

	case IPPROTO_HOPOPTS:
	case IPPROTO_ROUTING:
	case IPPROTO_DSTOPTS:
		if (m->m_pkthdr.len < off + sizeof(ip6e))
			return -1;
		m_copydata(m, off, sizeof(ip6e), (caddr_t)&ip6e);
		if (nxtp)
			*nxtp = ip6e.ip6e_nxt;
		off += (ip6e.ip6e_len + 1) << 3;
		return off;

	case IPPROTO_NONE:
	case IPPROTO_ESP:
	case IPPROTO_IPCOMP:
		/* give up */
		return -1;

	default:
		return -1;
	}

	return -1;
}

/*
 * get offset for the last header in the chain.  m will be kept untainted.
 */
int
ip6_lasthdr(struct mbuf *m, int off, int proto, int *nxtp)
{
	int newoff;
	int nxt;

	if (!nxtp) {
		nxt = -1;
		nxtp = &nxt;
	}
	while (1) {
		newoff = ip6_nexthdr(m, off, proto, nxtp);
		if (newoff < 0)
			return off;
		else if (newoff < off)
			return -1;	/* invalid */
		else if (newoff == off)
			return newoff;

		off = newoff;
		proto = *nxtp;
	}
}

struct ip6aux *
ip6_addaux(struct mbuf *m)
{
	struct m_tag *mtag;

	mtag = m_tag_find(m, PACKET_TAG_IPV6_INPUT, NULL);
	if (!mtag) {
		mtag = m_tag_get(PACKET_TAG_IPV6_INPUT, sizeof(struct ip6aux),
		    M_NOWAIT);
		if (mtag) {
			m_tag_prepend(m, mtag);
			bzero(mtag + 1, sizeof(struct ip6aux));
		}
	}
	return mtag ? (struct ip6aux *)(mtag + 1) : NULL;
}

struct ip6aux *
ip6_findaux(struct mbuf *m)
{
	struct m_tag *mtag;

	mtag = m_tag_find(m, PACKET_TAG_IPV6_INPUT, NULL);
	return mtag ? (struct ip6aux *)(mtag + 1) : NULL;
}

void
ip6_delaux(struct mbuf *m)
{
	struct m_tag *mtag;

	mtag = m_tag_find(m, PACKET_TAG_IPV6_INPUT, NULL);
	if (mtag)
		m_tag_delete(m, mtag);
}

/*
 * System control for IP6
 */

u_char	inet6ctlerrmap[PRC_NCMDS] = {
	0,		0,		0,		0,
	0,		EMSGSIZE,	EHOSTDOWN,	EHOSTUNREACH,
	EHOSTUNREACH,	EHOSTUNREACH,	ECONNREFUSED,	ECONNREFUSED,
	EMSGSIZE,	EHOSTUNREACH,	0,		0,
	0,		0,		0,		0,
	ENOPROTOOPT
};<|MERGE_RESOLUTION|>--- conflicted
+++ resolved
@@ -162,69 +162,6 @@
 	TUNABLE_INT_FETCH("net.inet6.ip6.auto_linklocal",
 	    &V_ip6_auto_linklocal);
 
-<<<<<<< HEAD
-#ifndef IPV6FORWARDING
-#ifdef GATEWAY6
-#define IPV6FORWARDING	1	/* forward IP6 packets not for us */
-#else
-#define IPV6FORWARDING	0	/* don't forward IP6 packets not for us */
-#endif /* GATEWAY6 */
-#endif /* !IPV6FORWARDING */
-
-#ifndef IPV6_SENDREDIRECTS
-#define IPV6_SENDREDIRECTS	1
-#endif
-
-	V_ip6_forwarding = IPV6FORWARDING; /* act as router? */
-	V_ip6_sendredirects = IPV6_SENDREDIRECTS;
-	V_ip6_defhlim = IPV6_DEFHLIM;
-	V_ip6_defmcasthlim = IPV6_DEFAULT_MULTICAST_HOPS;
-	V_ip6_accept_rtadv = 0;
-	V_ip6_defroute_rtadv = 1;
-	V_ip6_disable_isrouter_rtadvif = 0;
-	V_ip6_log_interval = 5;
-	V_ip6_hdrnestlimit = 15; /* How many header options will we process? */
-	V_ip6_dad_count = 1;	 /* DupAddrDetectionTransmits */
-	V_ip6_auto_flowlabel = 1;
-	V_ip6_use_deprecated = 1;/* allow deprecated addr (RFC2462 5.5.4) */
-	V_ip6_rr_prune = 5;	 /* router renumbering prefix
-                                  * walk list every 5 sec. */
-	V_ip6_mcast_pmtu = 0;	 /* enable pMTU discovery for multicast? */
-	V_ip6_v6only = 1;
-	V_ip6_keepfaith = 0;
-	V_ip6_log_time = (time_t)0L;
-#ifdef IPSTEALTH
-	V_ip6stealth = 0;
-#endif
-	V_nd6_onlink_ns_rfc4861 = 0; /* allow 'on-link' nd6 NS (RFC 4861) */
-
-	V_pmtu_expire = 60*10;
-	V_pmtu_probe = 60*2;
-
-	/* raw IP6 parameters */
-	/*
-	 * Nominal space allocated to a raw ip socket.
-	 */
-#define RIPV6SNDQ	8192
-#define RIPV6RCVQ	8192
-	V_rip6_sendspace = RIPV6SNDQ;
-	V_rip6_recvspace = RIPV6RCVQ;
-
-	/* ICMPV6 parameters */
-	V_icmp6_rediraccept = 1;	/* accept and process redirects */
-	V_icmp6_redirtimeout = 10 * 60;	/* 10 minutes */
-	V_icmp6errppslim = 100;		/* 100pps */
-	/* control how to respond to NI queries */
-	V_icmp6_nodeinfo = (ICMP6_NODEINFO_FQDNOK|ICMP6_NODEINFO_NODEADDROK);
-
-	/* UDP on IP6 parameters */
-	V_udp6_sendspace = 9216;	/* really max datagram size */
-	V_udp6_recvspace = 40 * (1024 + sizeof(struct sockaddr_in6));
-					/* 40 1K datagrams */
-	V_dad_init = 0;
-
-=======
->>>>>>> a1ef34c8
 	TAILQ_INIT(&V_in6_ifaddrhead);
 
 	/* Initialize packet filter hooks. */
