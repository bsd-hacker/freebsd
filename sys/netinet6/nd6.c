/*-
 * Copyright (C) 1995, 1996, 1997, and 1998 WIDE Project.
 * All rights reserved.
 *
 * Redistribution and use in source and binary forms, with or without
 * modification, are permitted provided that the following conditions
 * are met:
 * 1. Redistributions of source code must retain the above copyright
 *    notice, this list of conditions and the following disclaimer.
 * 2. Redistributions in binary form must reproduce the above copyright
 *    notice, this list of conditions and the following disclaimer in the
 *    documentation and/or other materials provided with the distribution.
 * 3. Neither the name of the project nor the names of its contributors
 *    may be used to endorse or promote products derived from this software
 *    without specific prior written permission.
 *
 * THIS SOFTWARE IS PROVIDED BY THE PROJECT AND CONTRIBUTORS ``AS IS'' AND
 * ANY EXPRESS OR IMPLIED WARRANTIES, INCLUDING, BUT NOT LIMITED TO, THE
 * IMPLIED WARRANTIES OF MERCHANTABILITY AND FITNESS FOR A PARTICULAR PURPOSE
 * ARE DISCLAIMED.  IN NO EVENT SHALL THE PROJECT OR CONTRIBUTORS BE LIABLE
 * FOR ANY DIRECT, INDIRECT, INCIDENTAL, SPECIAL, EXEMPLARY, OR CONSEQUENTIAL
 * DAMAGES (INCLUDING, BUT NOT LIMITED TO, PROCUREMENT OF SUBSTITUTE GOODS
 * OR SERVICES; LOSS OF USE, DATA, OR PROFITS; OR BUSINESS INTERRUPTION)
 * HOWEVER CAUSED AND ON ANY THEORY OF LIABILITY, WHETHER IN CONTRACT, STRICT
 * LIABILITY, OR TORT (INCLUDING NEGLIGENCE OR OTHERWISE) ARISING IN ANY WAY
 * OUT OF THE USE OF THIS SOFTWARE, EVEN IF ADVISED OF THE POSSIBILITY OF
 * SUCH DAMAGE.
 *
 *	$KAME: nd6.c,v 1.144 2001/05/24 07:44:00 itojun Exp $
 */

#include <sys/cdefs.h>
__FBSDID("$FreeBSD$");

#include "opt_inet.h"
#include "opt_inet6.h"

#include <sys/param.h>
#include <sys/systm.h>
#include <sys/callout.h>
#include <sys/malloc.h>
#include <sys/mbuf.h>
#include <sys/socket.h>
#include <sys/sockio.h>
#include <sys/time.h>
#include <sys/kernel.h>
#include <sys/protosw.h>
#include <sys/errno.h>
#include <sys/syslog.h>
#include <sys/lock.h>
#include <sys/rwlock.h>
#include <sys/queue.h>
#include <sys/sdt.h>
#include <sys/sysctl.h>

#include <net/if.h>
#include <net/if_var.h>
#include <net/if_arc.h>
#include <net/if_dl.h>
#include <net/if_types.h>
#include <net/iso88025.h>
#include <net/fddi.h>
#include <net/route.h>
#include <net/vnet.h>

#include <netinet/in.h>
#include <netinet/in_kdtrace.h>
#include <net/if_llatbl.h>
#define	L3_ADDR_SIN6(le)	((struct sockaddr_in6 *) L3_ADDR(le))
#include <netinet/if_ether.h>
#include <netinet6/in6_var.h>
#include <netinet/ip6.h>
#include <netinet6/ip6_var.h>
#include <netinet6/scope6_var.h>
#include <netinet6/nd6.h>
#include <netinet6/in6_ifattach.h>
#include <netinet/icmp6.h>
#include <netinet6/send.h>

#include <sys/limits.h>

#include <security/mac/mac_framework.h>

#define ND6_SLOWTIMER_INTERVAL (60 * 60) /* 1 hour */
#define ND6_RECALC_REACHTM_INTERVAL (60 * 120) /* 2 hours */

#define SIN6(s) ((const struct sockaddr_in6 *)(s))

/* timer values */
VNET_DEFINE(int, nd6_prune)	= 1;	/* walk list every 1 seconds */
VNET_DEFINE(int, nd6_delay)	= 5;	/* delay first probe time 5 second */
VNET_DEFINE(int, nd6_umaxtries)	= 3;	/* maximum unicast query */
VNET_DEFINE(int, nd6_mmaxtries)	= 3;	/* maximum multicast query */
VNET_DEFINE(int, nd6_useloopback) = 1;	/* use loopback interface for
					 * local traffic */
VNET_DEFINE(int, nd6_gctimer)	= (60 * 60 * 24); /* 1 day: garbage
					 * collection timer */

/* preventing too many loops in ND option parsing */
static VNET_DEFINE(int, nd6_maxndopt) = 10; /* max # of ND options allowed */

VNET_DEFINE(int, nd6_maxnudhint) = 0;	/* max # of subsequent upper
					 * layer hints */
static VNET_DEFINE(int, nd6_maxqueuelen) = 1; /* max pkts cached in unresolved
					 * ND entries */
#define	V_nd6_maxndopt			VNET(nd6_maxndopt)
#define	V_nd6_maxqueuelen		VNET(nd6_maxqueuelen)

#ifdef ND6_DEBUG
VNET_DEFINE(int, nd6_debug) = 1;
#else
VNET_DEFINE(int, nd6_debug) = 0;
#endif

/* for debugging? */
#if 0
static int nd6_inuse, nd6_allocated;
#endif

VNET_DEFINE(struct nd_drhead, nd_defrouter);
VNET_DEFINE(struct nd_prhead, nd_prefix);

VNET_DEFINE(int, nd6_recalc_reachtm_interval) = ND6_RECALC_REACHTM_INTERVAL;
#define	V_nd6_recalc_reachtm_interval	VNET(nd6_recalc_reachtm_interval)

int	(*send_sendso_input_hook)(struct mbuf *, struct ifnet *, int, int);

static int nd6_is_new_addr_neighbor(struct in6_addr *, struct ifnet *);
static void nd6_setmtu0(struct ifnet *, struct nd_ifinfo *);
static void nd6_slowtimo(void *);
static int regen_tmpaddr(struct in6_ifaddr *);
static struct llentry *nd6_free(struct llentry *, int);
static void nd6_llinfo_timer(void *);
static void clear_llinfo_pqueue(struct llentry *);

static VNET_DEFINE(struct callout, nd6_slowtimo_ch);
#define	V_nd6_slowtimo_ch		VNET(nd6_slowtimo_ch)

VNET_DEFINE(struct callout, nd6_timer_ch);

void
nd6_init(void)
{

	LIST_INIT(&V_nd_prefix);

	/* initialization of the default router list */
	TAILQ_INIT(&V_nd_defrouter);

	/* start timer */
	callout_init(&V_nd6_slowtimo_ch, 0);
	callout_reset(&V_nd6_slowtimo_ch, ND6_SLOWTIMER_INTERVAL * hz,
	    nd6_slowtimo, curvnet);
}

#ifdef VIMAGE
void
nd6_destroy()
{

	callout_drain(&V_nd6_slowtimo_ch);
	callout_drain(&V_nd6_timer_ch);
}
#endif

struct nd_ifinfo *
nd6_ifattach(struct ifnet *ifp)
{
	struct nd_ifinfo *nd;

	nd = (struct nd_ifinfo *)malloc(sizeof(*nd), M_IP6NDP, M_WAITOK|M_ZERO);
	nd->initialized = 1;

	nd->chlim = IPV6_DEFHLIM;
	nd->basereachable = REACHABLE_TIME;
	nd->reachable = ND_COMPUTE_RTIME(nd->basereachable);
	nd->retrans = RETRANS_TIMER;

	nd->flags = ND6_IFF_PERFORMNUD;

	/* A loopback interface always has ND6_IFF_AUTO_LINKLOCAL.
	 * XXXHRS: Clear ND6_IFF_AUTO_LINKLOCAL on an IFT_BRIDGE interface by
	 * default regardless of the V_ip6_auto_linklocal configuration to
	 * give a reasonable default behavior.
	 */
	if ((V_ip6_auto_linklocal && ifp->if_type != IFT_BRIDGE) ||
	    (ifp->if_flags & IFF_LOOPBACK))
		nd->flags |= ND6_IFF_AUTO_LINKLOCAL;
	/*
	 * A loopback interface does not need to accept RTADV.
	 * XXXHRS: Clear ND6_IFF_ACCEPT_RTADV on an IFT_BRIDGE interface by
	 * default regardless of the V_ip6_accept_rtadv configuration to
	 * prevent the interface from accepting RA messages arrived
	 * on one of the member interfaces with ND6_IFF_ACCEPT_RTADV.
	 */
	if (V_ip6_accept_rtadv &&
	    !(ifp->if_flags & IFF_LOOPBACK) &&
	    (ifp->if_type != IFT_BRIDGE))
			nd->flags |= ND6_IFF_ACCEPT_RTADV;
	if (V_ip6_no_radr && !(ifp->if_flags & IFF_LOOPBACK))
		nd->flags |= ND6_IFF_NO_RADR;

	/* XXX: we cannot call nd6_setmtu since ifp is not fully initialized */
	nd6_setmtu0(ifp, nd);

	return nd;
}

void
nd6_ifdetach(struct nd_ifinfo *nd)
{

	free(nd, M_IP6NDP);
}

/*
 * Reset ND level link MTU. This function is called when the physical MTU
 * changes, which means we might have to adjust the ND level MTU.
 */
void
nd6_setmtu(struct ifnet *ifp)
{

	nd6_setmtu0(ifp, ND_IFINFO(ifp));
}

/* XXX todo: do not maintain copy of ifp->if_mtu in ndi->maxmtu */
void
nd6_setmtu0(struct ifnet *ifp, struct nd_ifinfo *ndi)
{
	u_int32_t omaxmtu;

	omaxmtu = ndi->maxmtu;

	switch (ifp->if_type) {
	case IFT_ARCNET:
		ndi->maxmtu = MIN(ARC_PHDS_MAXMTU, ifp->if_mtu); /* RFC2497 */
		break;
	case IFT_FDDI:
		ndi->maxmtu = MIN(FDDIIPMTU, ifp->if_mtu); /* RFC2467 */
		break;
	case IFT_ISO88025:
		 ndi->maxmtu = MIN(ISO88025_MAX_MTU, ifp->if_mtu);
		 break;
	default:
		ndi->maxmtu = ifp->if_mtu;
		break;
	}

	/*
	 * Decreasing the interface MTU under IPV6 minimum MTU may cause
	 * undesirable situation.  We thus notify the operator of the change
	 * explicitly.  The check for omaxmtu is necessary to restrict the
	 * log to the case of changing the MTU, not initializing it.
	 */
	if (omaxmtu >= IPV6_MMTU && ndi->maxmtu < IPV6_MMTU) {
		log(LOG_NOTICE, "nd6_setmtu0: "
		    "new link MTU on %s (%lu) is too small for IPv6\n",
		    if_name(ifp), (unsigned long)ndi->maxmtu);
	}

	if (ndi->maxmtu > V_in6_maxmtu)
		in6_setmaxmtu(); /* check all interfaces just in case */

}

void
nd6_option_init(void *opt, int icmp6len, union nd_opts *ndopts)
{

	bzero(ndopts, sizeof(*ndopts));
	ndopts->nd_opts_search = (struct nd_opt_hdr *)opt;
	ndopts->nd_opts_last
		= (struct nd_opt_hdr *)(((u_char *)opt) + icmp6len);

	if (icmp6len == 0) {
		ndopts->nd_opts_done = 1;
		ndopts->nd_opts_search = NULL;
	}
}

/*
 * Take one ND option.
 */
struct nd_opt_hdr *
nd6_option(union nd_opts *ndopts)
{
	struct nd_opt_hdr *nd_opt;
	int olen;

	KASSERT(ndopts != NULL, ("%s: ndopts == NULL", __func__));
	KASSERT(ndopts->nd_opts_last != NULL, ("%s: uninitialized ndopts",
	    __func__));
	if (ndopts->nd_opts_search == NULL)
		return NULL;
	if (ndopts->nd_opts_done)
		return NULL;

	nd_opt = ndopts->nd_opts_search;

	/* make sure nd_opt_len is inside the buffer */
	if ((caddr_t)&nd_opt->nd_opt_len >= (caddr_t)ndopts->nd_opts_last) {
		bzero(ndopts, sizeof(*ndopts));
		return NULL;
	}

	olen = nd_opt->nd_opt_len << 3;
	if (olen == 0) {
		/*
		 * Message validation requires that all included
		 * options have a length that is greater than zero.
		 */
		bzero(ndopts, sizeof(*ndopts));
		return NULL;
	}

	ndopts->nd_opts_search = (struct nd_opt_hdr *)((caddr_t)nd_opt + olen);
	if (ndopts->nd_opts_search > ndopts->nd_opts_last) {
		/* option overruns the end of buffer, invalid */
		bzero(ndopts, sizeof(*ndopts));
		return NULL;
	} else if (ndopts->nd_opts_search == ndopts->nd_opts_last) {
		/* reached the end of options chain */
		ndopts->nd_opts_done = 1;
		ndopts->nd_opts_search = NULL;
	}
	return nd_opt;
}

/*
 * Parse multiple ND options.
 * This function is much easier to use, for ND routines that do not need
 * multiple options of the same type.
 */
int
nd6_options(union nd_opts *ndopts)
{
	struct nd_opt_hdr *nd_opt;
	int i = 0;

	KASSERT(ndopts != NULL, ("%s: ndopts == NULL", __func__));
	KASSERT(ndopts->nd_opts_last != NULL, ("%s: uninitialized ndopts",
	    __func__));
	if (ndopts->nd_opts_search == NULL)
		return 0;

	while (1) {
		nd_opt = nd6_option(ndopts);
		if (nd_opt == NULL && ndopts->nd_opts_last == NULL) {
			/*
			 * Message validation requires that all included
			 * options have a length that is greater than zero.
			 */
			ICMP6STAT_INC(icp6s_nd_badopt);
			bzero(ndopts, sizeof(*ndopts));
			return -1;
		}

		if (nd_opt == NULL)
			goto skip1;

		switch (nd_opt->nd_opt_type) {
		case ND_OPT_SOURCE_LINKADDR:
		case ND_OPT_TARGET_LINKADDR:
		case ND_OPT_MTU:
		case ND_OPT_REDIRECTED_HEADER:
			if (ndopts->nd_opt_array[nd_opt->nd_opt_type]) {
				nd6log((LOG_INFO,
				    "duplicated ND6 option found (type=%d)\n",
				    nd_opt->nd_opt_type));
				/* XXX bark? */
			} else {
				ndopts->nd_opt_array[nd_opt->nd_opt_type]
					= nd_opt;
			}
			break;
		case ND_OPT_PREFIX_INFORMATION:
			if (ndopts->nd_opt_array[nd_opt->nd_opt_type] == 0) {
				ndopts->nd_opt_array[nd_opt->nd_opt_type]
					= nd_opt;
			}
			ndopts->nd_opts_pi_end =
				(struct nd_opt_prefix_info *)nd_opt;
			break;
		/* What about ND_OPT_ROUTE_INFO? RFC 4191 */
		case ND_OPT_RDNSS:	/* RFC 6106 */
		case ND_OPT_DNSSL:	/* RFC 6106 */
			/*
			 * Silently ignore options we know and do not care about
			 * in the kernel.
			 */
			break;
		default:
			/*
			 * Unknown options must be silently ignored,
			 * to accomodate future extension to the protocol.
			 */
			nd6log((LOG_DEBUG,
			    "nd6_options: unsupported option %d - "
			    "option ignored\n", nd_opt->nd_opt_type));
		}

skip1:
		i++;
		if (i > V_nd6_maxndopt) {
			ICMP6STAT_INC(icp6s_nd_toomanyopt);
			nd6log((LOG_INFO, "too many loop in nd opt\n"));
			break;
		}

		if (ndopts->nd_opts_done)
			break;
	}

	return 0;
}

/*
 * ND6 timer routine to handle ND6 entries
 */
void
nd6_llinfo_settimer_locked(struct llentry *ln, long tick)
{
	int canceled;

	LLE_WLOCK_ASSERT(ln);

	if (tick < 0) {
		ln->la_expire = 0;
		ln->ln_ntick = 0;
		canceled = callout_stop(&ln->ln_timer_ch);
	} else {
		ln->la_expire = time_uptime + tick / hz;
		LLE_ADDREF(ln);
		if (tick > INT_MAX) {
			ln->ln_ntick = tick - INT_MAX;
			canceled = callout_reset(&ln->ln_timer_ch, INT_MAX,
			    nd6_llinfo_timer, ln);
		} else {
			ln->ln_ntick = 0;
			canceled = callout_reset(&ln->ln_timer_ch, tick,
			    nd6_llinfo_timer, ln);
		}
	}
	if (canceled)
		LLE_REMREF(ln);
}

void
nd6_llinfo_settimer(struct llentry *ln, long tick)
{

	LLE_WLOCK(ln);
	nd6_llinfo_settimer_locked(ln, tick);
	LLE_WUNLOCK(ln);
}

static void
nd6_llinfo_timer(void *arg)
{
	struct llentry *ln;
	struct in6_addr *dst;
	struct ifnet *ifp;
	struct nd_ifinfo *ndi = NULL;

	KASSERT(arg != NULL, ("%s: arg NULL", __func__));
	ln = (struct llentry *)arg;
	LLE_WLOCK_ASSERT(ln);
	ifp = ln->lle_tbl->llt_ifp;

	CURVNET_SET(ifp->if_vnet);

	if (ln->ln_ntick > 0) {
		if (ln->ln_ntick > INT_MAX) {
			ln->ln_ntick -= INT_MAX;
			nd6_llinfo_settimer_locked(ln, INT_MAX);
		} else {
			ln->ln_ntick = 0;
			nd6_llinfo_settimer_locked(ln, ln->ln_ntick);
		}
		goto done;
	}

	ndi = ND_IFINFO(ifp);
	dst = &L3_ADDR_SIN6(ln)->sin6_addr;
	if (ln->la_flags & LLE_STATIC) {
		goto done;
	}

	if (ln->la_flags & LLE_DELETED) {
		(void)nd6_free(ln, 0);
		ln = NULL;
		goto done;
	}

	switch (ln->ln_state) {
	case ND6_LLINFO_INCOMPLETE:
		if (ln->la_asked < V_nd6_mmaxtries) {
			ln->la_asked++;
			nd6_llinfo_settimer_locked(ln, (long)ndi->retrans * hz / 1000);
			LLE_WUNLOCK(ln);
			nd6_ns_output(ifp, NULL, dst, ln, 0);
			LLE_WLOCK(ln);
		} else {
			struct mbuf *m = ln->la_hold;
			if (m) {
				struct mbuf *m0;

				/*
				 * assuming every packet in la_hold has the
				 * same IP header.  Send error after unlock.
				 */
				m0 = m->m_nextpkt;
				m->m_nextpkt = NULL;
				ln->la_hold = m0;
				clear_llinfo_pqueue(ln);
			}
			EVENTHANDLER_INVOKE(lle_event, ln, LLENTRY_TIMEDOUT);
			(void)nd6_free(ln, 0);
			ln = NULL;
			if (m != NULL)
				icmp6_error2(m, ICMP6_DST_UNREACH,
				    ICMP6_DST_UNREACH_ADDR, 0, ifp);
		}
		break;
	case ND6_LLINFO_REACHABLE:
		if (!ND6_LLINFO_PERMANENT(ln)) {
			ln->ln_state = ND6_LLINFO_STALE;
			nd6_llinfo_settimer_locked(ln, (long)V_nd6_gctimer * hz);
		}
		break;

	case ND6_LLINFO_STALE:
		/* Garbage Collection(RFC 2461 5.3) */
		if (!ND6_LLINFO_PERMANENT(ln)) {
			EVENTHANDLER_INVOKE(lle_event, ln, LLENTRY_EXPIRED);
			(void)nd6_free(ln, 1);
			ln = NULL;
		}
		break;

	case ND6_LLINFO_DELAY:
		if (ndi && (ndi->flags & ND6_IFF_PERFORMNUD) != 0) {
			/* We need NUD */
			ln->la_asked = 1;
			ln->ln_state = ND6_LLINFO_PROBE;
			nd6_llinfo_settimer_locked(ln, (long)ndi->retrans * hz / 1000);
			LLE_WUNLOCK(ln);
			nd6_ns_output(ifp, dst, dst, ln, 0);
			LLE_WLOCK(ln);
		} else {
			ln->ln_state = ND6_LLINFO_STALE; /* XXX */
			nd6_llinfo_settimer_locked(ln, (long)V_nd6_gctimer * hz);
		}
		break;
	case ND6_LLINFO_PROBE:
		if (ln->la_asked < V_nd6_umaxtries) {
			ln->la_asked++;
			nd6_llinfo_settimer_locked(ln, (long)ndi->retrans * hz / 1000);
			LLE_WUNLOCK(ln);
			nd6_ns_output(ifp, dst, dst, ln, 0);
			LLE_WLOCK(ln);
		} else {
			EVENTHANDLER_INVOKE(lle_event, ln, LLENTRY_EXPIRED);
			(void)nd6_free(ln, 0);
			ln = NULL;
		}
		break;
	default:
		panic("%s: paths in a dark night can be confusing: %d",
		    __func__, ln->ln_state);
	}
done:
	if (ln != NULL)
		LLE_FREE_LOCKED(ln);
	CURVNET_RESTORE();
}


/*
 * ND6 timer routine to expire default route list and prefix list
 */
void
nd6_timer(void *arg)
{
	CURVNET_SET((struct vnet *) arg);
	struct nd_defrouter *dr, *ndr;
	struct nd_prefix *pr, *npr;
	struct in6_ifaddr *ia6, *nia6;

	callout_reset(&V_nd6_timer_ch, V_nd6_prune * hz,
	    nd6_timer, curvnet);

	/* expire default router list */
	TAILQ_FOREACH_SAFE(dr, &V_nd_defrouter, dr_entry, ndr) {
		if (dr->expire && dr->expire < time_uptime)
			defrtrlist_del(dr);
	}

	/*
	 * expire interface addresses.
	 * in the past the loop was inside prefix expiry processing.
	 * However, from a stricter speci-confrmance standpoint, we should
	 * rather separate address lifetimes and prefix lifetimes.
	 *
	 * XXXRW: in6_ifaddrhead locking.
	 */
  addrloop:
	TAILQ_FOREACH_SAFE(ia6, &V_in6_ifaddrhead, ia_link, nia6) {
		/* check address lifetime */
		if (IFA6_IS_INVALID(ia6)) {
			int regen = 0;

			/*
			 * If the expiring address is temporary, try
			 * regenerating a new one.  This would be useful when
			 * we suspended a laptop PC, then turned it on after a
			 * period that could invalidate all temporary
			 * addresses.  Although we may have to restart the
			 * loop (see below), it must be after purging the
			 * address.  Otherwise, we'd see an infinite loop of
			 * regeneration.
			 */
			if (V_ip6_use_tempaddr &&
			    (ia6->ia6_flags & IN6_IFF_TEMPORARY) != 0) {
				if (regen_tmpaddr(ia6) == 0)
					regen = 1;
			}

			in6_purgeaddr(&ia6->ia_ifa);

			if (regen)
				goto addrloop; /* XXX: see below */
		} else if (IFA6_IS_DEPRECATED(ia6)) {
			int oldflags = ia6->ia6_flags;

			ia6->ia6_flags |= IN6_IFF_DEPRECATED;

			/*
			 * If a temporary address has just become deprecated,
			 * regenerate a new one if possible.
			 */
			if (V_ip6_use_tempaddr &&
			    (ia6->ia6_flags & IN6_IFF_TEMPORARY) != 0 &&
			    (oldflags & IN6_IFF_DEPRECATED) == 0) {

				if (regen_tmpaddr(ia6) == 0) {
					/*
					 * A new temporary address is
					 * generated.
					 * XXX: this means the address chain
					 * has changed while we are still in
					 * the loop.  Although the change
					 * would not cause disaster (because
					 * it's not a deletion, but an
					 * addition,) we'd rather restart the
					 * loop just for safety.  Or does this
					 * significantly reduce performance??
					 */
					goto addrloop;
				}
			}
		} else {
			/*
			 * A new RA might have made a deprecated address
			 * preferred.
			 */
			ia6->ia6_flags &= ~IN6_IFF_DEPRECATED;
		}
	}

	/* expire prefix list */
	LIST_FOREACH_SAFE(pr, &V_nd_prefix, ndpr_entry, npr) {
		/*
		 * check prefix lifetime.
		 * since pltime is just for autoconf, pltime processing for
		 * prefix is not necessary.
		 */
		if (pr->ndpr_vltime != ND6_INFINITE_LIFETIME &&
		    time_uptime - pr->ndpr_lastupdate > pr->ndpr_vltime) {

			/*
			 * address expiration and prefix expiration are
			 * separate.  NEVER perform in6_purgeaddr here.
			 */
			prelist_remove(pr);
		}
	}
	CURVNET_RESTORE();
}

/*
 * ia6 - deprecated/invalidated temporary address
 */
static int
regen_tmpaddr(struct in6_ifaddr *ia6)
{
	struct ifaddr *ifa;
	struct ifnet *ifp;
	struct in6_ifaddr *public_ifa6 = NULL;

	ifp = ia6->ia_ifa.ifa_ifp;
	IF_ADDR_RLOCK(ifp);
	TAILQ_FOREACH(ifa, &ifp->if_addrhead, ifa_link) {
		struct in6_ifaddr *it6;

		if (ifa->ifa_addr->sa_family != AF_INET6)
			continue;

		it6 = (struct in6_ifaddr *)ifa;

		/* ignore no autoconf addresses. */
		if ((it6->ia6_flags & IN6_IFF_AUTOCONF) == 0)
			continue;

		/* ignore autoconf addresses with different prefixes. */
		if (it6->ia6_ndpr == NULL || it6->ia6_ndpr != ia6->ia6_ndpr)
			continue;

		/*
		 * Now we are looking at an autoconf address with the same
		 * prefix as ours.  If the address is temporary and is still
		 * preferred, do not create another one.  It would be rare, but
		 * could happen, for example, when we resume a laptop PC after
		 * a long period.
		 */
		if ((it6->ia6_flags & IN6_IFF_TEMPORARY) != 0 &&
		    !IFA6_IS_DEPRECATED(it6)) {
			public_ifa6 = NULL;
			break;
		}

		/*
		 * This is a public autoconf address that has the same prefix
		 * as ours.  If it is preferred, keep it.  We can't break the
		 * loop here, because there may be a still-preferred temporary
		 * address with the prefix.
		 */
		if (!IFA6_IS_DEPRECATED(it6))
		    public_ifa6 = it6;

		if (public_ifa6 != NULL)
			ifa_ref(&public_ifa6->ia_ifa);
	}
	IF_ADDR_RUNLOCK(ifp);

	if (public_ifa6 != NULL) {
		int e;

		if ((e = in6_tmpifadd(public_ifa6, 0, 0)) != 0) {
			ifa_free(&public_ifa6->ia_ifa);
			log(LOG_NOTICE, "regen_tmpaddr: failed to create a new"
			    " tmp addr,errno=%d\n", e);
			return (-1);
		}
		ifa_free(&public_ifa6->ia_ifa);
		return (0);
	}

	return (-1);
}

/*
 * Nuke neighbor cache/prefix/default router management table, right before
 * ifp goes away.
 */
void
nd6_purge(struct ifnet *ifp)
{
	struct nd_defrouter *dr, *ndr;
	struct nd_prefix *pr, *npr;

	/*
	 * Nuke default router list entries toward ifp.
	 * We defer removal of default router list entries that is installed
	 * in the routing table, in order to keep additional side effects as
	 * small as possible.
	 */
	TAILQ_FOREACH_SAFE(dr, &V_nd_defrouter, dr_entry, ndr) {
		if (dr->installed)
			continue;

		if (dr->ifp == ifp)
			defrtrlist_del(dr);
	}

	TAILQ_FOREACH_SAFE(dr, &V_nd_defrouter, dr_entry, ndr) {
		if (!dr->installed)
			continue;

		if (dr->ifp == ifp)
			defrtrlist_del(dr);
	}

	/* Nuke prefix list entries toward ifp */
	LIST_FOREACH_SAFE(pr, &V_nd_prefix, ndpr_entry, npr) {
		if (pr->ndpr_ifp == ifp) {
			/*
			 * Because if_detach() does *not* release prefixes
			 * while purging addresses the reference count will
			 * still be above zero. We therefore reset it to
			 * make sure that the prefix really gets purged.
			 */
			pr->ndpr_refcnt = 0;

			/*
			 * Previously, pr->ndpr_addr is removed as well,
			 * but I strongly believe we don't have to do it.
			 * nd6_purge() is only called from in6_ifdetach(),
			 * which removes all the associated interface addresses
			 * by itself.
			 * (jinmei@kame.net 20010129)
			 */
			prelist_remove(pr);
		}
	}

	/* cancel default outgoing interface setting */
	if (V_nd6_defifindex == ifp->if_index)
		nd6_setdefaultiface(0);

	if (ND_IFINFO(ifp)->flags & ND6_IFF_ACCEPT_RTADV) {
		/* Refresh default router list. */
		defrouter_select();
	}

	/* XXXXX
	 * We do not nuke the neighbor cache entries here any more
	 * because the neighbor cache is kept in if_afdata[AF_INET6].
	 * nd6_purge() is invoked by in6_ifdetach() which is called
	 * from if_detach() where everything gets purged. So let
	 * in6_domifdetach() do the actual L2 table purging work.
	 */
}

/* 
 * the caller acquires and releases the lock on the lltbls
 * Returns the llentry locked
 */
struct llentry *
nd6_lookup(struct in6_addr *addr6, int flags, struct ifnet *ifp)
{
	struct sockaddr_in6 sin6;
	struct llentry *ln;
	int llflags;
	
	bzero(&sin6, sizeof(sin6));
	sin6.sin6_len = sizeof(struct sockaddr_in6);
	sin6.sin6_family = AF_INET6;
	sin6.sin6_addr = *addr6;

	IF_AFDATA_LOCK_ASSERT(ifp);

	llflags = 0;
	if (flags & ND6_CREATE)
	    llflags |= LLE_CREATE;
	if (flags & ND6_EXCLUSIVE)
	    llflags |= LLE_EXCLUSIVE;	
	
	ln = lla_lookup(LLTABLE6(ifp), llflags, (struct sockaddr *)&sin6);
	if ((ln != NULL) && (llflags & LLE_CREATE))
		ln->ln_state = ND6_LLINFO_NOSTATE;
	
	return (ln);
}

/*
 * Test whether a given IPv6 address is a neighbor or not, ignoring
 * the actual neighbor cache.  The neighbor cache is ignored in order
 * to not reenter the routing code from within itself.
 */
static int
nd6_is_new_addr_neighbor(struct in6_addr *addr, struct ifnet *ifp)
{
	struct nd_prefix *pr;
	struct in6_ifaddr *ia6;

	/*
	 * A link-local address is always a neighbor.
	 */
	if (IN6_IS_ADDR_LINKLOCAL(addr))
		return (1);
	/*
	 * If the address matches one of our addresses,
	 * it should be a neighbor.
	 */
	if (in6_localip(addr))
		return (1);
	/*
	 * If the address matches one of our on-link prefixes, it should be a
	 * neighbor.
	 */
	LIST_FOREACH(pr, &V_nd_prefix, ndpr_entry) {
		if (pr->ndpr_ifp != ifp)
			continue;

		if (!(pr->ndpr_stateflags & NDPRF_ONLINK)) {
			struct rtentry *rt;

			/* Always use the default FIB here. */
			rt = in6_rtalloc1((struct sockaddr *)&pr->ndpr_prefix,
			    0, 0, RT_DEFAULT_FIB);
			if (rt == NULL)
				continue;
			/*
			 * This is the case where multiple interfaces
			 * have the same prefix, but only one is installed 
			 * into the routing table and that prefix entry
			 * is not the one being examined here. In the case
			 * where RADIX_MPATH is enabled, multiple route
			 * entries (of the same rt_key value) will be 
			 * installed because the interface addresses all
			 * differ.
			 */
			if (!IN6_ARE_ADDR_EQUAL(&pr->ndpr_prefix.sin6_addr,
			       &((struct sockaddr_in6 *)rt_key(rt))->sin6_addr)) {
				RTFREE_LOCKED(rt);
				continue;
			}
			RTFREE_LOCKED(rt);
		}

		if (IN6_ARE_MASKED_ADDR_EQUAL(&pr->ndpr_prefix.sin6_addr,
		    addr, &pr->ndpr_mask))
			return (1);
	}

	/*
	 * If the address is assigned on the node of the other side of
	 * a p2p interface, the address should be a neighbor.
	 */
	ia6 = in6ifa_ifpwithdstaddr(ifp, addr);
	if (ia6 != NULL) {
		ifa_free(&ia6->ia_ifa);
		return (1);
	}

	/*
	 * If the default router list is empty, all addresses are regarded
	 * as on-link, and thus, as a neighbor.
	 */
	if (ND_IFINFO(ifp)->flags & ND6_IFF_ACCEPT_RTADV &&
	    TAILQ_EMPTY(&V_nd_defrouter) &&
	    V_nd6_defifindex == ifp->if_index) {
		return (1);
	}

	return (0);
}


/*
 * Detect if a given IPv6 address identifies a neighbor on a given link.
 * XXX: should take care of the destination of a p2p link?
 */
int
nd6_is_addr_neighbor(struct in6_addr *addr, struct ifnet *ifp)
{
	struct llentry *lle;
	int rc = 0;

	IF_AFDATA_UNLOCK_ASSERT(ifp);
	if (nd6_is_new_addr_neighbor(addr, ifp))
		return (1);

	/*
	 * Even if the address matches none of our addresses, it might be
	 * in the neighbor cache.
	 */
	IF_AFDATA_RLOCK(ifp);
	if ((lle = nd6_lookup(addr, 0, ifp)) != NULL) {
		LLE_RUNLOCK(lle);
		rc = 1;
	}
	IF_AFDATA_RUNLOCK(ifp);
	return (rc);
}

/*
 * Free an nd6 llinfo entry.
 * Since the function would cause significant changes in the kernel, DO NOT
 * make it global, unless you have a strong reason for the change, and are sure
 * that the change is safe.
 */
static struct llentry *
nd6_free(struct llentry *ln, int gc)
{
        struct llentry *next;
	struct nd_defrouter *dr;
	struct ifnet *ifp;

	LLE_WLOCK_ASSERT(ln);

	/*
	 * we used to have pfctlinput(PRC_HOSTDEAD) here.
	 * even though it is not harmful, it was not really necessary.
	 */

	/* cancel timer */
	nd6_llinfo_settimer_locked(ln, -1);

	ifp = ln->lle_tbl->llt_ifp;

	if (ND_IFINFO(ifp)->flags & ND6_IFF_ACCEPT_RTADV) {
		dr = defrouter_lookup(&L3_ADDR_SIN6(ln)->sin6_addr, ifp);

		if (dr != NULL && dr->expire &&
		    ln->ln_state == ND6_LLINFO_STALE && gc) {
			/*
			 * If the reason for the deletion is just garbage
			 * collection, and the neighbor is an active default
			 * router, do not delete it.  Instead, reset the GC
			 * timer using the router's lifetime.
			 * Simply deleting the entry would affect default
			 * router selection, which is not necessarily a good
			 * thing, especially when we're using router preference
			 * values.
			 * XXX: the check for ln_state would be redundant,
			 *      but we intentionally keep it just in case.
			 */
			if (dr->expire > time_uptime)
				nd6_llinfo_settimer_locked(ln,
				    (dr->expire - time_uptime) * hz);
			else
				nd6_llinfo_settimer_locked(ln,
				    (long)V_nd6_gctimer * hz);

			next = LIST_NEXT(ln, lle_next);
			LLE_REMREF(ln);
			LLE_WUNLOCK(ln);
			return (next);
		}

		if (dr) {
			/*
			 * Unreachablity of a router might affect the default
			 * router selection and on-link detection of advertised
			 * prefixes.
			 */

			/*
			 * Temporarily fake the state to choose a new default
			 * router and to perform on-link determination of
			 * prefixes correctly.
			 * Below the state will be set correctly,
			 * or the entry itself will be deleted.
			 */
			ln->ln_state = ND6_LLINFO_INCOMPLETE;
		}

		if (ln->ln_router || dr) {

			/*
			 * We need to unlock to avoid a LOR with rt6_flush() with the
			 * rnh and for the calls to pfxlist_onlink_check() and
			 * defrouter_select() in the block further down for calls
			 * into nd6_lookup().  We still hold a ref.
			 */
			LLE_WUNLOCK(ln);

			/*
			 * rt6_flush must be called whether or not the neighbor
			 * is in the Default Router List.
			 * See a corresponding comment in nd6_na_input().
			 */
			rt6_flush(&L3_ADDR_SIN6(ln)->sin6_addr, ifp);
		}

		if (dr) {
			/*
			 * Since defrouter_select() does not affect the
			 * on-link determination and MIP6 needs the check
			 * before the default router selection, we perform
			 * the check now.
			 */
			pfxlist_onlink_check();

			/*
			 * Refresh default router list.
			 */
			defrouter_select();
		}

		if (ln->ln_router || dr)
			LLE_WLOCK(ln);
	}

	/*
	 * Before deleting the entry, remember the next entry as the
	 * return value.  We need this because pfxlist_onlink_check() above
	 * might have freed other entries (particularly the old next entry) as
	 * a side effect (XXX).
	 */
	next = LIST_NEXT(ln, lle_next);

	/*
	 * Save to unlock. We still hold an extra reference and will not
	 * free(9) in llentry_free() if someone else holds one as well.
	 */
	LLE_WUNLOCK(ln);
	IF_AFDATA_LOCK(ifp);
	LLE_WLOCK(ln);

	/* Guard against race with other llentry_free(). */
	if (ln->la_flags & LLE_LINKED) {
		LLE_REMREF(ln);
		llentry_free(ln);
	} else
		LLE_FREE_LOCKED(ln);

	IF_AFDATA_UNLOCK(ifp);

	return (next);
}

/*
 * Upper-layer reachability hint for Neighbor Unreachability Detection.
 *
 * XXX cost-effective methods?
 */
void
nd6_nud_hint(struct rtentry *rt, struct in6_addr *dst6, int force)
{
	struct llentry *ln;
	struct ifnet *ifp;

	if ((dst6 == NULL) || (rt == NULL))
		return;

	ifp = rt->rt_ifp;
	IF_AFDATA_RLOCK(ifp);
	ln = nd6_lookup(dst6, ND6_EXCLUSIVE, NULL);
	IF_AFDATA_RUNLOCK(ifp);
	if (ln == NULL)
		return;

	if (ln->ln_state < ND6_LLINFO_REACHABLE)
		goto done;

	/*
	 * if we get upper-layer reachability confirmation many times,
	 * it is possible we have false information.
	 */
	if (!force) {
		ln->ln_byhint++;
		if (ln->ln_byhint > V_nd6_maxnudhint) {
			goto done;
		}
	}

 	ln->ln_state = ND6_LLINFO_REACHABLE;
	if (!ND6_LLINFO_PERMANENT(ln)) {
		nd6_llinfo_settimer_locked(ln,
		    (long)ND_IFINFO(rt->rt_ifp)->reachable * hz);
	}
done:
	LLE_WUNLOCK(ln);
}


/*
 * Rejuvenate this function for routing operations related
 * processing.
 */
void
nd6_rtrequest(int req, struct rtentry *rt, struct rt_addrinfo *info)
{
	struct sockaddr_in6 *gateway;
	struct nd_defrouter *dr;
	struct ifnet *ifp;

	RT_LOCK_ASSERT(rt);
	gateway = (struct sockaddr_in6 *)rt->rt_gateway;
	ifp = rt->rt_ifp;

	switch (req) {
	case RTM_ADD:
		break;

	case RTM_DELETE:
		if (!ifp)
			return;
		/*
		 * Only indirect routes are interesting.
		 */
		if ((rt->rt_flags & RTF_GATEWAY) == 0)
			return;
		/*
		 * check for default route
		 */
		if (IN6_ARE_ADDR_EQUAL(&in6addr_any, 
				       &SIN6(rt_key(rt))->sin6_addr)) {

			dr = defrouter_lookup(&gateway->sin6_addr, ifp);
			if (dr != NULL)
				dr->installed = 0;
		}
		break;
	}
}


int
nd6_ioctl(u_long cmd, caddr_t data, struct ifnet *ifp)
{
	struct in6_drlist *drl = (struct in6_drlist *)data;
	struct in6_oprlist *oprl = (struct in6_oprlist *)data;
	struct in6_ndireq *ndi = (struct in6_ndireq *)data;
	struct in6_nbrinfo *nbi = (struct in6_nbrinfo *)data;
	struct in6_ndifreq *ndif = (struct in6_ndifreq *)data;
	struct nd_defrouter *dr;
	struct nd_prefix *pr;
	int i = 0, error = 0;

	if (ifp->if_afdata[AF_INET6] == NULL)
		return (EPFNOSUPPORT);
	switch (cmd) {
	case SIOCGDRLST_IN6:
		/*
		 * obsolete API, use sysctl under net.inet6.icmp6
		 */
		bzero(drl, sizeof(*drl));
		TAILQ_FOREACH(dr, &V_nd_defrouter, dr_entry) {
			if (i >= DRLSTSIZ)
				break;
			drl->defrouter[i].rtaddr = dr->rtaddr;
			drl->defrouter[i].flags = dr->flags;
			drl->defrouter[i].rtlifetime = dr->rtlifetime;
			drl->defrouter[i].expire = dr->expire +
			    (time_second - time_uptime);
			drl->defrouter[i].if_index = dr->ifp->if_index;
			i++;
		}
		break;
	case SIOCGPRLST_IN6:
		/*
		 * obsolete API, use sysctl under net.inet6.icmp6
		 *
		 * XXX the structure in6_prlist was changed in backward-
		 * incompatible manner.  in6_oprlist is used for SIOCGPRLST_IN6,
		 * in6_prlist is used for nd6_sysctl() - fill_prlist().
		 */
		/*
		 * XXX meaning of fields, especialy "raflags", is very
		 * differnet between RA prefix list and RR/static prefix list.
		 * how about separating ioctls into two?
		 */
		bzero(oprl, sizeof(*oprl));
		LIST_FOREACH(pr, &V_nd_prefix, ndpr_entry) {
			struct nd_pfxrouter *pfr;
			int j;

			if (i >= PRLSTSIZ)
				break;
			oprl->prefix[i].prefix = pr->ndpr_prefix.sin6_addr;
			oprl->prefix[i].raflags = pr->ndpr_raf;
			oprl->prefix[i].prefixlen = pr->ndpr_plen;
			oprl->prefix[i].vltime = pr->ndpr_vltime;
			oprl->prefix[i].pltime = pr->ndpr_pltime;
			oprl->prefix[i].if_index = pr->ndpr_ifp->if_index;
			if (pr->ndpr_vltime == ND6_INFINITE_LIFETIME)
				oprl->prefix[i].expire = 0;
			else {
				time_t maxexpire;

				/* XXX: we assume time_t is signed. */
				maxexpire = (-1) &
				    ~((time_t)1 <<
				    ((sizeof(maxexpire) * 8) - 1));
				if (pr->ndpr_vltime <
				    maxexpire - pr->ndpr_lastupdate) {
					oprl->prefix[i].expire =
					    pr->ndpr_lastupdate +
					    pr->ndpr_vltime +
					    (time_second - time_uptime);
				} else
					oprl->prefix[i].expire = maxexpire;
			}

			j = 0;
			LIST_FOREACH(pfr, &pr->ndpr_advrtrs, pfr_entry) {
				if (j < DRLSTSIZ) {
					oprl->prefix[i].advrtr[j] =
					    pfr->router->rtaddr;
				}
				j++;
			}
			oprl->prefix[i].advrtrs = j;
			oprl->prefix[i].origin = PR_ORIG_RA;

			i++;
		}

		break;
	case OSIOCGIFINFO_IN6:
#define ND	ndi->ndi
		/* XXX: old ndp(8) assumes a positive value for linkmtu. */
		bzero(&ND, sizeof(ND));
		ND.linkmtu = IN6_LINKMTU(ifp);
		ND.maxmtu = ND_IFINFO(ifp)->maxmtu;
		ND.basereachable = ND_IFINFO(ifp)->basereachable;
		ND.reachable = ND_IFINFO(ifp)->reachable;
		ND.retrans = ND_IFINFO(ifp)->retrans;
		ND.flags = ND_IFINFO(ifp)->flags;
		ND.recalctm = ND_IFINFO(ifp)->recalctm;
		ND.chlim = ND_IFINFO(ifp)->chlim;
		break;
	case SIOCGIFINFO_IN6:
		ND = *ND_IFINFO(ifp);
		break;
	case SIOCSIFINFO_IN6:
		/*
		 * used to change host variables from userland.
		 * intented for a use on router to reflect RA configurations.
		 */
		/* 0 means 'unspecified' */
		if (ND.linkmtu != 0) {
			if (ND.linkmtu < IPV6_MMTU ||
			    ND.linkmtu > IN6_LINKMTU(ifp)) {
				error = EINVAL;
				break;
			}
			ND_IFINFO(ifp)->linkmtu = ND.linkmtu;
		}

		if (ND.basereachable != 0) {
			int obasereachable = ND_IFINFO(ifp)->basereachable;

			ND_IFINFO(ifp)->basereachable = ND.basereachable;
			if (ND.basereachable != obasereachable)
				ND_IFINFO(ifp)->reachable =
				    ND_COMPUTE_RTIME(ND.basereachable);
		}
		if (ND.retrans != 0)
			ND_IFINFO(ifp)->retrans = ND.retrans;
		if (ND.chlim != 0)
			ND_IFINFO(ifp)->chlim = ND.chlim;
		/* FALLTHROUGH */
	case SIOCSIFINFO_FLAGS:
	{
		struct ifaddr *ifa;
		struct in6_ifaddr *ia;

		if ((ND_IFINFO(ifp)->flags & ND6_IFF_IFDISABLED) &&
		    !(ND.flags & ND6_IFF_IFDISABLED)) {
			/* ifdisabled 1->0 transision */

			/*
			 * If the interface is marked as ND6_IFF_IFDISABLED and
			 * has an link-local address with IN6_IFF_DUPLICATED,
			 * do not clear ND6_IFF_IFDISABLED.
			 * See RFC 4862, Section 5.4.5.
			 */
			int duplicated_linklocal = 0;

			IF_ADDR_RLOCK(ifp);
			TAILQ_FOREACH(ifa, &ifp->if_addrhead, ifa_link) {
				if (ifa->ifa_addr->sa_family != AF_INET6)
					continue;
				ia = (struct in6_ifaddr *)ifa;
				if ((ia->ia6_flags & IN6_IFF_DUPLICATED) &&
				    IN6_IS_ADDR_LINKLOCAL(IA6_IN6(ia))) {
					duplicated_linklocal = 1;
					break;
				}
			}
			IF_ADDR_RUNLOCK(ifp);

			if (duplicated_linklocal) {
				ND.flags |= ND6_IFF_IFDISABLED;
				log(LOG_ERR, "Cannot enable an interface"
				    " with a link-local address marked"
				    " duplicate.\n");
			} else {
				ND_IFINFO(ifp)->flags &= ~ND6_IFF_IFDISABLED;
				if (ifp->if_flags & IFF_UP)
					in6_if_up(ifp);
			}
		} else if (!(ND_IFINFO(ifp)->flags & ND6_IFF_IFDISABLED) &&
			    (ND.flags & ND6_IFF_IFDISABLED)) {
			/* ifdisabled 0->1 transision */
			/* Mark all IPv6 address as tentative. */

			ND_IFINFO(ifp)->flags |= ND6_IFF_IFDISABLED;
			IF_ADDR_RLOCK(ifp);
			TAILQ_FOREACH(ifa, &ifp->if_addrhead, ifa_link) {
				if (ifa->ifa_addr->sa_family != AF_INET6)
					continue;
				ia = (struct in6_ifaddr *)ifa;
				ia->ia6_flags |= IN6_IFF_TENTATIVE;
			}
			IF_ADDR_RUNLOCK(ifp);
		}

		if (ND.flags & ND6_IFF_AUTO_LINKLOCAL) {
			if (!(ND_IFINFO(ifp)->flags & ND6_IFF_AUTO_LINKLOCAL)) {
				/* auto_linklocal 0->1 transision */

				/* If no link-local address on ifp, configure */
				ND_IFINFO(ifp)->flags |= ND6_IFF_AUTO_LINKLOCAL;
				in6_ifattach(ifp, NULL);
			} else if (!(ND.flags & ND6_IFF_IFDISABLED) &&
			    ifp->if_flags & IFF_UP) {
				/*
				 * When the IF already has
				 * ND6_IFF_AUTO_LINKLOCAL, no link-local
				 * address is assigned, and IFF_UP, try to
				 * assign one.
				 */
				int haslinklocal = 0;
			
				IF_ADDR_RLOCK(ifp);
				TAILQ_FOREACH(ifa, &ifp->if_addrhead, ifa_link) {
					if (ifa->ifa_addr->sa_family != AF_INET6)
						continue;
					ia = (struct in6_ifaddr *)ifa;
					if (IN6_IS_ADDR_LINKLOCAL(IA6_IN6(ia))) {
						haslinklocal = 1;
						break;
					}
				}
				IF_ADDR_RUNLOCK(ifp);
				if (!haslinklocal)
					in6_ifattach(ifp, NULL);
			}
		}
	}
		ND_IFINFO(ifp)->flags = ND.flags;
		break;
#undef ND
	case SIOCSNDFLUSH_IN6:	/* XXX: the ioctl name is confusing... */
		/* sync kernel routing table with the default router list */
		defrouter_reset();
		defrouter_select();
		break;
	case SIOCSPFXFLUSH_IN6:
	{
		/* flush all the prefix advertised by routers */
		struct nd_prefix *pr, *next;

		LIST_FOREACH_SAFE(pr, &V_nd_prefix, ndpr_entry, next) {
			struct in6_ifaddr *ia, *ia_next;

			if (IN6_IS_ADDR_LINKLOCAL(&pr->ndpr_prefix.sin6_addr))
				continue; /* XXX */

			/* do we really have to remove addresses as well? */
			/* XXXRW: in6_ifaddrhead locking. */
			TAILQ_FOREACH_SAFE(ia, &V_in6_ifaddrhead, ia_link,
			    ia_next) {
				if ((ia->ia6_flags & IN6_IFF_AUTOCONF) == 0)
					continue;

				if (ia->ia6_ndpr == pr)
					in6_purgeaddr(&ia->ia_ifa);
			}
			prelist_remove(pr);
		}
		break;
	}
	case SIOCSRTRFLUSH_IN6:
	{
		/* flush all the default routers */
		struct nd_defrouter *dr, *next;

		defrouter_reset();
		TAILQ_FOREACH_SAFE(dr, &V_nd_defrouter, dr_entry, next) {
			defrtrlist_del(dr);
		}
		defrouter_select();
		break;
	}
	case SIOCGNBRINFO_IN6:
	{
		struct llentry *ln;

		IF_AFDATA_RLOCK(ifp);
		ln = nd6_lookup(&nbi->addr, 0, ifp);
		IF_AFDATA_RUNLOCK(ifp);

		if (ln == NULL) {
			error = EINVAL;
			break;
		}
		nbi->state = ln->ln_state;
		nbi->asked = ln->la_asked;
		nbi->isrouter = ln->ln_router;
		if (ln->la_expire == 0)
			nbi->expire = 0;
		else
			nbi->expire = ln->la_expire +
			    (time_second - time_uptime);
		LLE_RUNLOCK(ln);
		break;
	}
	case SIOCGDEFIFACE_IN6:	/* XXX: should be implemented as a sysctl? */
		ndif->ifindex = V_nd6_defifindex;
		break;
	case SIOCSDEFIFACE_IN6:	/* XXX: should be implemented as a sysctl? */
		return (nd6_setdefaultiface(ndif->ifindex));
	}
	return (error);
}

/*
 * Create neighbor cache entry and cache link-layer address,
 * on reception of inbound ND6 packets.  (RS/RA/NS/redirect)
 *
 * type - ICMP6 type
 * code - type dependent information
 *
 * XXXXX
 *  The caller of this function already acquired the ndp 
 *  cache table lock because the cache entry is returned.
 */
struct llentry *
nd6_cache_lladdr(struct ifnet *ifp, struct in6_addr *from, char *lladdr,
    int lladdrlen, int type, int code)
{
	struct llentry *ln = NULL;
	int is_newentry;
	int do_update;
	int olladdr;
	int llchange;
	int flags;
	int newstate = 0;
	uint16_t router = 0;
	struct sockaddr_in6 sin6;
	struct mbuf *chain = NULL;
	int static_route = 0;

	IF_AFDATA_UNLOCK_ASSERT(ifp);

	KASSERT(ifp != NULL, ("%s: ifp == NULL", __func__));
	KASSERT(from != NULL, ("%s: from == NULL", __func__));

	/* nothing must be updated for unspecified address */
	if (IN6_IS_ADDR_UNSPECIFIED(from))
		return NULL;

	/*
	 * Validation about ifp->if_addrlen and lladdrlen must be done in
	 * the caller.
	 *
	 * XXX If the link does not have link-layer adderss, what should
	 * we do? (ifp->if_addrlen == 0)
	 * Spec says nothing in sections for RA, RS and NA.  There's small
	 * description on it in NS section (RFC 2461 7.2.3).
	 */
	flags = lladdr ? ND6_EXCLUSIVE : 0;
	IF_AFDATA_RLOCK(ifp);
	ln = nd6_lookup(from, flags, ifp);
	IF_AFDATA_RUNLOCK(ifp);
	if (ln == NULL) {
		flags |= ND6_EXCLUSIVE;
		IF_AFDATA_LOCK(ifp);
		ln = nd6_lookup(from, flags | ND6_CREATE, ifp);
		IF_AFDATA_UNLOCK(ifp);
		is_newentry = 1;
	} else {
		/* do nothing if static ndp is set */
		if (ln->la_flags & LLE_STATIC) {
			static_route = 1;
			goto done;
		}
		is_newentry = 0;
	}
	if (ln == NULL)
		return (NULL);

	olladdr = (ln->la_flags & LLE_VALID) ? 1 : 0;
	if (olladdr && lladdr) {
		llchange = bcmp(lladdr, &ln->ll_addr,
		    ifp->if_addrlen);
	} else
		llchange = 0;

	/*
	 * newentry olladdr  lladdr  llchange	(*=record)
	 *	0	n	n	--	(1)
	 *	0	y	n	--	(2)
	 *	0	n	y	--	(3) * STALE
	 *	0	y	y	n	(4) *
	 *	0	y	y	y	(5) * STALE
	 *	1	--	n	--	(6)   NOSTATE(= PASSIVE)
	 *	1	--	y	--	(7) * STALE
	 */

	if (lladdr) {		/* (3-5) and (7) */
		/*
		 * Record source link-layer address
		 * XXX is it dependent to ifp->if_type?
		 */
		bcopy(lladdr, &ln->ll_addr, ifp->if_addrlen);
		ln->la_flags |= LLE_VALID;
		EVENTHANDLER_INVOKE(lle_event, ln, LLENTRY_RESOLVED);
	}

	if (!is_newentry) {
		if ((!olladdr && lladdr != NULL) ||	/* (3) */
		    (olladdr && lladdr != NULL && llchange)) {	/* (5) */
			do_update = 1;
			newstate = ND6_LLINFO_STALE;
		} else					/* (1-2,4) */
			do_update = 0;
	} else {
		do_update = 1;
		if (lladdr == NULL)			/* (6) */
			newstate = ND6_LLINFO_NOSTATE;
		else					/* (7) */
			newstate = ND6_LLINFO_STALE;
	}

	if (do_update) {
		/*
		 * Update the state of the neighbor cache.
		 */
		ln->ln_state = newstate;

		if (ln->ln_state == ND6_LLINFO_STALE) {
			/*
			 * XXX: since nd6_output() below will cause
			 * state tansition to DELAY and reset the timer,
			 * we must set the timer now, although it is actually
			 * meaningless.
			 */
			nd6_llinfo_settimer_locked(ln, (long)V_nd6_gctimer * hz);

			if (ln->la_hold) {
				struct mbuf *m_hold, *m_hold_next;

				/*
				 * reset the la_hold in advance, to explicitly
				 * prevent a la_hold lookup in nd6_output()
				 * (wouldn't happen, though...)
				 */
				for (m_hold = ln->la_hold, ln->la_hold = NULL;
				    m_hold; m_hold = m_hold_next) {
					m_hold_next = m_hold->m_nextpkt;
					m_hold->m_nextpkt = NULL;

					/*
					 * we assume ifp is not a p2p here, so
					 * just set the 2nd argument as the
					 * 1st one.
					 */
					nd6_output_lle(ifp, ifp, m_hold, L3_ADDR_SIN6(ln), NULL, ln, &chain);
				}
				/*
				 * If we have mbufs in the chain we need to do
				 * deferred transmit. Copy the address from the
				 * llentry before dropping the lock down below.
				 */
				if (chain != NULL)
					memcpy(&sin6, L3_ADDR_SIN6(ln), sizeof(sin6));
			}
		} else if (ln->ln_state == ND6_LLINFO_INCOMPLETE) {
			/* probe right away */
			nd6_llinfo_settimer_locked((void *)ln, 0);
		}
	}

	/*
	 * ICMP6 type dependent behavior.
	 *
	 * NS: clear IsRouter if new entry
	 * RS: clear IsRouter
	 * RA: set IsRouter if there's lladdr
	 * redir: clear IsRouter if new entry
	 *
	 * RA case, (1):
	 * The spec says that we must set IsRouter in the following cases:
	 * - If lladdr exist, set IsRouter.  This means (1-5).
	 * - If it is old entry (!newentry), set IsRouter.  This means (7).
	 * So, based on the spec, in (1-5) and (7) cases we must set IsRouter.
	 * A quetion arises for (1) case.  (1) case has no lladdr in the
	 * neighbor cache, this is similar to (6).
	 * This case is rare but we figured that we MUST NOT set IsRouter.
	 *
	 * newentry olladdr  lladdr  llchange	    NS  RS  RA	redir
	 *							D R
	 *	0	n	n	--	(1)	c   ?     s
	 *	0	y	n	--	(2)	c   s     s
	 *	0	n	y	--	(3)	c   s     s
	 *	0	y	y	n	(4)	c   s     s
	 *	0	y	y	y	(5)	c   s     s
	 *	1	--	n	--	(6) c	c	c s
	 *	1	--	y	--	(7) c	c   s	c s
	 *
	 *					(c=clear s=set)
	 */
	switch (type & 0xff) {
	case ND_NEIGHBOR_SOLICIT:
		/*
		 * New entry must have is_router flag cleared.
		 */
		if (is_newentry)	/* (6-7) */
			ln->ln_router = 0;
		break;
	case ND_REDIRECT:
		/*
		 * If the icmp is a redirect to a better router, always set the
		 * is_router flag.  Otherwise, if the entry is newly created,
		 * clear the flag.  [RFC 2461, sec 8.3]
		 */
		if (code == ND_REDIRECT_ROUTER)
			ln->ln_router = 1;
		else if (is_newentry) /* (6-7) */
			ln->ln_router = 0;
		break;
	case ND_ROUTER_SOLICIT:
		/*
		 * is_router flag must always be cleared.
		 */
		ln->ln_router = 0;
		break;
	case ND_ROUTER_ADVERT:
		/*
		 * Mark an entry with lladdr as a router.
		 */
		if ((!is_newentry && (olladdr || lladdr)) ||	/* (2-5) */
		    (is_newentry && lladdr)) {			/* (7) */
			ln->ln_router = 1;
		}
		break;
	}

	if (ln != NULL) {
		static_route = (ln->la_flags & LLE_STATIC);
		router = ln->ln_router;

		if (flags & ND6_EXCLUSIVE)
			LLE_WUNLOCK(ln);
		else
			LLE_RUNLOCK(ln);
		if (static_route)
			ln = NULL;
	}
	if (chain)
		nd6_output_flush(ifp, ifp, chain, &sin6, NULL);
	
	/*
	 * When the link-layer address of a router changes, select the
	 * best router again.  In particular, when the neighbor entry is newly
	 * created, it might affect the selection policy.
	 * Question: can we restrict the first condition to the "is_newentry"
	 * case?
	 * XXX: when we hear an RA from a new router with the link-layer
	 * address option, defrouter_select() is called twice, since
	 * defrtrlist_update called the function as well.  However, I believe
	 * we can compromise the overhead, since it only happens the first
	 * time.
	 * XXX: although defrouter_select() should not have a bad effect
	 * for those are not autoconfigured hosts, we explicitly avoid such
	 * cases for safety.
	 */
	if (do_update && router &&
	    ND_IFINFO(ifp)->flags & ND6_IFF_ACCEPT_RTADV) {
		/*
		 * guaranteed recursion
		 */
		defrouter_select();
	}
	
	return (ln);
done:	
	if (ln != NULL) {
		if (flags & ND6_EXCLUSIVE)
			LLE_WUNLOCK(ln);
		else
			LLE_RUNLOCK(ln);
		if (static_route)
			ln = NULL;
	}
	return (ln);
}

static void
nd6_slowtimo(void *arg)
{
	CURVNET_SET((struct vnet *) arg);
	struct nd_ifinfo *nd6if;
	struct ifnet *ifp;

	callout_reset(&V_nd6_slowtimo_ch, ND6_SLOWTIMER_INTERVAL * hz,
	    nd6_slowtimo, curvnet);
	IFNET_RLOCK_NOSLEEP();
	TAILQ_FOREACH(ifp, &V_ifnet, if_list) {
		if (ifp->if_afdata[AF_INET6] == NULL)
			continue;
		nd6if = ND_IFINFO(ifp);
		if (nd6if->basereachable && /* already initialized */
		    (nd6if->recalctm -= ND6_SLOWTIMER_INTERVAL) <= 0) {
			/*
			 * Since reachable time rarely changes by router
			 * advertisements, we SHOULD insure that a new random
			 * value gets recomputed at least once every few hours.
			 * (RFC 2461, 6.3.4)
			 */
			nd6if->recalctm = V_nd6_recalc_reachtm_interval;
			nd6if->reachable = ND_COMPUTE_RTIME(nd6if->basereachable);
		}
	}
	IFNET_RUNLOCK_NOSLEEP();
	CURVNET_RESTORE();
}

int
nd6_output(struct ifnet *ifp, struct ifnet *origifp, struct mbuf *m0,
    struct sockaddr_in6 *dst, struct rtentry *rt0)
{

	return (nd6_output_lle(ifp, origifp, m0, dst, rt0, NULL, NULL));
}


/*
 * Note that I'm not enforcing any global serialization
 * lle state or asked changes here as the logic is too
 * complicated to avoid having to always acquire an exclusive
 * lock
 * KMM
 *
 */
#define senderr(e) { error = (e); goto bad;}

int
nd6_output_lle(struct ifnet *ifp, struct ifnet *origifp, struct mbuf *m0,
    struct sockaddr_in6 *dst, struct rtentry *rt0, struct llentry *lle,
	struct mbuf **chain)
{
	struct mbuf *m = m0;
	struct m_tag *mtag;
	struct llentry *ln = lle;
	struct ip6_hdr *ip6;
	int error = 0;
	int flags = 0;
	int ip6len;

#ifdef INVARIANTS
	if (lle != NULL) {
		
		LLE_WLOCK_ASSERT(lle);

		KASSERT(chain != NULL, (" lle locked but no mbuf chain pointer passed"));
	}
#endif
	if (IN6_IS_ADDR_MULTICAST(&dst->sin6_addr))
		goto sendpkt;

	if (nd6_need_cache(ifp) == 0)
		goto sendpkt;

	/*
	 * next hop determination.  This routine is derived from ether_output.
	 */

	/*
	 * Address resolution or Neighbor Unreachability Detection
	 * for the next hop.
	 * At this point, the destination of the packet must be a unicast
	 * or an anycast address(i.e. not a multicast).
	 */

	flags = ((m != NULL) || (lle != NULL)) ? LLE_EXCLUSIVE : 0;
	if (ln == NULL) {
	retry:
		IF_AFDATA_RLOCK(ifp);
		ln = lla_lookup(LLTABLE6(ifp), flags, (struct sockaddr *)dst);
<<<<<<< HEAD
		IF_AFDATA_UNLOCK(ifp);
		if (ln == NULL &&nd6_is_addr_neighbor(&dst->sin6_addr, ifp)) {
=======
		IF_AFDATA_RUNLOCK(ifp);
		if ((ln == NULL) && nd6_is_addr_neighbor(dst, ifp))  {
>>>>>>> 308e5129
			/*
			 * Since nd6_is_addr_neighbor() internally calls nd6_lookup(),
			 * the condition below is not very efficient.  But we believe
			 * it is tolerable, because this should be a rare case.
			 */
			flags = ND6_CREATE | (m ? ND6_EXCLUSIVE : 0);
			IF_AFDATA_LOCK(ifp);
			ln = nd6_lookup(&dst->sin6_addr, flags, ifp);
			IF_AFDATA_UNLOCK(ifp);
		}
	} 
	if (ln == NULL) {
		if ((ifp->if_flags & IFF_POINTOPOINT) == 0 &&
		    !(ND_IFINFO(ifp)->flags & ND6_IFF_PERFORMNUD)) {
			char ip6buf[INET6_ADDRSTRLEN];
			log(LOG_DEBUG,
			    "nd6_output: can't allocate llinfo for %s "
			    "(ln=%p)\n",
			    ip6_sprintf(ip6buf, &dst->sin6_addr), ln);
			senderr(EIO);	/* XXX: good error? */
		}
		goto sendpkt;	/* send anyway */
	}

	/* We don't have to do link-layer address resolution on a p2p link. */
	if ((ifp->if_flags & IFF_POINTOPOINT) != 0 &&
	    ln->ln_state < ND6_LLINFO_REACHABLE) {
		if ((flags & LLE_EXCLUSIVE) == 0) {
			flags |= LLE_EXCLUSIVE;
			goto retry;
		}
		ln->ln_state = ND6_LLINFO_STALE;
		nd6_llinfo_settimer_locked(ln, (long)V_nd6_gctimer * hz);
	}

	/*
	 * The first time we send a packet to a neighbor whose entry is
	 * STALE, we have to change the state to DELAY and a sets a timer to
	 * expire in DELAY_FIRST_PROBE_TIME seconds to ensure do
	 * neighbor unreachability detection on expiration.
	 * (RFC 2461 7.3.3)
	 */
	if (ln->ln_state == ND6_LLINFO_STALE) {
		if ((flags & LLE_EXCLUSIVE) == 0) {
			flags |= LLE_EXCLUSIVE;
			LLE_RUNLOCK(ln);
			goto retry;
		}
		ln->la_asked = 0;
		ln->ln_state = ND6_LLINFO_DELAY;
		nd6_llinfo_settimer_locked(ln, (long)V_nd6_delay * hz);
	}

	/*
	 * If the neighbor cache entry has a state other than INCOMPLETE
	 * (i.e. its link-layer address is already resolved), just
	 * send the packet.
	 */
	if (ln->ln_state > ND6_LLINFO_INCOMPLETE)
		goto sendpkt;

	/*
	 * There is a neighbor cache entry, but no ethernet address
	 * response yet.  Append this latest packet to the end of the
	 * packet queue in the mbuf, unless the number of the packet
	 * does not exceed nd6_maxqueuelen.  When it exceeds nd6_maxqueuelen,
	 * the oldest packet in the queue will be removed.
	 */
	if (ln->ln_state == ND6_LLINFO_NOSTATE)
		ln->ln_state = ND6_LLINFO_INCOMPLETE;

	if ((flags & LLE_EXCLUSIVE) == 0) {
		flags |= LLE_EXCLUSIVE;
		LLE_RUNLOCK(ln);
		goto retry;
	}

	LLE_WLOCK_ASSERT(ln);

	if (ln->la_hold) {
		struct mbuf *m_hold;
		int i;
		
		i = 0;
		for (m_hold = ln->la_hold; m_hold; m_hold = m_hold->m_nextpkt) {
			i++;
			if (m_hold->m_nextpkt == NULL) {
				m_hold->m_nextpkt = m;
				break;
			}
		}
		while (i >= V_nd6_maxqueuelen) {
			m_hold = ln->la_hold;
			ln->la_hold = ln->la_hold->m_nextpkt;
			m_freem(m_hold);
			i--;
		}
	} else {
		ln->la_hold = m;
	}

	/*
	 * If there has been no NS for the neighbor after entering the
	 * INCOMPLETE state, send the first solicitation.
	 */
	if (!ND6_LLINFO_PERMANENT(ln) && ln->la_asked == 0) {
		ln->la_asked++;
		
		nd6_llinfo_settimer_locked(ln,
		    (long)ND_IFINFO(ifp)->retrans * hz / 1000);
		LLE_WUNLOCK(ln);
		nd6_ns_output(ifp, NULL, &dst->sin6_addr, ln, 0);
		if (lle != NULL && ln == lle)
			LLE_WLOCK(lle);

	} else if (lle == NULL || ln != lle) {
		/*
		 * We did the lookup (no lle arg) so we
		 * need to do the unlock here.
		 */
		LLE_WUNLOCK(ln);
	}

	return (0);

  sendpkt:
	/* discard the packet if IPv6 operation is disabled on the interface */
	if ((ND_IFINFO(ifp)->flags & ND6_IFF_IFDISABLED)) {
		error = ENETDOWN; /* better error? */
		goto bad;
	}
	/*
	 * ln is valid and the caller did not pass in 
	 * an llentry
	 */
	if ((ln != NULL) && (lle == NULL)) {
		if (flags & LLE_EXCLUSIVE)
			LLE_WUNLOCK(ln);
		else
			LLE_RUNLOCK(ln);
	}

#ifdef MAC
	mac_netinet6_nd6_send(ifp, m);
#endif

	/*
	 * If called from nd6_ns_output() (NS), nd6_na_output() (NA),
	 * icmp6_redirect_output() (REDIRECT) or from rip6_output() (RS, RA
	 * as handled by rtsol and rtadvd), mbufs will be tagged for SeND
	 * to be diverted to user space.  When re-injected into the kernel,
	 * send_output() will directly dispatch them to the outgoing interface.
	 */
	if (send_sendso_input_hook != NULL) {
		mtag = m_tag_find(m, PACKET_TAG_ND_OUTGOING, NULL);
		if (mtag != NULL) {
			ip6 = mtod(m, struct ip6_hdr *);
			ip6len = sizeof(struct ip6_hdr) + ntohs(ip6->ip6_plen);
			/* Use the SEND socket */
			error = send_sendso_input_hook(m, ifp, SND_OUT,
			    ip6len);
			/* -1 == no app on SEND socket */
			if (error == 0 || error != -1)
			    return (error);
		}
	}

	/*
	 * We were passed in a pointer to an lle with the lock held 
	 * this means that we can't call if_output as we will
	 * recurse on the lle lock - so what we do is we create
	 * a list of mbufs to send and transmit them in the caller
	 * after the lock is dropped
	 */
	if (lle != NULL) {
		if (*chain == NULL)
			*chain = m;
		else {
			struct mbuf *mb;

			/*
			 * append mbuf to end of deferred chain
			 */
			mb = *chain;
			while (mb->m_nextpkt != NULL)
				mb = mb->m_nextpkt;
			mb->m_nextpkt = m;
		}
		return (error);
	}
	m_clrprotoflags(m);	/* Avoid confusing lower layers. */
	IP_PROBE(send, NULL, NULL, mtod(m, struct ip6_hdr *), ifp, NULL,
	    mtod(m, struct ip6_hdr *));
	if ((ifp->if_flags & IFF_LOOPBACK) != 0) {
		return ((*ifp->if_output)(origifp, m, (struct sockaddr *)dst,
		    NULL));
	}
	error = (*ifp->if_output)(ifp, m, (struct sockaddr *)dst, NULL);
	return (error);

  bad:
	/*
	 * ln is valid and the caller did not pass in 
	 * an llentry
	 */
	if ((ln != NULL) && (lle == NULL)) {
		if (flags & LLE_EXCLUSIVE)
			LLE_WUNLOCK(ln);
		else
			LLE_RUNLOCK(ln);
	}
	if (m)
		m_freem(m);
	return (error);
}
#undef senderr


int
nd6_output_flush(struct ifnet *ifp, struct ifnet *origifp, struct mbuf *chain,
    struct sockaddr_in6 *dst, struct route *ro)
{
	struct mbuf *m, *m_head;
	struct ifnet *outifp;
	int error = 0;

	m_head = chain;
	if ((ifp->if_flags & IFF_LOOPBACK) != 0)
		outifp = origifp;
	else
		outifp = ifp;
	
	while (m_head) {
		m = m_head;
		m_head = m_head->m_nextpkt;
		error = (*ifp->if_output)(ifp, m, (struct sockaddr *)dst, ro);			       
	}

	/*
	 * XXX
	 * note that intermediate errors are blindly ignored - but this is 
	 * the same convention as used with nd6_output when called by
	 * nd6_cache_lladdr
	 */
	return (error);
}	


int
nd6_need_cache(struct ifnet *ifp)
{
	/*
	 * XXX: we currently do not make neighbor cache on any interface
	 * other than ARCnet, Ethernet, FDDI and GIF.
	 *
	 * RFC2893 says:
	 * - unidirectional tunnels needs no ND
	 */
	switch (ifp->if_type) {
	case IFT_ARCNET:
	case IFT_ETHER:
	case IFT_FDDI:
	case IFT_IEEE1394:
#ifdef IFT_L2VLAN
	case IFT_L2VLAN:
#endif
#ifdef IFT_IEEE80211
	case IFT_IEEE80211:
#endif
	case IFT_INFINIBAND:
	case IFT_GIF:		/* XXX need more cases? */
	case IFT_PPP:
	case IFT_TUNNEL:
	case IFT_BRIDGE:
	case IFT_PROPVIRTUAL:
		return (1);
	default:
		return (0);
	}
}

/*
 * the callers of this function need to be re-worked to drop
 * the lle lock, drop here for now
 */
int
nd6_storelladdr(struct ifnet *ifp, struct mbuf *m,
    const struct sockaddr *dst, u_char *desten, struct llentry **lle)
{
	struct llentry *ln;

	*lle = NULL;
	IF_AFDATA_UNLOCK_ASSERT(ifp);
	if (m != NULL && m->m_flags & M_MCAST) {
		int i;

		switch (ifp->if_type) {
		case IFT_ETHER:
		case IFT_FDDI:
#ifdef IFT_L2VLAN
		case IFT_L2VLAN:
#endif
#ifdef IFT_IEEE80211
		case IFT_IEEE80211:
#endif
		case IFT_BRIDGE:
		case IFT_ISO88025:
			ETHER_MAP_IPV6_MULTICAST(&SIN6(dst)->sin6_addr,
						 desten);
			return (0);
		case IFT_IEEE1394:
			/*
			 * netbsd can use if_broadcastaddr, but we don't do so
			 * to reduce # of ifdef.
			 */
			for (i = 0; i < ifp->if_addrlen; i++)
				desten[i] = ~0;
			return (0);
		case IFT_ARCNET:
			*desten = 0;
			return (0);
		default:
			m_freem(m);
			return (EAFNOSUPPORT);
		}
	}


	/*
	 * the entry should have been created in nd6_store_lladdr
	 */
	IF_AFDATA_RLOCK(ifp);
	ln = lla_lookup(LLTABLE6(ifp), 0, dst);
	IF_AFDATA_RUNLOCK(ifp);
	if ((ln == NULL) || !(ln->la_flags & LLE_VALID)) {
		if (ln != NULL)
			LLE_RUNLOCK(ln);
		/* this could happen, if we could not allocate memory */
		m_freem(m);
		return (EHOSTUNREACH);
	}

	bcopy(&ln->ll_addr, desten, ifp->if_addrlen);
	*lle = ln;
	LLE_RUNLOCK(ln);
	/*
	 * A *small* use after free race exists here
	 */
	return (0);
}

static void 
clear_llinfo_pqueue(struct llentry *ln)
{
	struct mbuf *m_hold, *m_hold_next;

	for (m_hold = ln->la_hold; m_hold; m_hold = m_hold_next) {
		m_hold_next = m_hold->m_nextpkt;
		m_freem(m_hold);
	}

	ln->la_hold = NULL;
	return;
}

static int nd6_sysctl_drlist(SYSCTL_HANDLER_ARGS);
static int nd6_sysctl_prlist(SYSCTL_HANDLER_ARGS);
#ifdef SYSCTL_DECL
SYSCTL_DECL(_net_inet6_icmp6);
#endif
SYSCTL_NODE(_net_inet6_icmp6, ICMPV6CTL_ND6_DRLIST, nd6_drlist,
	CTLFLAG_RD, nd6_sysctl_drlist, "");
SYSCTL_NODE(_net_inet6_icmp6, ICMPV6CTL_ND6_PRLIST, nd6_prlist,
	CTLFLAG_RD, nd6_sysctl_prlist, "");
SYSCTL_VNET_INT(_net_inet6_icmp6, ICMPV6CTL_ND6_MAXQLEN, nd6_maxqueuelen,
	CTLFLAG_RW, &VNET_NAME(nd6_maxqueuelen), 1, "");

static int
nd6_sysctl_drlist(SYSCTL_HANDLER_ARGS)
{
	struct in6_defrouter d;
	struct nd_defrouter *dr;
	int error;

	if (req->newptr)
		return (EPERM);

	bzero(&d, sizeof(d));
	d.rtaddr.sin6_family = AF_INET6;
	d.rtaddr.sin6_len = sizeof(d.rtaddr);

	/*
	 * XXX locking
	 */
	TAILQ_FOREACH(dr, &V_nd_defrouter, dr_entry) {
		d.rtaddr.sin6_addr = dr->rtaddr;
		d.rtaddr.sin6_scope_id = in6_getscopezone(dr->ifp,
		    in6_addrscope(&dr->rtaddr));
		d.flags = dr->flags;
		d.rtlifetime = dr->rtlifetime;
		d.expire = dr->expire + (time_second - time_uptime);
		d.if_index = dr->ifp->if_index;
		error = SYSCTL_OUT(req, &d, sizeof(d));
		if (error != 0)
			return (error);
	}
	return (0);
}

static int
nd6_sysctl_prlist(SYSCTL_HANDLER_ARGS)
{
	struct in6_prefix p;
	struct sockaddr_in6 s6;
	struct nd_prefix *pr;
	struct nd_pfxrouter *pfr;
	time_t maxexpire;
	int error;

	if (req->newptr)
		return (EPERM);

	bzero(&p, sizeof(p));
	p.origin = PR_ORIG_RA;
	bzero(&s6, sizeof(s6));
	s6.sin6_family = AF_INET6;
	s6.sin6_len = sizeof(s6);

	/*
	 * XXX locking
	 */
	LIST_FOREACH(pr, &V_nd_prefix, ndpr_entry) {
		p.prefix = pr->ndpr_prefix;
		p.prefix.sin6_scope_id = in6_getscopezone(pr->ndpr_ifp,
		    in6_addrscope(&pr->ndpr_prefix.sin6_addr));
		p.raflags = pr->ndpr_raf;
		p.prefixlen = pr->ndpr_plen;
		p.vltime = pr->ndpr_vltime;
		p.pltime = pr->ndpr_pltime;
		p.if_index = pr->ndpr_ifp->if_index;
		if (pr->ndpr_vltime == ND6_INFINITE_LIFETIME)
			p.expire = 0;
		else {
			/* XXX: we assume time_t is signed. */
			maxexpire = (-1) &
			    ~((time_t)1 << ((sizeof(maxexpire) * 8) - 1));
			if (pr->ndpr_vltime < maxexpire - pr->ndpr_lastupdate)
				p.expire = pr->ndpr_lastupdate +
				    pr->ndpr_vltime +
				    (time_second - time_uptime);
			else
				p.expire = maxexpire;
		}
		p.refcnt = pr->ndpr_refcnt;
		p.flags = pr->ndpr_stateflags;
		p.advrtrs = 0;
		LIST_FOREACH(pfr, &pr->ndpr_advrtrs, pfr_entry)
			p.advrtrs++;
		error = SYSCTL_OUT(req, &p, sizeof(p));
		if (error != 0)
			return (error);
		LIST_FOREACH(pfr, &pr->ndpr_advrtrs, pfr_entry) {
			s6.sin6_addr = pfr->router->rtaddr;
			s6.sin6_scope_id = in6_getscopezone(pfr->router->ifp,
			    in6_addrscope(&pfr->router->rtaddr));
			error = SYSCTL_OUT(req, &s6, sizeof(s6));
			if (error != 0)
				return (error);
		}
	}
	return (0);
}<|MERGE_RESOLUTION|>--- conflicted
+++ resolved
@@ -1867,13 +1867,8 @@
 	retry:
 		IF_AFDATA_RLOCK(ifp);
 		ln = lla_lookup(LLTABLE6(ifp), flags, (struct sockaddr *)dst);
-<<<<<<< HEAD
-		IF_AFDATA_UNLOCK(ifp);
+		IF_AFDATA_RUNLOCK(ifp);
 		if (ln == NULL &&nd6_is_addr_neighbor(&dst->sin6_addr, ifp)) {
-=======
-		IF_AFDATA_RUNLOCK(ifp);
-		if ((ln == NULL) && nd6_is_addr_neighbor(dst, ifp))  {
->>>>>>> 308e5129
 			/*
 			 * Since nd6_is_addr_neighbor() internally calls nd6_lookup(),
 			 * the condition below is not very efficient.  But we believe
