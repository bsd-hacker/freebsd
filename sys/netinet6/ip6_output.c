/*-
 * Copyright (C) 1995, 1996, 1997, and 1998 WIDE Project.
 * All rights reserved.
 *
 * Redistribution and use in source and binary forms, with or without
 * modification, are permitted provided that the following conditions
 * are met:
 * 1. Redistributions of source code must retain the above copyright
 *    notice, this list of conditions and the following disclaimer.
 * 2. Redistributions in binary form must reproduce the above copyright
 *    notice, this list of conditions and the following disclaimer in the
 *    documentation and/or other materials provided with the distribution.
 * 3. Neither the name of the project nor the names of its contributors
 *    may be used to endorse or promote products derived from this software
 *    without specific prior written permission.
 *
 * THIS SOFTWARE IS PROVIDED BY THE PROJECT AND CONTRIBUTORS ``AS IS'' AND
 * ANY EXPRESS OR IMPLIED WARRANTIES, INCLUDING, BUT NOT LIMITED TO, THE
 * IMPLIED WARRANTIES OF MERCHANTABILITY AND FITNESS FOR A PARTICULAR PURPOSE
 * ARE DISCLAIMED.  IN NO EVENT SHALL THE PROJECT OR CONTRIBUTORS BE LIABLE
 * FOR ANY DIRECT, INDIRECT, INCIDENTAL, SPECIAL, EXEMPLARY, OR CONSEQUENTIAL
 * DAMAGES (INCLUDING, BUT NOT LIMITED TO, PROCUREMENT OF SUBSTITUTE GOODS
 * OR SERVICES; LOSS OF USE, DATA, OR PROFITS; OR BUSINESS INTERRUPTION)
 * HOWEVER CAUSED AND ON ANY THEORY OF LIABILITY, WHETHER IN CONTRACT, STRICT
 * LIABILITY, OR TORT (INCLUDING NEGLIGENCE OR OTHERWISE) ARISING IN ANY WAY
 * OUT OF THE USE OF THIS SOFTWARE, EVEN IF ADVISED OF THE POSSIBILITY OF
 * SUCH DAMAGE.
 *
 *	$KAME: ip6_output.c,v 1.279 2002/01/26 06:12:30 jinmei Exp $
 */

/*-
 * Copyright (c) 1982, 1986, 1988, 1990, 1993
 *	The Regents of the University of California.  All rights reserved.
 *
 * Redistribution and use in source and binary forms, with or without
 * modification, are permitted provided that the following conditions
 * are met:
 * 1. Redistributions of source code must retain the above copyright
 *    notice, this list of conditions and the following disclaimer.
 * 2. Redistributions in binary form must reproduce the above copyright
 *    notice, this list of conditions and the following disclaimer in the
 *    documentation and/or other materials provided with the distribution.
 * 4. Neither the name of the University nor the names of its contributors
 *    may be used to endorse or promote products derived from this software
 *    without specific prior written permission.
 *
 * THIS SOFTWARE IS PROVIDED BY THE REGENTS AND CONTRIBUTORS ``AS IS'' AND
 * ANY EXPRESS OR IMPLIED WARRANTIES, INCLUDING, BUT NOT LIMITED TO, THE
 * IMPLIED WARRANTIES OF MERCHANTABILITY AND FITNESS FOR A PARTICULAR PURPOSE
 * ARE DISCLAIMED.  IN NO EVENT SHALL THE REGENTS OR CONTRIBUTORS BE LIABLE
 * FOR ANY DIRECT, INDIRECT, INCIDENTAL, SPECIAL, EXEMPLARY, OR CONSEQUENTIAL
 * DAMAGES (INCLUDING, BUT NOT LIMITED TO, PROCUREMENT OF SUBSTITUTE GOODS
 * OR SERVICES; LOSS OF USE, DATA, OR PROFITS; OR BUSINESS INTERRUPTION)
 * HOWEVER CAUSED AND ON ANY THEORY OF LIABILITY, WHETHER IN CONTRACT, STRICT
 * LIABILITY, OR TORT (INCLUDING NEGLIGENCE OR OTHERWISE) ARISING IN ANY WAY
 * OUT OF THE USE OF THIS SOFTWARE, EVEN IF ADVISED OF THE POSSIBILITY OF
 * SUCH DAMAGE.
 *
 *	@(#)ip_output.c	8.3 (Berkeley) 1/21/94
 */

#include <sys/cdefs.h>
__FBSDID("$FreeBSD$");

#include "opt_inet.h"
#include "opt_inet6.h"
#include "opt_ipfw.h"
#include "opt_ipsec.h"
#include "opt_sctp.h"
#include "opt_route.h"
#include "opt_rss.h"

#include <sys/param.h>
#include <sys/kernel.h>
#include <sys/malloc.h>
#include <sys/mbuf.h>
#include <sys/errno.h>
#include <sys/priv.h>
#include <sys/proc.h>
#include <sys/protosw.h>
#include <sys/socket.h>
#include <sys/socketvar.h>
#include <sys/syslog.h>
#include <sys/ucred.h>

#include <machine/in_cksum.h>

#include <net/if.h>
#include <net/if_var.h>
#include <net/netisr.h>
#include <net/route.h>
#include <net/pfil.h>
#include <net/vnet.h>

#include <netinet/in.h>
#include <netinet/in_var.h>
#include <netinet/ip_var.h>
#include <netinet6/in6_var.h>
#include <netinet/ip6.h>
#include <netinet/icmp6.h>
#include <netinet6/ip6_var.h>
#include <netinet/in_pcb.h>
#include <netinet/tcp_var.h>
#include <netinet6/nd6.h>
#include <netinet/in_rss.h>

#ifdef IPSEC
#include <netipsec/ipsec.h>
#include <netipsec/ipsec6.h>
#include <netipsec/key.h>
#include <netinet6/ip6_ipsec.h>
#endif /* IPSEC */
#ifdef SCTP
#include <netinet/sctp.h>
#include <netinet/sctp_crc32.h>
#endif

#include <netinet6/ip6protosw.h>
#include <netinet6/scope6_var.h>

#ifdef FLOWTABLE
#include <net/flowtable.h>
#endif

extern int in6_mcast_loop;

struct ip6_exthdrs {
	struct mbuf *ip6e_ip6;
	struct mbuf *ip6e_hbh;
	struct mbuf *ip6e_dest1;
	struct mbuf *ip6e_rthdr;
	struct mbuf *ip6e_dest2;
};

static int ip6_pcbopt(int, u_char *, int, struct ip6_pktopts **,
			   struct ucred *, int);
static int ip6_pcbopts(struct ip6_pktopts **, struct mbuf *,
	struct socket *, struct sockopt *);
static int ip6_getpcbopt(struct ip6_pktopts *, int, struct sockopt *);
static int ip6_setpktopt(int, u_char *, int, struct ip6_pktopts *,
	struct ucred *, int, int, int);

static int ip6_copyexthdr(struct mbuf **, caddr_t, int);
static int ip6_insertfraghdr(struct mbuf *, struct mbuf *, int,
	struct ip6_frag **);
static int ip6_insert_jumboopt(struct ip6_exthdrs *, u_int32_t);
static int ip6_splithdr(struct mbuf *, struct ip6_exthdrs *);
static int ip6_getpmtu(const struct in6_addr *, struct ifnet *,
    struct route_in6 *, struct route_in6 *, u_int, u_long *, int *);
static int copypktopts(struct ip6_pktopts *, struct ip6_pktopts *, int);


/*
 * Make an extension header from option data.  hp is the source, and
 * mp is the destination.
 */
#define MAKE_EXTHDR(hp, mp)						\
    do {								\
	if (hp) {							\
		struct ip6_ext *eh = (struct ip6_ext *)(hp);		\
		error = ip6_copyexthdr((mp), (caddr_t)(hp),		\
		    ((eh)->ip6e_len + 1) << 3);				\
		if (error)						\
			goto freehdrs;					\
	}								\
    } while (/*CONSTCOND*/ 0)

/*
 * Form a chain of extension headers.
 * m is the extension header mbuf
 * mp is the previous mbuf in the chain
 * p is the next header
 * i is the type of option.
 */
#define MAKE_CHAIN(m, mp, p, i)\
    do {\
	if (m) {\
		if (!hdrsplit) \
			panic("assumption failed: hdr not split"); \
		*mtod((m), u_char *) = *(p);\
		*(p) = (i);\
		p = mtod((m), u_char *);\
		(m)->m_next = (mp)->m_next;\
		(mp)->m_next = (m);\
		(mp) = (m);\
	}\
    } while (/*CONSTCOND*/ 0)

void
in6_delayed_cksum(struct mbuf *m, uint32_t plen, u_short offset)
{
	u_short csum;

	csum = in_cksum_skip(m, offset + plen, offset);
	if (m->m_pkthdr.csum_flags & CSUM_UDP_IPV6 && csum == 0)
		csum = 0xffff;
	offset += m->m_pkthdr.csum_data;	/* checksum offset */

	if (offset + sizeof(u_short) > m->m_len) {
		printf("%s: delayed m_pullup, m->len: %d plen %u off %u "
		    "csum_flags=%b\n", __func__, m->m_len, plen, offset,
		    (int)m->m_pkthdr.csum_flags, CSUM_BITS);
		/*
		 * XXX this should not happen, but if it does, the correct
		 * behavior may be to insert the checksum in the appropriate
		 * next mbuf in the chain.
		 */
		return;
	}
	*(u_short *)(m->m_data + offset) = csum;
}

/*
 * IP6 output. The packet in mbuf chain m contains a skeletal IP6
 * header (with pri, len, nxt, hlim, src, dst).
 * This function may modify ver and hlim only.
 * The mbuf chain containing the packet will be freed.
 * The mbuf opt, if present, will not be freed.
 * If route_in6 ro is present and has ro_rt initialized, route lookup would be
 * skipped and ro->ro_rt would be used. If ro is present but ro->ro_rt is NULL,
 * then result of route lookup is stored in ro->ro_rt.
 *
 * type of "mtu": rt_mtu is u_long, ifnet.ifr_mtu is int, and
 * nd_ifinfo.linkmtu is u_int32_t.  so we use u_long to hold largest one,
 * which is rt_mtu.
 */
/*
 * XXX TODO: no flowid is assigned for outbound flows?
 */
int
ip6_output(struct mbuf *m0, struct ip6_pktopts *opt,
    struct route_in6 *ro, int flags, struct ip6_moptions *im6o,
    struct ifnet **ifpp, struct inpcb *inp)
{
	struct ip6_hdr *ip6, *mhip6;
	struct ifnet *ifp = NULL, *origifp;
	struct mbuf *m = m0;
	struct mbuf *mprev = NULL;
	int hlen, tlen, len, off;
	struct route_in6 ip6route;
	struct sockaddr_in6 *dst, dst_sa;
	struct in6_addr odst;
	int error = 0;
	struct in6_ifaddr *ia = NULL;
	u_long mtu;
	int alwaysfrag, dontfrag;
	u_int32_t optlen = 0, plen = 0, unfragpartlen = 0;
	struct ip6_exthdrs exthdrs;
	struct in6_addr finaldst;
	struct route_in6 *ro_pmtu = NULL;
	int hdrsplit = 0;
	int sw_csum, tso;
	struct m_tag *fwd_tag = NULL;
	u_int fibnum;

	ip6 = mtod(m, struct ip6_hdr *);
	if (ip6 == NULL) {
		printf ("ip6 is NULL");
		goto bad;
	}

	if (inp != NULL) {
		M_SETFIB(m, inp->inp_inc.inc_fibnum);
<<<<<<< HEAD
		fibnum = inp->inp_inc.inc_fibnum;
	} else
		fibnum = M_GETFIB(m);
=======
		if (((flags & IP_NODEFAULTFLOWID) == 0) &&
		(inp->inp_flags & (INP_HW_FLOWID|INP_SW_FLOWID))) {
			m->m_pkthdr.flowid = inp->inp_flowid;
			m->m_flags |= M_FLOWID;
		}
	}
>>>>>>> e12a77b0

	finaldst = ip6->ip6_dst;
	bzero(&exthdrs, sizeof(exthdrs));
	if (opt) {
		/* Hop-by-Hop options header */
		MAKE_EXTHDR(opt->ip6po_hbh, &exthdrs.ip6e_hbh);
		/* Destination options header(1st part) */
		if (opt->ip6po_rthdr) {
			/*
			 * Destination options header(1st part)
			 * This only makes sense with a routing header.
			 * See Section 9.2 of RFC 3542.
			 * Disabling this part just for MIP6 convenience is
			 * a bad idea.  We need to think carefully about a
			 * way to make the advanced API coexist with MIP6
			 * options, which might automatically be inserted in
			 * the kernel.
			 */
			MAKE_EXTHDR(opt->ip6po_dest1, &exthdrs.ip6e_dest1);
		}
		/* Routing header */
		MAKE_EXTHDR(opt->ip6po_rthdr, &exthdrs.ip6e_rthdr);
		/* Destination options header(2nd part) */
		MAKE_EXTHDR(opt->ip6po_dest2, &exthdrs.ip6e_dest2);
	}

#ifdef IPSEC
	/*
	 * IPSec checking which handles several cases.
	 * FAST IPSEC: We re-injected the packet.
	 */
	switch(ip6_ipsec_output(&m, inp, &flags, &error, &ifp))
	{
	case 1:                 /* Bad packet */
		goto freehdrs;
	case -1:                /* IPSec done */
		goto done;
	case 0:                 /* No IPSec */
	default:
		break;
	}
#endif /* IPSEC */

	/*
	 * Calculate the total length of the extension header chain.
	 * Keep the length of the unfragmentable part for fragmentation.
	 */
	optlen = 0;
	if (exthdrs.ip6e_hbh)
		optlen += exthdrs.ip6e_hbh->m_len;
	if (exthdrs.ip6e_dest1)
		optlen += exthdrs.ip6e_dest1->m_len;
	if (exthdrs.ip6e_rthdr)
		optlen += exthdrs.ip6e_rthdr->m_len;
	unfragpartlen = optlen + sizeof(struct ip6_hdr);

	/* NOTE: we don't add AH/ESP length here (done in ip6_ipsec_output) */
	if (exthdrs.ip6e_dest2)
		optlen += exthdrs.ip6e_dest2->m_len;

	/*
	 * If there is at least one extension header,
	 * separate IP6 header from the payload.
	 */
	if (optlen && !hdrsplit) {
		if ((error = ip6_splithdr(m, &exthdrs)) != 0) {
			m = NULL;
			goto freehdrs;
		}
		m = exthdrs.ip6e_ip6;
		hdrsplit++;
	}

	/* adjust pointer */
	ip6 = mtod(m, struct ip6_hdr *);

	/* adjust mbuf packet header length */
	m->m_pkthdr.len += optlen;
	plen = m->m_pkthdr.len - sizeof(*ip6);

	/* If this is a jumbo payload, insert a jumbo payload option. */
	if (plen > IPV6_MAXPACKET) {
		if (!hdrsplit) {
			if ((error = ip6_splithdr(m, &exthdrs)) != 0) {
				m = NULL;
				goto freehdrs;
			}
			m = exthdrs.ip6e_ip6;
			hdrsplit++;
		}
		/* adjust pointer */
		ip6 = mtod(m, struct ip6_hdr *);
		if ((error = ip6_insert_jumboopt(&exthdrs, plen)) != 0)
			goto freehdrs;
		ip6->ip6_plen = 0;
	} else
		ip6->ip6_plen = htons(plen);

	/*
	 * Concatenate headers and fill in next header fields.
	 * Here we have, on "m"
	 *	IPv6 payload
	 * and we insert headers accordingly.  Finally, we should be getting:
	 *	IPv6 hbh dest1 rthdr ah* [esp* dest2 payload]
	 *
	 * during the header composing process, "m" points to IPv6 header.
	 * "mprev" points to an extension header prior to esp.
	 */
	u_char *nexthdrp = &ip6->ip6_nxt;
	mprev = m;

	/*
	 * we treat dest2 specially.  this makes IPsec processing
	 * much easier.  the goal here is to make mprev point the
	 * mbuf prior to dest2.
	 *
	 * result: IPv6 dest2 payload
	 * m and mprev will point to IPv6 header.
	 */
	if (exthdrs.ip6e_dest2) {
		if (!hdrsplit)
			panic("assumption failed: hdr not split");
		exthdrs.ip6e_dest2->m_next = m->m_next;
		m->m_next = exthdrs.ip6e_dest2;
		*mtod(exthdrs.ip6e_dest2, u_char *) = ip6->ip6_nxt;
		ip6->ip6_nxt = IPPROTO_DSTOPTS;
	}

	/*
	 * result: IPv6 hbh dest1 rthdr dest2 payload
	 * m will point to IPv6 header.  mprev will point to the
	 * extension header prior to dest2 (rthdr in the above case).
	 */
	MAKE_CHAIN(exthdrs.ip6e_hbh, mprev, nexthdrp, IPPROTO_HOPOPTS);
	MAKE_CHAIN(exthdrs.ip6e_dest1, mprev, nexthdrp,
		   IPPROTO_DSTOPTS);
	MAKE_CHAIN(exthdrs.ip6e_rthdr, mprev, nexthdrp,
		   IPPROTO_ROUTING);

	/*
	 * If there is a routing header, discard the packet.
	 */
	if (exthdrs.ip6e_rthdr) {
		 error = EINVAL;
		 goto bad;
	}

	/* Source address validation */
	if (IN6_IS_ADDR_UNSPECIFIED(&ip6->ip6_src) &&
	    (flags & IPV6_UNSPECSRC) == 0) {
		error = EOPNOTSUPP;
		IP6STAT_INC(ip6s_badscope);
		goto bad;
	}
	if (IN6_IS_ADDR_MULTICAST(&ip6->ip6_src)) {
		error = EOPNOTSUPP;
		IP6STAT_INC(ip6s_badscope);
		goto bad;
	}

	IP6STAT_INC(ip6s_localout);

	/*
	 * Route packet.
	 */
	if (ro == NULL || ro->ro_rt == NULL) {
		if (ro == NULL)
			ro = &ip6route;
		bzero(ro, sizeof(*ro));
		ro->ro_dst.sin6_family = AF_INET6;
		ro->ro_dst.sin6_len = sizeof(ro->ro_dst);
		ro->ro_dst.sin6_addr = ip6->ip6_dst;
	}
	ro_pmtu = ro;
	if (opt != NULL) {
		if (opt->ip6po_nexthop != NULL)
			ro = &opt->ip6po_nextroute;
		else if (opt->ip6po_rthdr != NULL)
			ro = &opt->ip6po_route;
	}
	dst = &ro->ro_dst;
#ifdef FLOWTABLE
	if (ro->ro_rt == NULL)
		(void )flowtable_lookup(AF_INET6, m, (struct route *)ro);
#endif
again:
	/*
	 * if specified, try to fill in the traffic class field.
	 * do not override if a non-zero value is already set.
	 * we check the diffserv field and the ecn field separately.
	 */
	if (opt && opt->ip6po_tclass >= 0) {
		int mask = 0;

		if ((ip6->ip6_flow & htonl(0xfc << 20)) == 0)
			mask |= 0xfc;
		if ((ip6->ip6_flow & htonl(0x03 << 20)) == 0)
			mask |= 0x03;
		if (mask != 0)
			ip6->ip6_flow |= htonl((opt->ip6po_tclass & mask) << 20);
	}

	/* fill in or override the hop limit field, if necessary. */
	if (opt && opt->ip6po_hlim != -1)
		ip6->ip6_hlim = opt->ip6po_hlim & 0xff;
	else if (IN6_IS_ADDR_MULTICAST(&ip6->ip6_dst)) {
		if (im6o != NULL)
			ip6->ip6_hlim = im6o->im6o_multicast_hlim;
		else
			ip6->ip6_hlim = V_ip6_defmcasthlim;
	}

	/* adjust pointer */
	ip6 = mtod(m, struct ip6_hdr *);

	if (fwd_tag != NULL) {
		/*
		 * We have changed destination by packet filter.
		 * Check that we have valid route and free it, if
		 * new destination is different one.
		 *
		 * dst_sa contains the new destination.
		 */
		if (ro != &ip6route) {
			/*
			 * XXX: check that we do not leak route here.
			 */
			ro = &ip6route;
			bzero(ro, sizeof(*ro));
		} else if (ro->ro_rt != NULL && (
		    (ro->ro_rt->rt_flags & RTF_UP) == 0 ||
		    ro->ro_dst.sin6_family != AF_INET6 ||
		    IN6_ARE_ADDR_EQUAL(&ro->ro_dst.sin6_addr,
			&dst_sa.sin6_addr) == 0))
			RO_RTFREE(ro);
		/*
		 * Copy new destination to prepare new route lookup.
		 */
		bcopy(&dst_sa, &ro->ro_dst, sizeof(dst_sa));
		dst = &ro->ro_dst;
	} else {
		/*
		 * fwd_tag is NULL.
		 * Check that route exists and is valid.
		 */
		if (ro->ro_rt != NULL && (
		    (ro->ro_rt->rt_flags & RTF_UP) == 0 ||
		    ro->ro_dst.sin6_family != AF_INET6))
			RO_RTFREE(ro);
	}
	if (ro->ro_rt != NULL) {
		ifp = ro->ro_rt->rt_ifp;
	} else {
		/*
		 * The caller can use IPV6_USEROIF flag to suggest outgoing
		 * interface. But destination address should be reachable via
		 * specified interface. This means, that destination address
		 * is multicast, or destination/source address is LLA, or
		 * outgoing interface is PTP tunnel. In other cases we need
		 * to do route lookup to determine gateway and use its layer2
		 * address.
		 * XXX: fwd/nexthop/pktinfo/rthdr ?
		 */
		if ((flags & IPV6_USEROIF) != 0 && (
		    ((*ifpp)->if_flags & IFF_POINTOPOINT) != 0 ||
		    IN6_IS_ADDR_MULTICAST(&ip6->ip6_dst) ||
		    IN6_IS_ADDR_LINKLOCAL(&ip6->ip6_src) ||
		    IN6_IS_ADDR_LINKLOCAL(&ip6->ip6_dst)))
			ifp = *ifpp;
		else {
			/*
			 * We ignore next hop and routing header when
			 * destination IP address is multicast. So, first
			 * look into multicast options to determine outgoing
			 * interface.
			 */
			if (IN6_IS_ADDR_MULTICAST(&ip6->ip6_dst)) {
				if (im6o != NULL &&
				    im6o->im6o_multicast_ifp != NULL) {
					ifp = im6o->im6o_multicast_ifp;
					goto oif_found;
				}
				/*
				 * If address is from interface-local or
				 * link-local scope, then we can not
				 * disambiguate it without scope zone id.
				 */
				if (IN6_IS_ADDR_MC_LINKLOCAL(&ip6->ip6_dst) ||
				    IN6_IS_ADDR_MC_INTFACELOCAL(
				    &ip6->ip6_dst)) {
					error = EHOSTUNREACH;
					IP6STAT_INC(ip6s_badscope);
					goto bad;
				}
			}
			if (inp != NULL && inp->in6p_zoneid != 0) {
				ifp = in6_getlinkifnet(inp->in6p_zoneid);
				if (ifp != NULL)
					goto oif_found;
			}
			if (IN6_IS_ADDR_LINKLOCAL(&dst->sin6_addr) ||
			    IN6_IS_ADDR_MC_INTFACELOCAL(&dst->sin6_addr) ||
			    IN6_IS_ADDR_MC_LINKLOCAL(&dst->sin6_addr)) {
				/*
				 * Check that destination has correct zone id
				 */
				if (dst->sin6_scope_id == 0 || !(ifp =
				    in6_getlinkifnet(dst->sin6_scope_id))) {
					error = EHOSTUNREACH;
					IP6STAT_INC(ip6s_badscope);
					goto bad;
				}
				goto oif_found;
			}
			/*
			 * Check that destination address is our own.
			 */
			ia = in6ifa_ifwithaddr(&dst->sin6_addr, 0);
			if (ia != NULL) {
				ifp = ia->ia_ifp;
				ifa_free(&ia->ia_ifa);
				goto oif_found;
			}
			/*
			 * Destination address is not our, try to find a route.
			 */
			in6_rtalloc(ro, fibnum);
			if (ro->ro_rt)
				ifp = ro->ro_rt->rt_ifp;
		}
	}
	if (ifp == NULL) {
		error = EHOSTUNREACH;
		IP6STAT_INC(ip6s_noroute);
		goto bad;
	}
oif_found:
	if ((flags & IPV6_FORWARDING) == 0) {
		/* XXX: the FORWARDING flag can be set for mrouting. */
		in6_ifstat_inc(ifp, ifs6_out_request);
	}
	/*
	 * XXX: The outgoing interface must be in the zone of source and
	 * destination addresses.
	 */
	origifp = ifp;
	/*
	 * If we have valid route and it is marked as gateway, then
	 * use rt_gateway as dst. Otherwise dst will point to the destination
	 * address (it can be ip6->ip6_dst, opt->ip6po_nexthop,
	 * ip6route.ro_dst from fwd_tag or opt->ip6po_route.ro_dst).
	 */
	if (ro->ro_rt && !IN6_IS_ADDR_MULTICAST(&ip6->ip6_dst) &&
	    (ro->ro_rt->rt_flags & RTF_GATEWAY) != 0)
		dst = (struct sockaddr_in6 *)ro->ro_rt->rt_gateway;

	if (!IN6_IS_ADDR_MULTICAST(&ip6->ip6_dst)) {
		m->m_flags &= ~(M_BCAST | M_MCAST); /* just in case */
	} else {
		m->m_flags = (m->m_flags & ~M_BCAST) | M_MCAST;
		in6_ifstat_inc(ifp, ifs6_out_mcast);
		/*
		 * Confirm that the outgoing interface supports multicast.
		 */
		if (!(ifp->if_flags & IFF_MULTICAST)) {
			IP6STAT_INC(ip6s_noroute);
			in6_ifstat_inc(ifp, ifs6_out_discard);
			error = ENETUNREACH;
			goto bad;
		}
		if ((im6o == NULL && in6_mcast_loop) ||
		    (im6o && im6o->im6o_multicast_loop)) {
			/*
			 * Loop back multicast datagram if not expressly
			 * forbidden to do so, even if we have not joined
			 * the address; protocols will filter it later,
			 * thus deferring a hash lookup and lock acquisition
			 * at the expense of an m_copym().
			 */
			ip6_mloopback(ifp, m, dst);
		} else {
			/*
			 * If we are acting as a multicast router, perform
			 * multicast forwarding as if the packet had just
			 * arrived on the interface to which we are about
			 * to send.  The multicast forwarding function
			 * recursively calls this function, using the
			 * IPV6_FORWARDING flag to prevent infinite recursion.
			 *
			 * Multicasts that are looped back by ip6_mloopback(),
			 * above, will be forwarded by the ip6_input() routine,
			 * if necessary.
			 */
			if (V_ip6_mrouter && (flags & IPV6_FORWARDING) == 0) {
				/*
				 * XXX: ip6_mforward expects that rcvif is NULL
				 * when it is called from the originating path.
				 * However, it may not always be the case.
				 */
				m->m_pkthdr.rcvif = NULL;
				if (ip6_mforward(ip6, ifp, m) != 0) {
					m_freem(m);
					goto done;
				}
			}
		}
		/*
		 * Multicasts with a hoplimit of zero may be looped back,
		 * above, but must not be transmitted on a network.
		 * Also, multicasts addressed to the loopback interface
		 * are not sent -- the above call to ip6_mloopback() will
		 * loop back a copy if this host actually belongs to the
		 * destination group on the loopback interface.
		 */
		if (ip6->ip6_hlim == 0 || (ifp->if_flags & IFF_LOOPBACK) ||
		    IN6_IS_ADDR_MC_INTFACELOCAL(&ip6->ip6_dst)) {
			m_freem(m);
			goto done;
		}
	}

	/*
	 * Fill the outgoing inteface to tell the upper layer
	 * to increment per-interface statistics.
	 */
	if (ifpp)
		*ifpp = ifp;

	/* Determine path MTU. */
	if ((error = ip6_getpmtu(&finaldst, ifp, ro, ro_pmtu,
	    fibnum, &mtu, &alwaysfrag)) != 0)
		goto bad;

	/*
	 * The caller of this function may specify to use the minimum MTU
	 * in some cases.
	 * An advanced API option (IPV6_USE_MIN_MTU) can also override MTU
	 * setting.  The logic is a bit complicated; by default, unicast
	 * packets will follow path MTU while multicast packets will be sent at
	 * the minimum MTU.  If IP6PO_MINMTU_ALL is specified, all packets
	 * including unicast ones will be sent at the minimum MTU.  Multicast
	 * packets will always be sent at the minimum MTU unless
	 * IP6PO_MINMTU_DISABLE is explicitly specified.
	 * See RFC 3542 for more details.
	 */
	if (mtu > IPV6_MMTU) {
		if ((flags & IPV6_MINMTU))
			mtu = IPV6_MMTU;
		else if (opt && opt->ip6po_minmtu == IP6PO_MINMTU_ALL)
			mtu = IPV6_MMTU;
		else if (IN6_IS_ADDR_MULTICAST(&ip6->ip6_dst) &&
			 (opt == NULL ||
			  opt->ip6po_minmtu != IP6PO_MINMTU_DISABLE)) {
			mtu = IPV6_MMTU;
		}
	}
	/*
	 * If the outgoing packet contains a hop-by-hop options header,
	 * it must be examined and processed even by the source node.
	 * (RFC 2460, section 4.)
	 */
	if (exthdrs.ip6e_hbh) {
		struct ip6_hbh *hbh = mtod(exthdrs.ip6e_hbh, struct ip6_hbh *);
		u_int32_t dummy; /* XXX unused */
		u_int32_t plen = 0; /* XXX: ip6_process will check the value */

#ifdef DIAGNOSTIC
		if ((hbh->ip6h_len + 1) << 3 > exthdrs.ip6e_hbh->m_len)
			panic("ip6e_hbh is not contiguous");
#endif
		/*
		 *  XXX: if we have to send an ICMPv6 error to the sender,
		 *       we need the M_LOOP flag since icmp6_error() expects
		 *       the IPv6 and the hop-by-hop options header are
		 *       contiguous unless the flag is set.
		 */
		m->m_flags |= M_LOOP;
		m->m_pkthdr.rcvif = ifp;
		if (ip6_process_hopopts(m, (u_int8_t *)(hbh + 1),
		    ((hbh->ip6h_len + 1) << 3) - sizeof(struct ip6_hbh),
		    &dummy, &plen) < 0) {
			/* m was already freed at this point */
			error = EINVAL;/* better error? */
			goto done;
		}
		m->m_flags &= ~M_LOOP; /* XXX */
		m->m_pkthdr.rcvif = NULL;
	}

	/* Jump over all PFIL processing if hooks are not active. */
	if (!PFIL_HOOKED(&V_inet6_pfil_hook))
		goto passout;

	odst = ip6->ip6_dst;
	/* Run through list of hooks for output packets. */
	error = pfil_run_hooks(&V_inet6_pfil_hook, &m, ifp, PFIL_OUT, inp);
	if (error != 0 || m == NULL)
		goto done;
	ip6 = mtod(m, struct ip6_hdr *);

	/* See if destination IP address was changed by packet filter. */
	if (!IN6_ARE_ADDR_EQUAL(&odst, &ip6->ip6_dst)) {
		m->m_flags |= M_SKIP_FIREWALL;
		/* If destination is now ourself drop to ip6_input(). */
		if (in6_localip(&ip6->ip6_dst)) {
			m->m_flags |= M_FASTFWD_OURS;
			if (m->m_pkthdr.rcvif == NULL)
				m->m_pkthdr.rcvif = V_loif;
			if (m->m_pkthdr.csum_flags & CSUM_DELAY_DATA_IPV6) {
				m->m_pkthdr.csum_flags |=
				    CSUM_DATA_VALID_IPV6 | CSUM_PSEUDO_HDR;
				m->m_pkthdr.csum_data = 0xffff;
			}
#ifdef SCTP
			if (m->m_pkthdr.csum_flags & CSUM_SCTP_IPV6)
				m->m_pkthdr.csum_flags |= CSUM_SCTP_VALID;
#endif
			error = netisr_queue(NETISR_IPV6, m);
			goto done;
		} else
			goto again;	/* Redo the routing table lookup. */
	}

	/* See if local, if yes, send it to netisr. */
	if (m->m_flags & M_FASTFWD_OURS) {
		if (m->m_pkthdr.rcvif == NULL)
			m->m_pkthdr.rcvif = V_loif;
		if (m->m_pkthdr.csum_flags & CSUM_DELAY_DATA_IPV6) {
			m->m_pkthdr.csum_flags |=
			    CSUM_DATA_VALID_IPV6 | CSUM_PSEUDO_HDR;
			m->m_pkthdr.csum_data = 0xffff;
		}
#ifdef SCTP
		if (m->m_pkthdr.csum_flags & CSUM_SCTP_IPV6)
			m->m_pkthdr.csum_flags |= CSUM_SCTP_VALID;
#endif
		error = netisr_queue(NETISR_IPV6, m);
		goto done;
	}
	/* Or forward to some other address? */
	if ((m->m_flags & M_IP6_NEXTHOP) &&
	    (fwd_tag = m_tag_find(m, PACKET_TAG_IPFORWARD, NULL)) != NULL) {
		bcopy((fwd_tag+1), &dst_sa, sizeof(struct sockaddr_in6));
		m->m_flags |= M_SKIP_FIREWALL;
		m->m_flags &= ~M_IP6_NEXTHOP;
		m_tag_delete(m, fwd_tag);
		goto again;
	}

passout:
	/*
	 * Send the packet to the outgoing interface.
	 * If necessary, do IPv6 fragmentation before sending.
	 *
	 * the logic here is rather complex:
	 * 1: normal case (dontfrag == 0, alwaysfrag == 0)
	 * 1-a:	send as is if tlen <= path mtu
	 * 1-b:	fragment if tlen > path mtu
	 *
	 * 2: if user asks us not to fragment (dontfrag == 1)
	 * 2-a:	send as is if tlen <= interface mtu
	 * 2-b:	error if tlen > interface mtu
	 *
	 * 3: if we always need to attach fragment header (alwaysfrag == 1)
	 *	always fragment
	 *
	 * 4: if dontfrag == 1 && alwaysfrag == 1
	 *	error, as we cannot handle this conflicting request
	 */
	sw_csum = m->m_pkthdr.csum_flags;
	if (!hdrsplit) {
		tso = ((sw_csum & ifp->if_hwassist & CSUM_TSO) != 0) ? 1 : 0;
		sw_csum &= ~ifp->if_hwassist;
	} else
		tso = 0;
	/*
	 * If we added extension headers, we will not do TSO and calculate the
	 * checksums ourselves for now.
	 * XXX-BZ  Need a framework to know when the NIC can handle it, even
	 * with ext. hdrs.
	 */
	if (sw_csum & CSUM_DELAY_DATA_IPV6) {
		sw_csum &= ~CSUM_DELAY_DATA_IPV6;
		in6_delayed_cksum(m, plen, sizeof(struct ip6_hdr));
	}
#ifdef SCTP
	if (sw_csum & CSUM_SCTP_IPV6) {
		sw_csum &= ~CSUM_SCTP_IPV6;
		sctp_delayed_cksum(m, sizeof(struct ip6_hdr));
	}
#endif
	m->m_pkthdr.csum_flags &= ifp->if_hwassist;
	tlen = m->m_pkthdr.len;

	if ((opt && (opt->ip6po_flags & IP6PO_DONTFRAG)) || tso)
		dontfrag = 1;
	else
		dontfrag = 0;
	if (dontfrag && alwaysfrag) {	/* case 4 */
		/* conflicting request - can't transmit */
		error = EMSGSIZE;
		goto bad;
	}
	if (dontfrag && tlen > IN6_LINKMTU(ifp) && !tso) {	/* case 2-b */
		/*
		 * Even if the DONTFRAG option is specified, we cannot send the
		 * packet when the data length is larger than the MTU of the
		 * outgoing interface.
		 * Notify the error by sending IPV6_PATHMTU ancillary data as
		 * well as returning an error code (the latter is not described
		 * in the API spec.)
		 */
		u_int32_t mtu32;
		struct ip6ctlparam ip6cp;

		mtu32 = (u_int32_t)mtu;
		bzero(&ip6cp, sizeof(ip6cp));
		ip6cp.ip6c_cmdarg = (void *)&mtu32;
		pfctlinput2(PRC_MSGSIZE, (struct sockaddr *)&ro_pmtu->ro_dst,
		    (void *)&ip6cp);

		error = EMSGSIZE;
		goto bad;
	}

	/*
	 * transmit packet without fragmentation
	 */
	if (dontfrag || (!alwaysfrag && tlen <= mtu)) {	/* case 1-a and 2-a */
		struct in6_ifaddr *ia6;

		ip6 = mtod(m, struct ip6_hdr *);
		ia6 = in6_ifawithifp(ifp, &ip6->ip6_src);
		if (ia6) {
			/* Record statistics for this interface address. */
			counter_u64_add(ia6->ia_ifa.ifa_opackets, 1);
			counter_u64_add(ia6->ia_ifa.ifa_obytes,
			    m->m_pkthdr.len);
			ifa_free(&ia6->ia_ifa);
		}
		error = nd6_output(ifp, origifp, m, dst, NULL);
		goto done;
	}

	/*
	 * try to fragment the packet.  case 1-b and 3
	 */
	if (mtu < IPV6_MMTU) {
		/* path MTU cannot be less than IPV6_MMTU */
		error = EMSGSIZE;
		in6_ifstat_inc(ifp, ifs6_out_fragfail);
		goto bad;
	} else if (ip6->ip6_plen == 0) {
		/* jumbo payload cannot be fragmented */
		error = EMSGSIZE;
		in6_ifstat_inc(ifp, ifs6_out_fragfail);
		goto bad;
	} else {
		struct mbuf **mnext, *m_frgpart;
		struct ip6_frag *ip6f;
		u_int32_t id = htonl(ip6_randomid());
		u_char nextproto;

		int qslots = ifp->if_snd.ifq_maxlen - ifp->if_snd.ifq_len;

		/*
		 * Too large for the destination or interface;
		 * fragment if possible.
		 * Must be able to put at least 8 bytes per fragment.
		 */
		hlen = unfragpartlen;
		if (mtu > IPV6_MAXPACKET)
			mtu = IPV6_MAXPACKET;

		len = (mtu - hlen - sizeof(struct ip6_frag)) & ~7;
		if (len < 8) {
			error = EMSGSIZE;
			in6_ifstat_inc(ifp, ifs6_out_fragfail);
			goto bad;
		}

		/*
		 * Verify that we have any chance at all of being able to queue
		 *      the packet or packet fragments
		 */
		if (qslots <= 0 || ((u_int)qslots * (mtu - hlen)
		    < tlen  /* - hlen */)) {
			error = ENOBUFS;
			IP6STAT_INC(ip6s_odropped);
			goto bad;
		}


		/*
		 * If the interface will not calculate checksums on
		 * fragmented packets, then do it here.
		 * XXX-BZ handle the hw offloading case.  Need flags.
		 */
		if (m->m_pkthdr.csum_flags & CSUM_DELAY_DATA_IPV6) {
			in6_delayed_cksum(m, plen, hlen);
			m->m_pkthdr.csum_flags &= ~CSUM_DELAY_DATA_IPV6;
		}
#ifdef SCTP
		if (m->m_pkthdr.csum_flags & CSUM_SCTP_IPV6) {
			sctp_delayed_cksum(m, hlen);
			m->m_pkthdr.csum_flags &= ~CSUM_SCTP_IPV6;
		}
#endif
		mnext = &m->m_nextpkt;

		/*
		 * Change the next header field of the last header in the
		 * unfragmentable part.
		 */
		if (exthdrs.ip6e_rthdr) {
			nextproto = *mtod(exthdrs.ip6e_rthdr, u_char *);
			*mtod(exthdrs.ip6e_rthdr, u_char *) = IPPROTO_FRAGMENT;
		} else if (exthdrs.ip6e_dest1) {
			nextproto = *mtod(exthdrs.ip6e_dest1, u_char *);
			*mtod(exthdrs.ip6e_dest1, u_char *) = IPPROTO_FRAGMENT;
		} else if (exthdrs.ip6e_hbh) {
			nextproto = *mtod(exthdrs.ip6e_hbh, u_char *);
			*mtod(exthdrs.ip6e_hbh, u_char *) = IPPROTO_FRAGMENT;
		} else {
			nextproto = ip6->ip6_nxt;
			ip6->ip6_nxt = IPPROTO_FRAGMENT;
		}

		/*
		 * Loop through length of segment after first fragment,
		 * make new header and copy data of each part and link onto
		 * chain.
		 */
		m0 = m;
		for (off = hlen; off < tlen; off += len) {
			m = m_gethdr(M_NOWAIT, MT_DATA);
			if (!m) {
				error = ENOBUFS;
				IP6STAT_INC(ip6s_odropped);
				goto sendorfree;
			}
			m->m_flags = m0->m_flags & M_COPYFLAGS;
			*mnext = m;
			mnext = &m->m_nextpkt;
			m->m_data += max_linkhdr;
			mhip6 = mtod(m, struct ip6_hdr *);
			*mhip6 = *ip6;
			m->m_len = sizeof(*mhip6);
			error = ip6_insertfraghdr(m0, m, hlen, &ip6f);
			if (error) {
				IP6STAT_INC(ip6s_odropped);
				goto sendorfree;
			}
			ip6f->ip6f_offlg = htons((u_short)((off - hlen) & ~7));
			if (off + len >= tlen)
				len = tlen - off;
			else
				ip6f->ip6f_offlg |= IP6F_MORE_FRAG;
			mhip6->ip6_plen = htons((u_short)(len + hlen +
			    sizeof(*ip6f) - sizeof(struct ip6_hdr)));
			if ((m_frgpart = m_copy(m0, off, len)) == 0) {
				error = ENOBUFS;
				IP6STAT_INC(ip6s_odropped);
				goto sendorfree;
			}
			m_cat(m, m_frgpart);
			m->m_pkthdr.len = len + hlen + sizeof(*ip6f);
			m->m_pkthdr.fibnum = m0->m_pkthdr.fibnum;
			m->m_pkthdr.rcvif = NULL;
			ip6f->ip6f_reserved = 0;
			ip6f->ip6f_ident = id;
			ip6f->ip6f_nxt = nextproto;
			IP6STAT_INC(ip6s_ofragments);
			in6_ifstat_inc(ifp, ifs6_out_fragcreat);
		}

		in6_ifstat_inc(ifp, ifs6_out_fragok);
	}

	/*
	 * Remove leading garbages.
	 */
sendorfree:
	m = m0->m_nextpkt;
	m0->m_nextpkt = 0;
	m_freem(m0);
	for (m0 = m; m; m = m0) {
		m0 = m->m_nextpkt;
		m->m_nextpkt = 0;
		if (error == 0) {
			/* Record statistics for this interface address. */
			if (ia) {
				counter_u64_add(ia->ia_ifa.ifa_opackets, 1);
				counter_u64_add(ia->ia_ifa.ifa_obytes,
				    m->m_pkthdr.len);
			}
			error = nd6_output(ifp, origifp, m, dst, NULL);
		} else
			m_freem(m);
	}

	if (error == 0)
		IP6STAT_INC(ip6s_fragmented);

done:
	if (ro == &ip6route)
		RO_RTFREE(ro);
	if (ro_pmtu == &ip6route)
		RO_RTFREE(ro_pmtu);
	return (error);

freehdrs:
	m_freem(exthdrs.ip6e_hbh);	/* m_freem will check if mbuf is 0 */
	m_freem(exthdrs.ip6e_dest1);
	m_freem(exthdrs.ip6e_rthdr);
	m_freem(exthdrs.ip6e_dest2);
	/* FALLTHROUGH */
bad:
	if (m)
		m_freem(m);
	goto done;
}

static int
ip6_copyexthdr(struct mbuf **mp, caddr_t hdr, int hlen)
{
	struct mbuf *m;

	if (hlen > MCLBYTES)
		return (ENOBUFS); /* XXX */

	if (hlen > MLEN)
		m = m_getcl(M_NOWAIT, MT_DATA, 0);
	else
		m = m_get(M_NOWAIT, MT_DATA);
	if (m == NULL)
		return (ENOBUFS);
	m->m_len = hlen;
	if (hdr)
		bcopy(hdr, mtod(m, caddr_t), hlen);

	*mp = m;
	return (0);
}

/*
 * Insert jumbo payload option.
 */
static int
ip6_insert_jumboopt(struct ip6_exthdrs *exthdrs, u_int32_t plen)
{
	struct mbuf *mopt;
	u_char *optbuf;
	u_int32_t v;

#define JUMBOOPTLEN	8	/* length of jumbo payload option and padding */

	/*
	 * If there is no hop-by-hop options header, allocate new one.
	 * If there is one but it doesn't have enough space to store the
	 * jumbo payload option, allocate a cluster to store the whole options.
	 * Otherwise, use it to store the options.
	 */
	if (exthdrs->ip6e_hbh == 0) {
		mopt = m_get(M_NOWAIT, MT_DATA);
		if (mopt == NULL)
			return (ENOBUFS);
		mopt->m_len = JUMBOOPTLEN;
		optbuf = mtod(mopt, u_char *);
		optbuf[1] = 0;	/* = ((JUMBOOPTLEN) >> 3) - 1 */
		exthdrs->ip6e_hbh = mopt;
	} else {
		struct ip6_hbh *hbh;

		mopt = exthdrs->ip6e_hbh;
		if (M_TRAILINGSPACE(mopt) < JUMBOOPTLEN) {
			/*
			 * XXX assumption:
			 * - exthdrs->ip6e_hbh is not referenced from places
			 *   other than exthdrs.
			 * - exthdrs->ip6e_hbh is not an mbuf chain.
			 */
			int oldoptlen = mopt->m_len;
			struct mbuf *n;

			/*
			 * XXX: give up if the whole (new) hbh header does
			 * not fit even in an mbuf cluster.
			 */
			if (oldoptlen + JUMBOOPTLEN > MCLBYTES)
				return (ENOBUFS);

			/*
			 * As a consequence, we must always prepare a cluster
			 * at this point.
			 */
			n = m_getcl(M_NOWAIT, MT_DATA, 0);
			if (n == NULL)
				return (ENOBUFS);
			n->m_len = oldoptlen + JUMBOOPTLEN;
			bcopy(mtod(mopt, caddr_t), mtod(n, caddr_t),
			    oldoptlen);
			optbuf = mtod(n, caddr_t) + oldoptlen;
			m_freem(mopt);
			mopt = exthdrs->ip6e_hbh = n;
		} else {
			optbuf = mtod(mopt, u_char *) + mopt->m_len;
			mopt->m_len += JUMBOOPTLEN;
		}
		optbuf[0] = IP6OPT_PADN;
		optbuf[1] = 1;

		/*
		 * Adjust the header length according to the pad and
		 * the jumbo payload option.
		 */
		hbh = mtod(mopt, struct ip6_hbh *);
		hbh->ip6h_len += (JUMBOOPTLEN >> 3);
	}

	/* fill in the option. */
	optbuf[2] = IP6OPT_JUMBO;
	optbuf[3] = 4;
	v = (u_int32_t)htonl(plen + JUMBOOPTLEN);
	bcopy(&v, &optbuf[4], sizeof(u_int32_t));

	/* finally, adjust the packet header length */
	exthdrs->ip6e_ip6->m_pkthdr.len += JUMBOOPTLEN;

	return (0);
#undef JUMBOOPTLEN
}

/*
 * Insert fragment header and copy unfragmentable header portions.
 */
static int
ip6_insertfraghdr(struct mbuf *m0, struct mbuf *m, int hlen,
    struct ip6_frag **frghdrp)
{
	struct mbuf *n, *mlast;

	if (hlen > sizeof(struct ip6_hdr)) {
		n = m_copym(m0, sizeof(struct ip6_hdr),
		    hlen - sizeof(struct ip6_hdr), M_NOWAIT);
		if (n == 0)
			return (ENOBUFS);
		m->m_next = n;
	} else
		n = m;

	/* Search for the last mbuf of unfragmentable part. */
	for (mlast = n; mlast->m_next; mlast = mlast->m_next)
		;

	if ((mlast->m_flags & M_EXT) == 0 &&
	    M_TRAILINGSPACE(mlast) >= sizeof(struct ip6_frag)) {
		/* use the trailing space of the last mbuf for the fragment hdr */
		*frghdrp = (struct ip6_frag *)(mtod(mlast, caddr_t) +
		    mlast->m_len);
		mlast->m_len += sizeof(struct ip6_frag);
		m->m_pkthdr.len += sizeof(struct ip6_frag);
	} else {
		/* allocate a new mbuf for the fragment header */
		struct mbuf *mfrg;

		mfrg = m_get(M_NOWAIT, MT_DATA);
		if (mfrg == NULL)
			return (ENOBUFS);
		mfrg->m_len = sizeof(struct ip6_frag);
		*frghdrp = mtod(mfrg, struct ip6_frag *);
		mlast->m_next = mfrg;
	}

	return (0);
}

static int
ip6_getpmtu(const struct in6_addr *dst, struct ifnet *ifp, struct route_in6 *ro,
    struct route_in6 *ro_pmtu, u_int fibnum, u_long *mtup, int *alwaysfragp)
{
	u_int32_t mtu = 0;
	int alwaysfrag = 0;
	int error = 0;

	if (ro_pmtu != ro) {
		/* The first hop and the final destination may differ. */
		if (ro_pmtu->ro_rt &&
		    ((ro_pmtu->ro_rt->rt_flags & RTF_UP) == 0 ||
		     !IN6_ARE_ADDR_EQUAL(&ro_pmtu->ro_dst.sin6_addr, dst)))
			RO_RTFREE(ro_pmtu);
		if (ro_pmtu->ro_rt == NULL &&
		    !IN6_IS_ADDR_LINKLOCAL(dst) &&
		    !IN6_IS_ADDR_MULTICAST(dst)) {
			bzero(&ro_pmtu->ro_dst, sizeof(ro_pmtu->ro_dst));
			ro_pmtu->ro_dst.sin6_family = AF_INET6;
			ro_pmtu->ro_dst.sin6_len = sizeof(ro_pmtu->ro_dst);
			ro_pmtu->ro_dst.sin6_addr = *dst;
			in6_rtalloc(ro_pmtu, fibnum);
		}
	}
	if (ro_pmtu->ro_rt) {
		u_int32_t ifmtu;
		struct in_conninfo inc;

		bzero(&inc, sizeof(inc));
		inc.inc_flags |= INC_ISIPV6;
		inc.inc6_faddr = *dst;

		if (ifp == NULL)
			ifp = ro_pmtu->ro_rt->rt_ifp;
		ifmtu = IN6_LINKMTU(ifp);
		mtu = tcp_hc_getmtu(&inc);
		if (mtu)
			mtu = min(mtu, ro_pmtu->ro_rt->rt_mtu);
		else
			mtu = ro_pmtu->ro_rt->rt_mtu;
		if (mtu == 0)
			mtu = ifmtu;
		else if (mtu < IPV6_MMTU) {
			/*
			 * RFC2460 section 5, last paragraph:
			 * if we record ICMPv6 too big message with
			 * mtu < IPV6_MMTU, transmit packets sized IPV6_MMTU
			 * or smaller, with framgent header attached.
			 * (fragment header is needed regardless from the
			 * packet size, for translators to identify packets)
			 */
			alwaysfrag = 1;
			mtu = IPV6_MMTU;
		} else if (mtu > ifmtu) {
			/*
			 * The MTU on the route is larger than the MTU on
			 * the interface!  This shouldn't happen, unless the
			 * MTU of the interface has been changed after the
			 * interface was brought up.  Change the MTU in the
			 * route to match the interface MTU (as long as the
			 * field isn't locked).
			 */
			mtu = ifmtu;
			ro_pmtu->ro_rt->rt_mtu = mtu;
		}
	} else if (ifp) {
		mtu = IN6_LINKMTU(ifp);
	} else
		error = EHOSTUNREACH; /* XXX */

	*mtup = mtu;
	if (alwaysfragp)
		*alwaysfragp = alwaysfrag;
	return (error);
}

/*
 * IP6 socket option processing.
 */
int
ip6_ctloutput(struct socket *so, struct sockopt *sopt)
{
	int optdatalen, uproto;
	void *optdata;
	struct inpcb *in6p = sotoinpcb(so);
	int error, optval;
	int level, op, optname;
	int optlen;
	struct thread *td;
#ifdef	RSS
	uint32_t rss_bucket;
	int retval;
#endif

	level = sopt->sopt_level;
	op = sopt->sopt_dir;
	optname = sopt->sopt_name;
	optlen = sopt->sopt_valsize;
	td = sopt->sopt_td;
	error = 0;
	optval = 0;
	uproto = (int)so->so_proto->pr_protocol;

	if (level != IPPROTO_IPV6) {
		error = EINVAL;

		if (sopt->sopt_level == SOL_SOCKET &&
		    sopt->sopt_dir == SOPT_SET) {
			switch (sopt->sopt_name) {
			case SO_REUSEADDR:
				INP_WLOCK(in6p);
				if ((so->so_options & SO_REUSEADDR) != 0)
					in6p->inp_flags2 |= INP_REUSEADDR;
				else
					in6p->inp_flags2 &= ~INP_REUSEADDR;
				INP_WUNLOCK(in6p);
				error = 0;
				break;
			case SO_REUSEPORT:
				INP_WLOCK(in6p);
				if ((so->so_options & SO_REUSEPORT) != 0)
					in6p->inp_flags2 |= INP_REUSEPORT;
				else
					in6p->inp_flags2 &= ~INP_REUSEPORT;
				INP_WUNLOCK(in6p);
				error = 0;
				break;
			case SO_SETFIB:
				INP_WLOCK(in6p);
				in6p->inp_inc.inc_fibnum = so->so_fibnum;
				INP_WUNLOCK(in6p);
				error = 0;
				break;
			default:
				break;
			}
		}
	} else {		/* level == IPPROTO_IPV6 */
		switch (op) {

		case SOPT_SET:
			switch (optname) {
			case IPV6_2292PKTOPTIONS:
#ifdef IPV6_PKTOPTIONS
			case IPV6_PKTOPTIONS:
#endif
			{
				struct mbuf *m;

				error = soopt_getm(sopt, &m); /* XXX */
				if (error != 0)
					break;
				error = soopt_mcopyin(sopt, m); /* XXX */
				if (error != 0)
					break;
				error = ip6_pcbopts(&in6p->in6p_outputopts,
						    m, so, sopt);
				m_freem(m); /* XXX */
				break;
			}

			/*
			 * Use of some Hop-by-Hop options or some
			 * Destination options, might require special
			 * privilege.  That is, normal applications
			 * (without special privilege) might be forbidden
			 * from setting certain options in outgoing packets,
			 * and might never see certain options in received
			 * packets. [RFC 2292 Section 6]
			 * KAME specific note:
			 *  KAME prevents non-privileged users from sending or
			 *  receiving ANY hbh/dst options in order to avoid
			 *  overhead of parsing options in the kernel.
			 */
			case IPV6_RECVHOPOPTS:
			case IPV6_RECVDSTOPTS:
			case IPV6_RECVRTHDRDSTOPTS:
				if (td != NULL) {
					error = priv_check(td,
					    PRIV_NETINET_SETHDROPTS);
					if (error)
						break;
				}
				/* FALLTHROUGH */
			case IPV6_UNICAST_HOPS:
			case IPV6_HOPLIMIT:
			case IPV6_FAITH:

			case IPV6_RECVPKTINFO:
			case IPV6_RECVHOPLIMIT:
			case IPV6_RECVRTHDR:
			case IPV6_RECVPATHMTU:
			case IPV6_RECVTCLASS:
			case IPV6_V6ONLY:
			case IPV6_AUTOFLOWLABEL:
			case IPV6_BINDANY:
			case IPV6_BINDMULTI:
#ifdef	RSS
			case IPV6_RSS_LISTEN_BUCKET:
#endif
				if (optname == IPV6_BINDANY && td != NULL) {
					error = priv_check(td,
					    PRIV_NETINET_BINDANY);
					if (error)
						break;
				}

				if (optlen != sizeof(int)) {
					error = EINVAL;
					break;
				}
				error = sooptcopyin(sopt, &optval,
					sizeof optval, sizeof optval);
				if (error)
					break;
				switch (optname) {

				case IPV6_UNICAST_HOPS:
					if (optval < -1 || optval >= 256)
						error = EINVAL;
					else {
						/* -1 = kernel default */
						in6p->in6p_hops = optval;
						if ((in6p->inp_vflag &
						     INP_IPV4) != 0)
							in6p->inp_ip_ttl = optval;
					}
					break;
#define OPTSET(bit) \
do { \
	INP_WLOCK(in6p); \
	if (optval) \
		in6p->inp_flags |= (bit); \
	else \
		in6p->inp_flags &= ~(bit); \
	INP_WUNLOCK(in6p); \
} while (/*CONSTCOND*/ 0)
#define OPTSET2292(bit) \
do { \
	INP_WLOCK(in6p); \
	in6p->inp_flags |= IN6P_RFC2292; \
	if (optval) \
		in6p->inp_flags |= (bit); \
	else \
		in6p->inp_flags &= ~(bit); \
	INP_WUNLOCK(in6p); \
} while (/*CONSTCOND*/ 0)
#define OPTBIT(bit) (in6p->inp_flags & (bit) ? 1 : 0)

#define OPTSET2(bit, val) do {						\
	INP_WLOCK(in6p);						\
	if (val)							\
		in6p->inp_flags2 |= bit;				\
	else								\
		in6p->inp_flags2 &= ~bit;				\
	INP_WUNLOCK(in6p);						\
} while (0)
#define OPTBIT2(bit) (in6p->inp_flags2 & (bit) ? 1 : 0)

				case IPV6_RECVPKTINFO:
					/* cannot mix with RFC2292 */
					if (OPTBIT(IN6P_RFC2292)) {
						error = EINVAL;
						break;
					}
					OPTSET(IN6P_PKTINFO);
					break;

				case IPV6_HOPLIMIT:
				{
					struct ip6_pktopts **optp;

					/* cannot mix with RFC2292 */
					if (OPTBIT(IN6P_RFC2292)) {
						error = EINVAL;
						break;
					}
					optp = &in6p->in6p_outputopts;
					error = ip6_pcbopt(IPV6_HOPLIMIT,
					    (u_char *)&optval, sizeof(optval),
					    optp, (td != NULL) ? td->td_ucred :
					    NULL, uproto);
					break;
				}

				case IPV6_RECVHOPLIMIT:
					/* cannot mix with RFC2292 */
					if (OPTBIT(IN6P_RFC2292)) {
						error = EINVAL;
						break;
					}
					OPTSET(IN6P_HOPLIMIT);
					break;

				case IPV6_RECVHOPOPTS:
					/* cannot mix with RFC2292 */
					if (OPTBIT(IN6P_RFC2292)) {
						error = EINVAL;
						break;
					}
					OPTSET(IN6P_HOPOPTS);
					break;

				case IPV6_RECVDSTOPTS:
					/* cannot mix with RFC2292 */
					if (OPTBIT(IN6P_RFC2292)) {
						error = EINVAL;
						break;
					}
					OPTSET(IN6P_DSTOPTS);
					break;

				case IPV6_RECVRTHDRDSTOPTS:
					/* cannot mix with RFC2292 */
					if (OPTBIT(IN6P_RFC2292)) {
						error = EINVAL;
						break;
					}
					OPTSET(IN6P_RTHDRDSTOPTS);
					break;

				case IPV6_RECVRTHDR:
					/* cannot mix with RFC2292 */
					if (OPTBIT(IN6P_RFC2292)) {
						error = EINVAL;
						break;
					}
					OPTSET(IN6P_RTHDR);
					break;

				case IPV6_FAITH:
					OPTSET(INP_FAITH);
					break;

				case IPV6_RECVPATHMTU:
					/*
					 * We ignore this option for TCP
					 * sockets.
					 * (RFC3542 leaves this case
					 * unspecified.)
					 */
					if (uproto != IPPROTO_TCP)
						OPTSET(IN6P_MTU);
					break;

				case IPV6_V6ONLY:
					/*
					 * make setsockopt(IPV6_V6ONLY)
					 * available only prior to bind(2).
					 * see ipng mailing list, Jun 22 2001.
					 */
					if (in6p->inp_lport ||
					    !IN6_IS_ADDR_UNSPECIFIED(&in6p->in6p_laddr)) {
						error = EINVAL;
						break;
					}
					OPTSET(IN6P_IPV6_V6ONLY);
					if (optval)
						in6p->inp_vflag &= ~INP_IPV4;
					else
						in6p->inp_vflag |= INP_IPV4;
					break;
				case IPV6_RECVTCLASS:
					/* cannot mix with RFC2292 XXX */
					if (OPTBIT(IN6P_RFC2292)) {
						error = EINVAL;
						break;
					}
					OPTSET(IN6P_TCLASS);
					break;
				case IPV6_AUTOFLOWLABEL:
					OPTSET(IN6P_AUTOFLOWLABEL);
					break;

				case IPV6_BINDANY:
					OPTSET(INP_BINDANY);
					break;

				case IPV6_BINDMULTI:
					OPTSET2(INP_BINDMULTI, optval);
					break;
#ifdef	RSS
				case IPV6_RSS_LISTEN_BUCKET:
					if ((optval >= 0) &&
					    (optval < rss_getnumbuckets())) {
						in6p->inp_rss_listen_bucket = optval;
						OPTSET2(INP_RSS_BUCKET_SET, 1);
					} else {
						error = EINVAL;
					}
					break;
#endif
				}
				break;

			case IPV6_TCLASS:
			case IPV6_DONTFRAG:
			case IPV6_USE_MIN_MTU:
			case IPV6_PREFER_TEMPADDR:
				if (optlen != sizeof(optval)) {
					error = EINVAL;
					break;
				}
				error = sooptcopyin(sopt, &optval,
					sizeof optval, sizeof optval);
				if (error)
					break;
				{
					struct ip6_pktopts **optp;
					optp = &in6p->in6p_outputopts;
					error = ip6_pcbopt(optname,
					    (u_char *)&optval, sizeof(optval),
					    optp, (td != NULL) ? td->td_ucred :
					    NULL, uproto);
					break;
				}

			case IPV6_2292PKTINFO:
			case IPV6_2292HOPLIMIT:
			case IPV6_2292HOPOPTS:
			case IPV6_2292DSTOPTS:
			case IPV6_2292RTHDR:
				/* RFC 2292 */
				if (optlen != sizeof(int)) {
					error = EINVAL;
					break;
				}
				error = sooptcopyin(sopt, &optval,
					sizeof optval, sizeof optval);
				if (error)
					break;
				switch (optname) {
				case IPV6_2292PKTINFO:
					OPTSET2292(IN6P_PKTINFO);
					break;
				case IPV6_2292HOPLIMIT:
					OPTSET2292(IN6P_HOPLIMIT);
					break;
				case IPV6_2292HOPOPTS:
					/*
					 * Check super-user privilege.
					 * See comments for IPV6_RECVHOPOPTS.
					 */
					if (td != NULL) {
						error = priv_check(td,
						    PRIV_NETINET_SETHDROPTS);
						if (error)
							return (error);
					}
					OPTSET2292(IN6P_HOPOPTS);
					break;
				case IPV6_2292DSTOPTS:
					if (td != NULL) {
						error = priv_check(td,
						    PRIV_NETINET_SETHDROPTS);
						if (error)
							return (error);
					}
					OPTSET2292(IN6P_DSTOPTS|IN6P_RTHDRDSTOPTS); /* XXX */
					break;
				case IPV6_2292RTHDR:
					OPTSET2292(IN6P_RTHDR);
					break;
				}
				break;
			case IPV6_PKTINFO:
			case IPV6_HOPOPTS:
			case IPV6_RTHDR:
			case IPV6_DSTOPTS:
			case IPV6_RTHDRDSTOPTS:
			case IPV6_NEXTHOP:
			{
				/* new advanced API (RFC3542) */
				u_char *optbuf;
				u_char optbuf_storage[MCLBYTES];
				int optlen;
				struct ip6_pktopts **optp;

				/* cannot mix with RFC2292 */
				if (OPTBIT(IN6P_RFC2292)) {
					error = EINVAL;
					break;
				}

				/*
				 * We only ensure valsize is not too large
				 * here.  Further validation will be done
				 * later.
				 */
				error = sooptcopyin(sopt, optbuf_storage,
				    sizeof(optbuf_storage), 0);
				if (error)
					break;
				optlen = sopt->sopt_valsize;
				optbuf = optbuf_storage;
				optp = &in6p->in6p_outputopts;
				error = ip6_pcbopt(optname, optbuf, optlen,
				    optp, (td != NULL) ? td->td_ucred : NULL,
				    uproto);
				break;
			}
#undef OPTSET

			case IPV6_MULTICAST_IF:
			case IPV6_MULTICAST_HOPS:
			case IPV6_MULTICAST_LOOP:
			case IPV6_JOIN_GROUP:
			case IPV6_LEAVE_GROUP:
			case IPV6_MSFILTER:
			case MCAST_BLOCK_SOURCE:
			case MCAST_UNBLOCK_SOURCE:
			case MCAST_JOIN_GROUP:
			case MCAST_LEAVE_GROUP:
			case MCAST_JOIN_SOURCE_GROUP:
			case MCAST_LEAVE_SOURCE_GROUP:
				error = ip6_setmoptions(in6p, sopt);
				break;

			case IPV6_PORTRANGE:
				error = sooptcopyin(sopt, &optval,
				    sizeof optval, sizeof optval);
				if (error)
					break;

				INP_WLOCK(in6p);
				switch (optval) {
				case IPV6_PORTRANGE_DEFAULT:
					in6p->inp_flags &= ~(INP_LOWPORT);
					in6p->inp_flags &= ~(INP_HIGHPORT);
					break;

				case IPV6_PORTRANGE_HIGH:
					in6p->inp_flags &= ~(INP_LOWPORT);
					in6p->inp_flags |= INP_HIGHPORT;
					break;

				case IPV6_PORTRANGE_LOW:
					in6p->inp_flags &= ~(INP_HIGHPORT);
					in6p->inp_flags |= INP_LOWPORT;
					break;

				default:
					error = EINVAL;
					break;
				}
				INP_WUNLOCK(in6p);
				break;

#ifdef IPSEC
			case IPV6_IPSEC_POLICY:
			{
				caddr_t req;
				struct mbuf *m;

				if ((error = soopt_getm(sopt, &m)) != 0) /* XXX */
					break;
				if ((error = soopt_mcopyin(sopt, m)) != 0) /* XXX */
					break;
				req = mtod(m, caddr_t);
				error = ipsec_set_policy(in6p, optname, req,
				    m->m_len, (sopt->sopt_td != NULL) ?
				    sopt->sopt_td->td_ucred : NULL);
				m_freem(m);
				break;
			}
#endif /* IPSEC */

			default:
				error = ENOPROTOOPT;
				break;
			}
			break;

		case SOPT_GET:
			switch (optname) {

			case IPV6_2292PKTOPTIONS:
#ifdef IPV6_PKTOPTIONS
			case IPV6_PKTOPTIONS:
#endif
				/*
				 * RFC3542 (effectively) deprecated the
				 * semantics of the 2292-style pktoptions.
				 * Since it was not reliable in nature (i.e.,
				 * applications had to expect the lack of some
				 * information after all), it would make sense
				 * to simplify this part by always returning
				 * empty data.
				 */
				sopt->sopt_valsize = 0;
				break;

			case IPV6_RECVHOPOPTS:
			case IPV6_RECVDSTOPTS:
			case IPV6_RECVRTHDRDSTOPTS:
			case IPV6_UNICAST_HOPS:
			case IPV6_RECVPKTINFO:
			case IPV6_RECVHOPLIMIT:
			case IPV6_RECVRTHDR:
			case IPV6_RECVPATHMTU:

			case IPV6_FAITH:
			case IPV6_V6ONLY:
			case IPV6_PORTRANGE:
			case IPV6_RECVTCLASS:
			case IPV6_AUTOFLOWLABEL:
			case IPV6_BINDANY:
			case IPV6_FLOWID:
			case IPV6_FLOWTYPE:
#ifdef	RSS
			case IPV6_RSSBUCKETID:
#endif
				switch (optname) {

				case IPV6_RECVHOPOPTS:
					optval = OPTBIT(IN6P_HOPOPTS);
					break;

				case IPV6_RECVDSTOPTS:
					optval = OPTBIT(IN6P_DSTOPTS);
					break;

				case IPV6_RECVRTHDRDSTOPTS:
					optval = OPTBIT(IN6P_RTHDRDSTOPTS);
					break;

				case IPV6_UNICAST_HOPS:
					optval = in6p->in6p_hops;
					break;

				case IPV6_RECVPKTINFO:
					optval = OPTBIT(IN6P_PKTINFO);
					break;

				case IPV6_RECVHOPLIMIT:
					optval = OPTBIT(IN6P_HOPLIMIT);
					break;

				case IPV6_RECVRTHDR:
					optval = OPTBIT(IN6P_RTHDR);
					break;

				case IPV6_RECVPATHMTU:
					optval = OPTBIT(IN6P_MTU);
					break;

				case IPV6_FAITH:
					optval = OPTBIT(INP_FAITH);
					break;

				case IPV6_V6ONLY:
					optval = OPTBIT(IN6P_IPV6_V6ONLY);
					break;

				case IPV6_PORTRANGE:
				    {
					int flags;
					flags = in6p->inp_flags;
					if (flags & INP_HIGHPORT)
						optval = IPV6_PORTRANGE_HIGH;
					else if (flags & INP_LOWPORT)
						optval = IPV6_PORTRANGE_LOW;
					else
						optval = 0;
					break;
				    }
				case IPV6_RECVTCLASS:
					optval = OPTBIT(IN6P_TCLASS);
					break;

				case IPV6_AUTOFLOWLABEL:
					optval = OPTBIT(IN6P_AUTOFLOWLABEL);
					break;

				case IPV6_BINDANY:
					optval = OPTBIT(INP_BINDANY);
					break;

				case IPV6_FLOWID:
					optval = in6p->inp_flowid;
					break;

				case IPV6_FLOWTYPE:
					optval = in6p->inp_flowtype;
					break;
#ifdef	RSS
				case IPV6_RSSBUCKETID:
					retval =
					    rss_hash2bucket(in6p->inp_flowid,
					    in6p->inp_flowtype,
					    &rss_bucket);
					if (retval == 0)
						optval = rss_bucket;
					else
						error = EINVAL;
					break;
#endif

				case IPV6_BINDMULTI:
					optval = OPTBIT2(INP_BINDMULTI);
					break;

				}
				if (error)
					break;
				error = sooptcopyout(sopt, &optval,
					sizeof optval);
				break;

			case IPV6_PATHMTU:
			{
				u_long pmtu = 0;
				struct ip6_mtuinfo mtuinfo;
				struct route_in6 sro;

				bzero(&sro, sizeof(sro));

				if (!(so->so_state & SS_ISCONNECTED))
					return (ENOTCONN);
				/*
				 * XXX: we dot not consider the case of source
				 * routing, or optional information to specify
				 * the outgoing interface.
				 */
				error = ip6_getpmtu(&in6p->in6p_faddr, NULL,
				    NULL, &sro, so->so_fibnum, &pmtu, NULL);
				if (sro.ro_rt)
					RTFREE(sro.ro_rt);
				if (error)
					break;
				if (pmtu > IPV6_MAXPACKET)
					pmtu = IPV6_MAXPACKET;

				bzero(&mtuinfo, sizeof(mtuinfo));
				mtuinfo.ip6m_mtu = (u_int32_t)pmtu;
				optdata = (void *)&mtuinfo;
				optdatalen = sizeof(mtuinfo);
				error = sooptcopyout(sopt, optdata,
				    optdatalen);
				break;
			}

			case IPV6_2292PKTINFO:
			case IPV6_2292HOPLIMIT:
			case IPV6_2292HOPOPTS:
			case IPV6_2292RTHDR:
			case IPV6_2292DSTOPTS:
				switch (optname) {
				case IPV6_2292PKTINFO:
					optval = OPTBIT(IN6P_PKTINFO);
					break;
				case IPV6_2292HOPLIMIT:
					optval = OPTBIT(IN6P_HOPLIMIT);
					break;
				case IPV6_2292HOPOPTS:
					optval = OPTBIT(IN6P_HOPOPTS);
					break;
				case IPV6_2292RTHDR:
					optval = OPTBIT(IN6P_RTHDR);
					break;
				case IPV6_2292DSTOPTS:
					optval = OPTBIT(IN6P_DSTOPTS|IN6P_RTHDRDSTOPTS);
					break;
				}
				error = sooptcopyout(sopt, &optval,
				    sizeof optval);
				break;
			case IPV6_PKTINFO:
			case IPV6_HOPOPTS:
			case IPV6_RTHDR:
			case IPV6_DSTOPTS:
			case IPV6_RTHDRDSTOPTS:
			case IPV6_NEXTHOP:
			case IPV6_TCLASS:
			case IPV6_DONTFRAG:
			case IPV6_USE_MIN_MTU:
			case IPV6_PREFER_TEMPADDR:
				error = ip6_getpcbopt(in6p->in6p_outputopts,
				    optname, sopt);
				break;

			case IPV6_MULTICAST_IF:
			case IPV6_MULTICAST_HOPS:
			case IPV6_MULTICAST_LOOP:
			case IPV6_MSFILTER:
				error = ip6_getmoptions(in6p, sopt);
				break;

#ifdef IPSEC
			case IPV6_IPSEC_POLICY:
			  {
				caddr_t req = NULL;
				size_t len = 0;
				struct mbuf *m = NULL;
				struct mbuf **mp = &m;
				size_t ovalsize = sopt->sopt_valsize;
				caddr_t oval = (caddr_t)sopt->sopt_val;

				error = soopt_getm(sopt, &m); /* XXX */
				if (error != 0)
					break;
				error = soopt_mcopyin(sopt, m); /* XXX */
				if (error != 0)
					break;
				sopt->sopt_valsize = ovalsize;
				sopt->sopt_val = oval;
				if (m) {
					req = mtod(m, caddr_t);
					len = m->m_len;
				}
				error = ipsec_get_policy(in6p, req, len, mp);
				if (error == 0)
					error = soopt_mcopyout(sopt, m); /* XXX */
				if (error == 0 && m)
					m_freem(m);
				break;
			  }
#endif /* IPSEC */

			default:
				error = ENOPROTOOPT;
				break;
			}
			break;
		}
	}
	return (error);
}

int
ip6_raw_ctloutput(struct socket *so, struct sockopt *sopt)
{
	int error = 0, optval, optlen;
	const int icmp6off = offsetof(struct icmp6_hdr, icmp6_cksum);
	struct inpcb *in6p = sotoinpcb(so);
	int level, op, optname;

	level = sopt->sopt_level;
	op = sopt->sopt_dir;
	optname = sopt->sopt_name;
	optlen = sopt->sopt_valsize;

	if (level != IPPROTO_IPV6) {
		return (EINVAL);
	}

	switch (optname) {
	case IPV6_CHECKSUM:
		/*
		 * For ICMPv6 sockets, no modification allowed for checksum
		 * offset, permit "no change" values to help existing apps.
		 *
		 * RFC3542 says: "An attempt to set IPV6_CHECKSUM
		 * for an ICMPv6 socket will fail."
		 * The current behavior does not meet RFC3542.
		 */
		switch (op) {
		case SOPT_SET:
			if (optlen != sizeof(int)) {
				error = EINVAL;
				break;
			}
			error = sooptcopyin(sopt, &optval, sizeof(optval),
					    sizeof(optval));
			if (error)
				break;
			if ((optval % 2) != 0) {
				/* the API assumes even offset values */
				error = EINVAL;
			} else if (so->so_proto->pr_protocol ==
			    IPPROTO_ICMPV6) {
				if (optval != icmp6off)
					error = EINVAL;
			} else
				in6p->in6p_cksum = optval;
			break;

		case SOPT_GET:
			if (so->so_proto->pr_protocol == IPPROTO_ICMPV6)
				optval = icmp6off;
			else
				optval = in6p->in6p_cksum;

			error = sooptcopyout(sopt, &optval, sizeof(optval));
			break;

		default:
			error = EINVAL;
			break;
		}
		break;

	default:
		error = ENOPROTOOPT;
		break;
	}

	return (error);
}

/*
 * Set up IP6 options in pcb for insertion in output packets or
 * specifying behavior of outgoing packets.
 */
static int
ip6_pcbopts(struct ip6_pktopts **pktopt, struct mbuf *m,
    struct socket *so, struct sockopt *sopt)
{
	struct ip6_pktopts *opt = *pktopt;
	int error = 0;
	struct thread *td = sopt->sopt_td;

	/* turn off any old options. */
	if (opt) {
#ifdef DIAGNOSTIC
		if (opt->ip6po_pktinfo || opt->ip6po_nexthop ||
		    opt->ip6po_hbh || opt->ip6po_dest1 || opt->ip6po_dest2 ||
		    opt->ip6po_rhinfo.ip6po_rhi_rthdr)
			printf("ip6_pcbopts: all specified options are cleared.\n");
#endif
		ip6_clearpktopts(opt, -1);
	} else
		opt = malloc(sizeof(*opt), M_IP6OPT, M_WAITOK);
	*pktopt = NULL;

	if (!m || m->m_len == 0) {
		/*
		 * Only turning off any previous options, regardless of
		 * whether the opt is just created or given.
		 */
		free(opt, M_IP6OPT);
		return (0);
	}

	/*  set options specified by user. */
	if ((error = ip6_setpktopts(m, opt, NULL, (td != NULL) ?
	    td->td_ucred : NULL, so->so_proto->pr_protocol)) != 0) {
		ip6_clearpktopts(opt, -1); /* XXX: discard all options */
		free(opt, M_IP6OPT);
		return (error);
	}
	*pktopt = opt;
	return (0);
}

/*
 * initialize ip6_pktopts.  beware that there are non-zero default values in
 * the struct.
 */
void
ip6_initpktopts(struct ip6_pktopts *opt)
{

	bzero(opt, sizeof(*opt));
	opt->ip6po_hlim = -1;	/* -1 means default hop limit */
	opt->ip6po_tclass = -1;	/* -1 means default traffic class */
	opt->ip6po_minmtu = IP6PO_MINMTU_MCASTONLY;
	opt->ip6po_prefer_tempaddr = IP6PO_TEMPADDR_SYSTEM;
}

static int
ip6_pcbopt(int optname, u_char *buf, int len, struct ip6_pktopts **pktopt,
    struct ucred *cred, int uproto)
{
	struct ip6_pktopts *opt;

	if (*pktopt == NULL) {
		*pktopt = malloc(sizeof(struct ip6_pktopts), M_IP6OPT,
		    M_WAITOK);
		ip6_initpktopts(*pktopt);
	}
	opt = *pktopt;

	return (ip6_setpktopt(optname, buf, len, opt, cred, 1, 0, uproto));
}

static int
ip6_getpcbopt(struct ip6_pktopts *pktopt, int optname, struct sockopt *sopt)
{
	void *optdata = NULL;
	int optdatalen = 0;
	struct ip6_ext *ip6e;
	int error = 0;
	struct in6_pktinfo null_pktinfo;
	int deftclass = 0, on;
	int defminmtu = IP6PO_MINMTU_MCASTONLY;
	int defpreftemp = IP6PO_TEMPADDR_SYSTEM;

	switch (optname) {
	case IPV6_PKTINFO:
		if (pktopt && pktopt->ip6po_pktinfo)
			optdata = (void *)pktopt->ip6po_pktinfo;
		else {
			/* XXX: we don't have to do this every time... */
			bzero(&null_pktinfo, sizeof(null_pktinfo));
			optdata = (void *)&null_pktinfo;
		}
		optdatalen = sizeof(struct in6_pktinfo);
		break;
	case IPV6_TCLASS:
		if (pktopt && pktopt->ip6po_tclass >= 0)
			optdata = (void *)&pktopt->ip6po_tclass;
		else
			optdata = (void *)&deftclass;
		optdatalen = sizeof(int);
		break;
	case IPV6_HOPOPTS:
		if (pktopt && pktopt->ip6po_hbh) {
			optdata = (void *)pktopt->ip6po_hbh;
			ip6e = (struct ip6_ext *)pktopt->ip6po_hbh;
			optdatalen = (ip6e->ip6e_len + 1) << 3;
		}
		break;
	case IPV6_RTHDR:
		if (pktopt && pktopt->ip6po_rthdr) {
			optdata = (void *)pktopt->ip6po_rthdr;
			ip6e = (struct ip6_ext *)pktopt->ip6po_rthdr;
			optdatalen = (ip6e->ip6e_len + 1) << 3;
		}
		break;
	case IPV6_RTHDRDSTOPTS:
		if (pktopt && pktopt->ip6po_dest1) {
			optdata = (void *)pktopt->ip6po_dest1;
			ip6e = (struct ip6_ext *)pktopt->ip6po_dest1;
			optdatalen = (ip6e->ip6e_len + 1) << 3;
		}
		break;
	case IPV6_DSTOPTS:
		if (pktopt && pktopt->ip6po_dest2) {
			optdata = (void *)pktopt->ip6po_dest2;
			ip6e = (struct ip6_ext *)pktopt->ip6po_dest2;
			optdatalen = (ip6e->ip6e_len + 1) << 3;
		}
		break;
	case IPV6_NEXTHOP:
		if (pktopt && pktopt->ip6po_nexthop) {
			optdata = (void *)pktopt->ip6po_nexthop;
			optdatalen = pktopt->ip6po_nexthop->sa_len;
		}
		break;
	case IPV6_USE_MIN_MTU:
		if (pktopt)
			optdata = (void *)&pktopt->ip6po_minmtu;
		else
			optdata = (void *)&defminmtu;
		optdatalen = sizeof(int);
		break;
	case IPV6_DONTFRAG:
		if (pktopt && ((pktopt->ip6po_flags) & IP6PO_DONTFRAG))
			on = 1;
		else
			on = 0;
		optdata = (void *)&on;
		optdatalen = sizeof(on);
		break;
	case IPV6_PREFER_TEMPADDR:
		if (pktopt)
			optdata = (void *)&pktopt->ip6po_prefer_tempaddr;
		else
			optdata = (void *)&defpreftemp;
		optdatalen = sizeof(int);
		break;
	default:		/* should not happen */
#ifdef DIAGNOSTIC
		panic("ip6_getpcbopt: unexpected option\n");
#endif
		return (ENOPROTOOPT);
	}

	error = sooptcopyout(sopt, optdata, optdatalen);

	return (error);
}

void
ip6_clearpktopts(struct ip6_pktopts *pktopt, int optname)
{
	if (pktopt == NULL)
		return;

	if (optname == -1 || optname == IPV6_PKTINFO) {
		if (pktopt->ip6po_pktinfo)
			free(pktopt->ip6po_pktinfo, M_IP6OPT);
		pktopt->ip6po_pktinfo = NULL;
	}
	if (optname == -1 || optname == IPV6_HOPLIMIT)
		pktopt->ip6po_hlim = -1;
	if (optname == -1 || optname == IPV6_TCLASS)
		pktopt->ip6po_tclass = -1;
	if (optname == -1 || optname == IPV6_NEXTHOP) {
		if (pktopt->ip6po_nextroute.ro_rt)
			RTFREE(pktopt->ip6po_nextroute.ro_rt);
		if (pktopt->ip6po_nexthop)
			free(pktopt->ip6po_nexthop, M_IP6OPT);
		bzero(&pktopt->ip6po_nhinfo, sizeof(pktopt->ip6po_nhinfo));
	}
	if (optname == -1 || optname == IPV6_HOPOPTS) {
		if (pktopt->ip6po_hbh)
			free(pktopt->ip6po_hbh, M_IP6OPT);
		pktopt->ip6po_hbh = NULL;
	}
	if (optname == -1 || optname == IPV6_RTHDRDSTOPTS) {
		if (pktopt->ip6po_dest1)
			free(pktopt->ip6po_dest1, M_IP6OPT);
		pktopt->ip6po_dest1 = NULL;
	}
	if (optname == -1 || optname == IPV6_RTHDR) {
		if (pktopt->ip6po_rhinfo.ip6po_rhi_rthdr)
			free(pktopt->ip6po_rhinfo.ip6po_rhi_rthdr, M_IP6OPT);
		pktopt->ip6po_rhinfo.ip6po_rhi_rthdr = NULL;
		if (pktopt->ip6po_route.ro_rt)
			RTFREE(pktopt->ip6po_route.ro_rt);
	}
	if (optname == -1 || optname == IPV6_DSTOPTS) {
		if (pktopt->ip6po_dest2)
			free(pktopt->ip6po_dest2, M_IP6OPT);
		pktopt->ip6po_dest2 = NULL;
	}
}

#define PKTOPT_EXTHDRCPY(type) \
do {\
	if (src->type) {\
		int hlen = (((struct ip6_ext *)src->type)->ip6e_len + 1) << 3;\
		dst->type = malloc(hlen, M_IP6OPT, canwait);\
		if (dst->type == NULL && canwait == M_NOWAIT)\
			goto bad;\
		bcopy(src->type, dst->type, hlen);\
	}\
} while (/*CONSTCOND*/ 0)

static int
copypktopts(struct ip6_pktopts *dst, struct ip6_pktopts *src, int canwait)
{
	if (dst == NULL || src == NULL)  {
		printf("ip6_clearpktopts: invalid argument\n");
		return (EINVAL);
	}

	dst->ip6po_hlim = src->ip6po_hlim;
	dst->ip6po_tclass = src->ip6po_tclass;
	dst->ip6po_flags = src->ip6po_flags;
	dst->ip6po_minmtu = src->ip6po_minmtu;
	dst->ip6po_prefer_tempaddr = src->ip6po_prefer_tempaddr;
	if (src->ip6po_pktinfo) {
		dst->ip6po_pktinfo = malloc(sizeof(*dst->ip6po_pktinfo),
		    M_IP6OPT, canwait);
		if (dst->ip6po_pktinfo == NULL)
			goto bad;
		*dst->ip6po_pktinfo = *src->ip6po_pktinfo;
	}
	if (src->ip6po_nexthop) {
		dst->ip6po_nexthop = malloc(src->ip6po_nexthop->sa_len,
		    M_IP6OPT, canwait);
		if (dst->ip6po_nexthop == NULL)
			goto bad;
		bcopy(src->ip6po_nexthop, dst->ip6po_nexthop,
		    src->ip6po_nexthop->sa_len);
	}
	PKTOPT_EXTHDRCPY(ip6po_hbh);
	PKTOPT_EXTHDRCPY(ip6po_dest1);
	PKTOPT_EXTHDRCPY(ip6po_dest2);
	PKTOPT_EXTHDRCPY(ip6po_rthdr); /* not copy the cached route */
	return (0);

  bad:
	ip6_clearpktopts(dst, -1);
	return (ENOBUFS);
}
#undef PKTOPT_EXTHDRCPY

struct ip6_pktopts *
ip6_copypktopts(struct ip6_pktopts *src, int canwait)
{
	int error;
	struct ip6_pktopts *dst;

	dst = malloc(sizeof(*dst), M_IP6OPT, canwait);
	if (dst == NULL)
		return (NULL);
	ip6_initpktopts(dst);

	if ((error = copypktopts(dst, src, canwait)) != 0) {
		free(dst, M_IP6OPT);
		return (NULL);
	}

	return (dst);
}

void
ip6_freepcbopts(struct ip6_pktopts *pktopt)
{
	if (pktopt == NULL)
		return;

	ip6_clearpktopts(pktopt, -1);

	free(pktopt, M_IP6OPT);
}

/*
 * Set IPv6 outgoing packet options based on advanced API.
 */
int
ip6_setpktopts(struct mbuf *control, struct ip6_pktopts *opt,
    struct ip6_pktopts *stickyopt, struct ucred *cred, int uproto)
{
	struct cmsghdr *cm = 0;

	if (control == NULL || opt == NULL)
		return (EINVAL);

	ip6_initpktopts(opt);
	if (stickyopt) {
		int error;

		/*
		 * If stickyopt is provided, make a local copy of the options
		 * for this particular packet, then override them by ancillary
		 * objects.
		 * XXX: copypktopts() does not copy the cached route to a next
		 * hop (if any).  This is not very good in terms of efficiency,
		 * but we can allow this since this option should be rarely
		 * used.
		 */
		if ((error = copypktopts(opt, stickyopt, M_NOWAIT)) != 0)
			return (error);
	}

	/*
	 * XXX: Currently, we assume all the optional information is stored
	 * in a single mbuf.
	 */
	if (control->m_next)
		return (EINVAL);

	for (; control->m_len > 0; control->m_data += CMSG_ALIGN(cm->cmsg_len),
	    control->m_len -= CMSG_ALIGN(cm->cmsg_len)) {
		int error;

		if (control->m_len < CMSG_LEN(0))
			return (EINVAL);

		cm = mtod(control, struct cmsghdr *);
		if (cm->cmsg_len == 0 || cm->cmsg_len > control->m_len)
			return (EINVAL);
		if (cm->cmsg_level != IPPROTO_IPV6)
			continue;

		error = ip6_setpktopt(cm->cmsg_type, CMSG_DATA(cm),
		    cm->cmsg_len - CMSG_LEN(0), opt, cred, 0, 1, uproto);
		if (error)
			return (error);
	}

	return (0);
}

/*
 * Set a particular packet option, as a sticky option or an ancillary data
 * item.  "len" can be 0 only when it's a sticky option.
 * We have 4 cases of combination of "sticky" and "cmsg":
 * "sticky=0, cmsg=0": impossible
 * "sticky=0, cmsg=1": RFC2292 or RFC3542 ancillary data
 * "sticky=1, cmsg=0": RFC3542 socket option
 * "sticky=1, cmsg=1": RFC2292 socket option
 */
static int
ip6_setpktopt(int optname, u_char *buf, int len, struct ip6_pktopts *opt,
    struct ucred *cred, int sticky, int cmsg, int uproto)
{
	int minmtupolicy, preftemp;
	int error;

	if (!sticky && !cmsg) {
#ifdef DIAGNOSTIC
		printf("ip6_setpktopt: impossible case\n");
#endif
		return (EINVAL);
	}

	/*
	 * IPV6_2292xxx is for backward compatibility to RFC2292, and should
	 * not be specified in the context of RFC3542.  Conversely,
	 * RFC3542 types should not be specified in the context of RFC2292.
	 */
	if (!cmsg) {
		switch (optname) {
		case IPV6_2292PKTINFO:
		case IPV6_2292HOPLIMIT:
		case IPV6_2292NEXTHOP:
		case IPV6_2292HOPOPTS:
		case IPV6_2292DSTOPTS:
		case IPV6_2292RTHDR:
		case IPV6_2292PKTOPTIONS:
			return (ENOPROTOOPT);
		}
	}
	if (sticky && cmsg) {
		switch (optname) {
		case IPV6_PKTINFO:
		case IPV6_HOPLIMIT:
		case IPV6_NEXTHOP:
		case IPV6_HOPOPTS:
		case IPV6_DSTOPTS:
		case IPV6_RTHDRDSTOPTS:
		case IPV6_RTHDR:
		case IPV6_USE_MIN_MTU:
		case IPV6_DONTFRAG:
		case IPV6_TCLASS:
		case IPV6_PREFER_TEMPADDR: /* XXX: not an RFC3542 option */
			return (ENOPROTOOPT);
		}
	}

	switch (optname) {
	case IPV6_2292PKTINFO:
	case IPV6_PKTINFO:
	{
		struct ifnet *ifp = NULL;
		struct in6_pktinfo *pktinfo;

		if (len != sizeof(struct in6_pktinfo))
			return (EINVAL);

		pktinfo = (struct in6_pktinfo *)buf;

		/*
		 * An application can clear any sticky IPV6_PKTINFO option by
		 * doing a "regular" setsockopt with ipi6_addr being
		 * in6addr_any and ipi6_ifindex being zero.
		 * [RFC 3542, Section 6]
		 */
		if (optname == IPV6_PKTINFO && opt->ip6po_pktinfo &&
		    pktinfo->ipi6_ifindex == 0 &&
		    IN6_IS_ADDR_UNSPECIFIED(&pktinfo->ipi6_addr)) {
			ip6_clearpktopts(opt, optname);
			break;
		}

		if (uproto == IPPROTO_TCP && optname == IPV6_PKTINFO &&
		    sticky && !IN6_IS_ADDR_UNSPECIFIED(&pktinfo->ipi6_addr)) {
			return (EINVAL);
		}
		if (IN6_IS_ADDR_MULTICAST(&pktinfo->ipi6_addr))
			return (EINVAL);
		/* validate the interface index if specified. */
		if (pktinfo->ipi6_ifindex > V_if_index)
			 return (ENXIO);
		if (pktinfo->ipi6_ifindex) {
			ifp = ifnet_byindex(pktinfo->ipi6_ifindex);
			if (ifp == NULL)
				return (ENXIO);
		}
		if (ifp != NULL && (
		    ND_IFINFO(ifp)->flags & ND6_IFF_IFDISABLED))
			return (ENETDOWN);

		if (ifp != NULL &&
		    !IN6_IS_ADDR_UNSPECIFIED(&pktinfo->ipi6_addr)) {
			struct in6_ifaddr *ia;

			ia = in6ifa_ifpwithaddr(ifp, &pktinfo->ipi6_addr);
			if (ia == NULL)
				return (EADDRNOTAVAIL);
			ifa_free(&ia->ia_ifa);
		}
		/*
		 * We store the address anyway, and let in6_selectsrc()
		 * validate the specified address.  This is because ipi6_addr
		 * may not have enough information about its scope zone, and
		 * we may need additional information (such as outgoing
		 * interface or the scope zone of a destination address) to
		 * disambiguate the scope.
		 * XXX: the delay of the validation may confuse the
		 * application when it is used as a sticky option.
		 */
		if (opt->ip6po_pktinfo == NULL) {
			opt->ip6po_pktinfo = malloc(sizeof(*pktinfo),
			    M_IP6OPT, M_NOWAIT);
			if (opt->ip6po_pktinfo == NULL)
				return (ENOBUFS);
		}
		bcopy(pktinfo, opt->ip6po_pktinfo, sizeof(*pktinfo));
		break;
	}

	case IPV6_2292HOPLIMIT:
	case IPV6_HOPLIMIT:
	{
		int *hlimp;

		/*
		 * RFC 3542 deprecated the usage of sticky IPV6_HOPLIMIT
		 * to simplify the ordering among hoplimit options.
		 */
		if (optname == IPV6_HOPLIMIT && sticky)
			return (ENOPROTOOPT);

		if (len != sizeof(int))
			return (EINVAL);
		hlimp = (int *)buf;
		if (*hlimp < -1 || *hlimp > 255)
			return (EINVAL);

		opt->ip6po_hlim = *hlimp;
		break;
	}

	case IPV6_TCLASS:
	{
		int tclass;

		if (len != sizeof(int))
			return (EINVAL);
		tclass = *(int *)buf;
		if (tclass < -1 || tclass > 255)
			return (EINVAL);

		opt->ip6po_tclass = tclass;
		break;
	}

	case IPV6_2292NEXTHOP:
	case IPV6_NEXTHOP:
		if (cred != NULL) {
			error = priv_check_cred(cred,
			    PRIV_NETINET_SETHDROPTS, 0);
			if (error)
				return (error);
		}

		if (len == 0) {	/* just remove the option */
			ip6_clearpktopts(opt, IPV6_NEXTHOP);
			break;
		}

		/* check if cmsg_len is large enough for sa_len */
		if (len < sizeof(struct sockaddr) || len < *buf)
			return (EINVAL);

		switch (((struct sockaddr *)buf)->sa_family) {
		case AF_INET6:
		{
			struct sockaddr_in6 *sa6 = (struct sockaddr_in6 *)buf;
			int error;

			if (sa6->sin6_len != sizeof(struct sockaddr_in6))
				return (EINVAL);

			if (IN6_IS_ADDR_UNSPECIFIED(&sa6->sin6_addr) ||
			    IN6_IS_ADDR_MULTICAST(&sa6->sin6_addr)) {
				return (EINVAL);
			}
			if ((error = sa6_checkzone(sa6)) != 0) {
				return (error);
			}
			break;
		}
		case AF_LINK:	/* should eventually be supported */
		default:
			return (EAFNOSUPPORT);
		}

		/* turn off the previous option, then set the new option. */
		ip6_clearpktopts(opt, IPV6_NEXTHOP);
		opt->ip6po_nexthop = malloc(*buf, M_IP6OPT, M_NOWAIT);
		if (opt->ip6po_nexthop == NULL)
			return (ENOBUFS);
		bcopy(buf, opt->ip6po_nexthop, *buf);
		bcopy(buf, &opt->ip6po_nextroute.ro_dst, *buf);
		break;

	case IPV6_2292HOPOPTS:
	case IPV6_HOPOPTS:
	{
		struct ip6_hbh *hbh;
		int hbhlen;

		/*
		 * XXX: We don't allow a non-privileged user to set ANY HbH
		 * options, since per-option restriction has too much
		 * overhead.
		 */
		if (cred != NULL) {
			error = priv_check_cred(cred,
			    PRIV_NETINET_SETHDROPTS, 0);
			if (error)
				return (error);
		}

		if (len == 0) {
			ip6_clearpktopts(opt, IPV6_HOPOPTS);
			break;	/* just remove the option */
		}

		/* message length validation */
		if (len < sizeof(struct ip6_hbh))
			return (EINVAL);
		hbh = (struct ip6_hbh *)buf;
		hbhlen = (hbh->ip6h_len + 1) << 3;
		if (len != hbhlen)
			return (EINVAL);

		/* turn off the previous option, then set the new option. */
		ip6_clearpktopts(opt, IPV6_HOPOPTS);
		opt->ip6po_hbh = malloc(hbhlen, M_IP6OPT, M_NOWAIT);
		if (opt->ip6po_hbh == NULL)
			return (ENOBUFS);
		bcopy(hbh, opt->ip6po_hbh, hbhlen);

		break;
	}

	case IPV6_2292DSTOPTS:
	case IPV6_DSTOPTS:
	case IPV6_RTHDRDSTOPTS:
	{
		struct ip6_dest *dest, **newdest = NULL;
		int destlen;

		if (cred != NULL) { /* XXX: see the comment for IPV6_HOPOPTS */
			error = priv_check_cred(cred,
			    PRIV_NETINET_SETHDROPTS, 0);
			if (error)
				return (error);
		}

		if (len == 0) {
			ip6_clearpktopts(opt, optname);
			break;	/* just remove the option */
		}

		/* message length validation */
		if (len < sizeof(struct ip6_dest))
			return (EINVAL);
		dest = (struct ip6_dest *)buf;
		destlen = (dest->ip6d_len + 1) << 3;
		if (len != destlen)
			return (EINVAL);

		/*
		 * Determine the position that the destination options header
		 * should be inserted; before or after the routing header.
		 */
		switch (optname) {
		case IPV6_2292DSTOPTS:
			/*
			 * The old advacned API is ambiguous on this point.
			 * Our approach is to determine the position based
			 * according to the existence of a routing header.
			 * Note, however, that this depends on the order of the
			 * extension headers in the ancillary data; the 1st
			 * part of the destination options header must appear
			 * before the routing header in the ancillary data,
			 * too.
			 * RFC3542 solved the ambiguity by introducing
			 * separate ancillary data or option types.
			 */
			if (opt->ip6po_rthdr == NULL)
				newdest = &opt->ip6po_dest1;
			else
				newdest = &opt->ip6po_dest2;
			break;
		case IPV6_RTHDRDSTOPTS:
			newdest = &opt->ip6po_dest1;
			break;
		case IPV6_DSTOPTS:
			newdest = &opt->ip6po_dest2;
			break;
		}

		/* turn off the previous option, then set the new option. */
		ip6_clearpktopts(opt, optname);
		*newdest = malloc(destlen, M_IP6OPT, M_NOWAIT);
		if (*newdest == NULL)
			return (ENOBUFS);
		bcopy(dest, *newdest, destlen);

		break;
	}

	case IPV6_2292RTHDR:
	case IPV6_RTHDR:
	{
		struct ip6_rthdr *rth;
		int rthlen;

		if (len == 0) {
			ip6_clearpktopts(opt, IPV6_RTHDR);
			break;	/* just remove the option */
		}

		/* message length validation */
		if (len < sizeof(struct ip6_rthdr))
			return (EINVAL);
		rth = (struct ip6_rthdr *)buf;
		rthlen = (rth->ip6r_len + 1) << 3;
		if (len != rthlen)
			return (EINVAL);

		switch (rth->ip6r_type) {
		case IPV6_RTHDR_TYPE_0:
			if (rth->ip6r_len == 0)	/* must contain one addr */
				return (EINVAL);
			if (rth->ip6r_len % 2) /* length must be even */
				return (EINVAL);
			if (rth->ip6r_len / 2 != rth->ip6r_segleft)
				return (EINVAL);
			break;
		default:
			return (EINVAL);	/* not supported */
		}

		/* turn off the previous option */
		ip6_clearpktopts(opt, IPV6_RTHDR);
		opt->ip6po_rthdr = malloc(rthlen, M_IP6OPT, M_NOWAIT);
		if (opt->ip6po_rthdr == NULL)
			return (ENOBUFS);
		bcopy(rth, opt->ip6po_rthdr, rthlen);

		break;
	}

	case IPV6_USE_MIN_MTU:
		if (len != sizeof(int))
			return (EINVAL);
		minmtupolicy = *(int *)buf;
		if (minmtupolicy != IP6PO_MINMTU_MCASTONLY &&
		    minmtupolicy != IP6PO_MINMTU_DISABLE &&
		    minmtupolicy != IP6PO_MINMTU_ALL) {
			return (EINVAL);
		}
		opt->ip6po_minmtu = minmtupolicy;
		break;

	case IPV6_DONTFRAG:
		if (len != sizeof(int))
			return (EINVAL);

		if (uproto == IPPROTO_TCP || *(int *)buf == 0) {
			/*
			 * we ignore this option for TCP sockets.
			 * (RFC3542 leaves this case unspecified.)
			 */
			opt->ip6po_flags &= ~IP6PO_DONTFRAG;
		} else
			opt->ip6po_flags |= IP6PO_DONTFRAG;
		break;

	case IPV6_PREFER_TEMPADDR:
		if (len != sizeof(int))
			return (EINVAL);
		preftemp = *(int *)buf;
		if (preftemp != IP6PO_TEMPADDR_SYSTEM &&
		    preftemp != IP6PO_TEMPADDR_NOTPREFER &&
		    preftemp != IP6PO_TEMPADDR_PREFER) {
			return (EINVAL);
		}
		opt->ip6po_prefer_tempaddr = preftemp;
		break;

	default:
		return (ENOPROTOOPT);
	} /* end of switch */

	return (0);
}

/*
 * Routine called from ip6_output() to loop back a copy of an IP6 multicast
 * packet to the input queue of a specified interface.  Note that this
 * calls the output routine of the loopback "driver", but with an interface
 * pointer that might NOT be &loif -- easier than replicating that code here.
 */
void
ip6_mloopback(struct ifnet *ifp, struct mbuf *m, struct sockaddr_in6 *dst)
{
	struct mbuf *copym;

	copym = m_copy(m, 0, M_COPYALL);
	if (copym == NULL)
		return;

	/*
	 * Make sure to deep-copy IPv6 header portion in case the data
	 * is in an mbuf cluster, so that we can safely override the IPv6
	 * header portion later.
	 */
	if ((copym->m_flags & M_EXT) != 0 ||
	    copym->m_len < sizeof(struct ip6_hdr)) {
		copym = m_pullup(copym, sizeof(struct ip6_hdr));
		if (copym == NULL)
			return;
	}

#ifdef DIAGNOSTIC
	if (copym->m_len < sizeof(struct ip6_hdr)) {
		m_freem(copym);
		return;
	}
#endif
	(void)if_simloop(ifp, copym, dst->sin6_family, 0);
}

/*
 * Chop IPv6 header off from the payload.
 */
static int
ip6_splithdr(struct mbuf *m, struct ip6_exthdrs *exthdrs)
{
	struct mbuf *mh;
	struct ip6_hdr *ip6;

	ip6 = mtod(m, struct ip6_hdr *);
	if (m->m_len > sizeof(*ip6)) {
		mh = m_gethdr(M_NOWAIT, MT_DATA);
		if (mh == NULL) {
			m_freem(m);
			return ENOBUFS;
		}
		m_move_pkthdr(mh, m);
		MH_ALIGN(mh, sizeof(*ip6));
		m->m_len -= sizeof(*ip6);
		m->m_data += sizeof(*ip6);
		mh->m_next = m;
		m = mh;
		m->m_len = sizeof(*ip6);
		bcopy((caddr_t)ip6, mtod(m, caddr_t), sizeof(*ip6));
	}
	exthdrs->ip6e_ip6 = m;
	return 0;
}

/*
 * Compute IPv6 extension header length.
 */
int
ip6_optlen(struct inpcb *in6p)
{
	int len;

	if (!in6p->in6p_outputopts)
		return 0;

	len = 0;
#define elen(x) \
    (((struct ip6_ext *)(x)) ? (((struct ip6_ext *)(x))->ip6e_len + 1) << 3 : 0)

	len += elen(in6p->in6p_outputopts->ip6po_hbh);
	if (in6p->in6p_outputopts->ip6po_rthdr)
		/* dest1 is valid with rthdr only */
		len += elen(in6p->in6p_outputopts->ip6po_dest1);
	len += elen(in6p->in6p_outputopts->ip6po_rthdr);
	len += elen(in6p->in6p_outputopts->ip6po_dest2);
	return len;
#undef elen
}<|MERGE_RESOLUTION|>--- conflicted
+++ resolved
@@ -262,18 +262,14 @@
 
 	if (inp != NULL) {
 		M_SETFIB(m, inp->inp_inc.inc_fibnum);
-<<<<<<< HEAD
 		fibnum = inp->inp_inc.inc_fibnum;
-	} else
-		fibnum = M_GETFIB(m);
-=======
 		if (((flags & IP_NODEFAULTFLOWID) == 0) &&
 		(inp->inp_flags & (INP_HW_FLOWID|INP_SW_FLOWID))) {
 			m->m_pkthdr.flowid = inp->inp_flowid;
 			m->m_flags |= M_FLOWID;
 		}
-	}
->>>>>>> e12a77b0
+	} else
+		fibnum = M_GETFIB(m);
 
 	finaldst = ip6->ip6_dst;
 	bzero(&exthdrs, sizeof(exthdrs));
