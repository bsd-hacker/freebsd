/*-
 * Copyright (C) 1995, 1996, 1997, and 1998 WIDE Project.
 * All rights reserved.
 *
 * Redistribution and use in source and binary forms, with or without
 * modification, are permitted provided that the following conditions
 * are met:
 * 1. Redistributions of source code must retain the above copyright
 *    notice, this list of conditions and the following disclaimer.
 * 2. Redistributions in binary form must reproduce the above copyright
 *    notice, this list of conditions and the following disclaimer in the
 *    documentation and/or other materials provided with the distribution.
 * 3. Neither the name of the project nor the names of its contributors
 *    may be used to endorse or promote products derived from this software
 *    without specific prior written permission.
 *
 * THIS SOFTWARE IS PROVIDED BY THE PROJECT AND CONTRIBUTORS ``AS IS'' AND
 * ANY EXPRESS OR IMPLIED WARRANTIES, INCLUDING, BUT NOT LIMITED TO, THE
 * IMPLIED WARRANTIES OF MERCHANTABILITY AND FITNESS FOR A PARTICULAR PURPOSE
 * ARE DISCLAIMED.  IN NO EVENT SHALL THE PROJECT OR CONTRIBUTORS BE LIABLE
 * FOR ANY DIRECT, INDIRECT, INCIDENTAL, SPECIAL, EXEMPLARY, OR CONSEQUENTIAL
 * DAMAGES (INCLUDING, BUT NOT LIMITED TO, PROCUREMENT OF SUBSTITUTE GOODS
 * OR SERVICES; LOSS OF USE, DATA, OR PROFITS; OR BUSINESS INTERRUPTION)
 * HOWEVER CAUSED AND ON ANY THEORY OF LIABILITY, WHETHER IN CONTRACT, STRICT
 * LIABILITY, OR TORT (INCLUDING NEGLIGENCE OR OTHERWISE) ARISING IN ANY WAY
 * OUT OF THE USE OF THIS SOFTWARE, EVEN IF ADVISED OF THE POSSIBILITY OF
 * SUCH DAMAGE.
 *
 *	$KAME: ip6_output.c,v 1.279 2002/01/26 06:12:30 jinmei Exp $
 */

/*-
 * Copyright (c) 1982, 1986, 1988, 1990, 1993
 *	The Regents of the University of California.  All rights reserved.
 *
 * Redistribution and use in source and binary forms, with or without
 * modification, are permitted provided that the following conditions
 * are met:
 * 1. Redistributions of source code must retain the above copyright
 *    notice, this list of conditions and the following disclaimer.
 * 2. Redistributions in binary form must reproduce the above copyright
 *    notice, this list of conditions and the following disclaimer in the
 *    documentation and/or other materials provided with the distribution.
 * 4. Neither the name of the University nor the names of its contributors
 *    may be used to endorse or promote products derived from this software
 *    without specific prior written permission.
 *
 * THIS SOFTWARE IS PROVIDED BY THE REGENTS AND CONTRIBUTORS ``AS IS'' AND
 * ANY EXPRESS OR IMPLIED WARRANTIES, INCLUDING, BUT NOT LIMITED TO, THE
 * IMPLIED WARRANTIES OF MERCHANTABILITY AND FITNESS FOR A PARTICULAR PURPOSE
 * ARE DISCLAIMED.  IN NO EVENT SHALL THE REGENTS OR CONTRIBUTORS BE LIABLE
 * FOR ANY DIRECT, INDIRECT, INCIDENTAL, SPECIAL, EXEMPLARY, OR CONSEQUENTIAL
 * DAMAGES (INCLUDING, BUT NOT LIMITED TO, PROCUREMENT OF SUBSTITUTE GOODS
 * OR SERVICES; LOSS OF USE, DATA, OR PROFITS; OR BUSINESS INTERRUPTION)
 * HOWEVER CAUSED AND ON ANY THEORY OF LIABILITY, WHETHER IN CONTRACT, STRICT
 * LIABILITY, OR TORT (INCLUDING NEGLIGENCE OR OTHERWISE) ARISING IN ANY WAY
 * OUT OF THE USE OF THIS SOFTWARE, EVEN IF ADVISED OF THE POSSIBILITY OF
 * SUCH DAMAGE.
 *
 *	@(#)ip_output.c	8.3 (Berkeley) 1/21/94
 */

#include <sys/cdefs.h>
__FBSDID("$FreeBSD$");

#include "opt_inet.h"
#include "opt_inet6.h"
#include "opt_ipfw.h"
#include "opt_ipsec.h"
#include "opt_sctp.h"
#include "opt_route.h"

#include <sys/param.h>
#include <sys/kernel.h>
#include <sys/malloc.h>
#include <sys/mbuf.h>
#include <sys/errno.h>
#include <sys/priv.h>
#include <sys/proc.h>
#include <sys/protosw.h>
#include <sys/socket.h>
#include <sys/socketvar.h>
#include <sys/syslog.h>
#include <sys/ucred.h>

#include <machine/in_cksum.h>

#include <net/if.h>
#include <net/if_var.h>
#include <net/netisr.h>
#include <net/route.h>
#include <net/pfil.h>
#include <net/vnet.h>

#include <netinet/in.h>
#include <netinet/in_var.h>
#include <netinet/ip_var.h>
#include <netinet6/in6_var.h>
#include <netinet/ip6.h>
#include <netinet/icmp6.h>
#include <netinet6/ip6_var.h>
#include <netinet/in_pcb.h>
#include <netinet/tcp_var.h>
#include <netinet6/nd6.h>

#ifdef IPSEC
#include <netipsec/ipsec.h>
#include <netipsec/ipsec6.h>
#include <netipsec/key.h>
#include <netinet6/ip6_ipsec.h>
#endif /* IPSEC */
#ifdef SCTP
#include <netinet/sctp.h>
#include <netinet/sctp_crc32.h>
#endif

#include <netinet6/ip6protosw.h>
#include <netinet6/scope6_var.h>

#ifdef FLOWTABLE
#include <net/flowtable.h>
#endif

extern int in6_mcast_loop;

struct ip6_exthdrs {
	struct mbuf *ip6e_ip6;
	struct mbuf *ip6e_hbh;
	struct mbuf *ip6e_dest1;
	struct mbuf *ip6e_rthdr;
	struct mbuf *ip6e_dest2;
};

static int ip6_pcbopt(int, u_char *, int, struct ip6_pktopts **,
			   struct ucred *, int);
static int ip6_pcbopts(struct ip6_pktopts **, struct mbuf *,
	struct socket *, struct sockopt *);
static int ip6_getpcbopt(struct ip6_pktopts *, int, struct sockopt *);
static int ip6_setpktopt(int, u_char *, int, struct ip6_pktopts *,
	struct ucred *, int, int, int);

static int ip6_copyexthdr(struct mbuf **, caddr_t, int);
static int ip6_insertfraghdr(struct mbuf *, struct mbuf *, int,
	struct ip6_frag **);
static int ip6_insert_jumboopt(struct ip6_exthdrs *, u_int32_t);
static int ip6_splithdr(struct mbuf *, struct ip6_exthdrs *);
static int ip6_getpmtu(const struct in6_addr *, struct ifnet *,
    struct route_in6 *, struct route_in6 *, u_int, u_long *, int *);
static int copypktopts(struct ip6_pktopts *, struct ip6_pktopts *, int);


/*
 * Make an extension header from option data.  hp is the source, and
 * mp is the destination.
 */
#define MAKE_EXTHDR(hp, mp)						\
    do {								\
	if (hp) {							\
		struct ip6_ext *eh = (struct ip6_ext *)(hp);		\
		error = ip6_copyexthdr((mp), (caddr_t)(hp),		\
		    ((eh)->ip6e_len + 1) << 3);				\
		if (error)						\
			goto freehdrs;					\
	}								\
    } while (/*CONSTCOND*/ 0)

/*
 * Form a chain of extension headers.
 * m is the extension header mbuf
 * mp is the previous mbuf in the chain
 * p is the next header
 * i is the type of option.
 */
#define MAKE_CHAIN(m, mp, p, i)\
    do {\
	if (m) {\
		if (!hdrsplit) \
			panic("assumption failed: hdr not split"); \
		*mtod((m), u_char *) = *(p);\
		*(p) = (i);\
		p = mtod((m), u_char *);\
		(m)->m_next = (mp)->m_next;\
		(mp)->m_next = (m);\
		(mp) = (m);\
	}\
    } while (/*CONSTCOND*/ 0)

static void
in6_delayed_cksum(struct mbuf *m, uint32_t plen, u_short offset)
{
	u_short csum;

	csum = in_cksum_skip(m, offset + plen, offset);
	if (m->m_pkthdr.csum_flags & CSUM_UDP_IPV6 && csum == 0)
		csum = 0xffff;
	offset += m->m_pkthdr.csum_data;	/* checksum offset */

	if (offset + sizeof(u_short) > m->m_len) {
		printf("%s: delayed m_pullup, m->len: %d plen %u off %u "
		    "csum_flags=%b\n", __func__, m->m_len, plen, offset,
		    (int)m->m_pkthdr.csum_flags, CSUM_BITS);
		/*
		 * XXX this should not happen, but if it does, the correct
		 * behavior may be to insert the checksum in the appropriate
		 * next mbuf in the chain.
		 */
		return;
	}
	*(u_short *)(m->m_data + offset) = csum;
}

/*
 * IP6 output. The packet in mbuf chain m contains a skeletal IP6
 * header (with pri, len, nxt, hlim, src, dst).
 * This function may modify ver and hlim only.
 * The mbuf chain containing the packet will be freed.
 * The mbuf opt, if present, will not be freed.
 * If route_in6 ro is present and has ro_rt initialized, route lookup would be
 * skipped and ro->ro_rt would be used. If ro is present but ro->ro_rt is NULL,
 * then result of route lookup is stored in ro->ro_rt.
 *
 * type of "mtu": rt_mtu is u_long, ifnet.ifr_mtu is int, and
 * nd_ifinfo.linkmtu is u_int32_t.  so we use u_long to hold largest one,
<<<<<<< HEAD
 * which is rt_rmx.rmx_mtu.
=======
 * which is rt_mtu.
 *
 * ifpp - XXX: just for statistics
>>>>>>> 9cf17705
 */
int
ip6_output(struct mbuf *m0, struct ip6_pktopts *opt,
    struct route_in6 *ro, int flags, struct ip6_moptions *im6o,
    struct ifnet **ifpp, struct inpcb *inp)
{
	struct ip6_hdr *ip6, *mhip6;
	struct ifnet *ifp = NULL, *origifp;
	struct mbuf *m = m0;
	struct mbuf *mprev = NULL;
	int hlen, tlen, len, off;
	struct route_in6 ip6route;
	struct sockaddr_in6 *dst, dst_sa;
	struct in6_addr odst;
	int error = 0;
	struct in6_ifaddr *ia = NULL;
	u_long mtu;
	int alwaysfrag, dontfrag;
	u_int32_t optlen = 0, plen = 0, unfragpartlen = 0;
	struct ip6_exthdrs exthdrs;
	struct in6_addr finaldst;
	struct route_in6 *ro_pmtu = NULL;
	int hdrsplit = 0;
	int needipsec = 0;
	int sw_csum, tso;
#ifdef IPSEC
	struct ipsec_output_state state;
	struct ip6_rthdr *rh = NULL;
	int needipsectun = 0;
	int segleft_org = 0;
	struct secpolicy *sp = NULL;
#endif /* IPSEC */
	struct m_tag *fwd_tag = NULL;
	u_int fibnum;

	ip6 = mtod(m, struct ip6_hdr *);
	if (ip6 == NULL) {
		printf ("ip6 is NULL");
		goto bad;
	}

	if (inp != NULL) {
		M_SETFIB(m, inp->inp_inc.inc_fibnum);
		fibnum = inp->inp_inc.inc_fibnum;
	} else
		fibnum = M_GETFIB(m);

	finaldst = ip6->ip6_dst;
	bzero(&exthdrs, sizeof(exthdrs));
	if (opt) {
		/* Hop-by-Hop options header */
		MAKE_EXTHDR(opt->ip6po_hbh, &exthdrs.ip6e_hbh);
		/* Destination options header(1st part) */
		if (opt->ip6po_rthdr) {
			/*
			 * Destination options header(1st part)
			 * This only makes sense with a routing header.
			 * See Section 9.2 of RFC 3542.
			 * Disabling this part just for MIP6 convenience is
			 * a bad idea.  We need to think carefully about a
			 * way to make the advanced API coexist with MIP6
			 * options, which might automatically be inserted in
			 * the kernel.
			 */
			MAKE_EXTHDR(opt->ip6po_dest1, &exthdrs.ip6e_dest1);
		}
		/* Routing header */
		MAKE_EXTHDR(opt->ip6po_rthdr, &exthdrs.ip6e_rthdr);
		/* Destination options header(2nd part) */
		MAKE_EXTHDR(opt->ip6po_dest2, &exthdrs.ip6e_dest2);
	}

#ifdef IPSEC
	/*
	 * IPSec checking which handles several cases.
	 * FAST IPSEC: We re-injected the packet.
	 */
	switch(ip6_ipsec_output(&m, inp, &flags, &error, &ifp, &sp))
	{
	case 1:                 /* Bad packet */
		goto freehdrs;
	case -1:                /* Do IPSec */
		needipsec = 1;
		/*
		 * Do delayed checksums now, as we may send before returning.
		 */
		if (m->m_pkthdr.csum_flags & CSUM_DELAY_DATA_IPV6) {
			plen = m->m_pkthdr.len - sizeof(*ip6);
			in6_delayed_cksum(m, plen, sizeof(struct ip6_hdr));
			m->m_pkthdr.csum_flags &= ~CSUM_DELAY_DATA_IPV6;
		}
#ifdef SCTP
		if (m->m_pkthdr.csum_flags & CSUM_SCTP_IPV6) {
			sctp_delayed_cksum(m, sizeof(struct ip6_hdr));
			m->m_pkthdr.csum_flags &= ~CSUM_SCTP_IPV6;
		}
#endif
	case 0:                 /* No IPSec */
	default:
		break;
	}
#endif /* IPSEC */

	/*
	 * Calculate the total length of the extension header chain.
	 * Keep the length of the unfragmentable part for fragmentation.
	 */
	optlen = 0;
	if (exthdrs.ip6e_hbh)
		optlen += exthdrs.ip6e_hbh->m_len;
	if (exthdrs.ip6e_dest1)
		optlen += exthdrs.ip6e_dest1->m_len;
	if (exthdrs.ip6e_rthdr)
		optlen += exthdrs.ip6e_rthdr->m_len;
	unfragpartlen = optlen + sizeof(struct ip6_hdr);

	/* NOTE: we don't add AH/ESP length here. do that later. */
	if (exthdrs.ip6e_dest2)
		optlen += exthdrs.ip6e_dest2->m_len;

	/*
	 * If we need IPsec, or there is at least one extension header,
	 * separate IP6 header from the payload.
	 */
	if ((needipsec || optlen) && !hdrsplit) {
		if ((error = ip6_splithdr(m, &exthdrs)) != 0) {
			m = NULL;
			goto freehdrs;
		}
		m = exthdrs.ip6e_ip6;
		hdrsplit++;
	}

	/* adjust pointer */
	ip6 = mtod(m, struct ip6_hdr *);

	/* adjust mbuf packet header length */
	m->m_pkthdr.len += optlen;
	plen = m->m_pkthdr.len - sizeof(*ip6);

	/* If this is a jumbo payload, insert a jumbo payload option. */
	if (plen > IPV6_MAXPACKET) {
		if (!hdrsplit) {
			if ((error = ip6_splithdr(m, &exthdrs)) != 0) {
				m = NULL;
				goto freehdrs;
			}
			m = exthdrs.ip6e_ip6;
			hdrsplit++;
		}
		/* adjust pointer */
		ip6 = mtod(m, struct ip6_hdr *);
		if ((error = ip6_insert_jumboopt(&exthdrs, plen)) != 0)
			goto freehdrs;
		ip6->ip6_plen = 0;
	} else
		ip6->ip6_plen = htons(plen);

	/*
	 * Concatenate headers and fill in next header fields.
	 * Here we have, on "m"
	 *	IPv6 payload
	 * and we insert headers accordingly.  Finally, we should be getting:
	 *	IPv6 hbh dest1 rthdr ah* [esp* dest2 payload]
	 *
	 * during the header composing process, "m" points to IPv6 header.
	 * "mprev" points to an extension header prior to esp.
	 */
	u_char *nexthdrp = &ip6->ip6_nxt;
	mprev = m;

	/*
	 * we treat dest2 specially.  this makes IPsec processing
	 * much easier.  the goal here is to make mprev point the
	 * mbuf prior to dest2.
	 *
	 * result: IPv6 dest2 payload
	 * m and mprev will point to IPv6 header.
	 */
	if (exthdrs.ip6e_dest2) {
		if (!hdrsplit)
			panic("assumption failed: hdr not split");
		exthdrs.ip6e_dest2->m_next = m->m_next;
		m->m_next = exthdrs.ip6e_dest2;
		*mtod(exthdrs.ip6e_dest2, u_char *) = ip6->ip6_nxt;
		ip6->ip6_nxt = IPPROTO_DSTOPTS;
	}

	/*
	 * result: IPv6 hbh dest1 rthdr dest2 payload
	 * m will point to IPv6 header.  mprev will point to the
	 * extension header prior to dest2 (rthdr in the above case).
	 */
	MAKE_CHAIN(exthdrs.ip6e_hbh, mprev, nexthdrp, IPPROTO_HOPOPTS);
	MAKE_CHAIN(exthdrs.ip6e_dest1, mprev, nexthdrp,
		   IPPROTO_DSTOPTS);
	MAKE_CHAIN(exthdrs.ip6e_rthdr, mprev, nexthdrp,
		   IPPROTO_ROUTING);

#ifdef IPSEC
	if (!needipsec)
		goto skip_ipsec2;

	/*
	 * pointers after IPsec headers are not valid any more.
	 * other pointers need a great care too.
	 * (IPsec routines should not mangle mbufs prior to AH/ESP)
	 */
	exthdrs.ip6e_dest2 = NULL;

	if (exthdrs.ip6e_rthdr) {
		rh = mtod(exthdrs.ip6e_rthdr, struct ip6_rthdr *);
		segleft_org = rh->ip6r_segleft;
		rh->ip6r_segleft = 0;
	}

	bzero(&state, sizeof(state));
	state.m = m;
	error = ipsec6_output_trans(&state, nexthdrp, mprev, sp, flags,
				    &needipsectun);
	m = state.m;
	if (error == EJUSTRETURN) {
		/*
		 * We had a SP with a level of 'use' and no SA. We
		 * will just continue to process the packet without
		 * IPsec processing.
		 */
		;
	} else if (error) {
		/* mbuf is already reclaimed in ipsec6_output_trans. */
		m = NULL;
		switch (error) {
		case EHOSTUNREACH:
		case ENETUNREACH:
		case EMSGSIZE:
		case ENOBUFS:
		case ENOMEM:
			break;
		default:
			printf("[%s:%d] (ipsec): error code %d\n",
			    __func__, __LINE__, error);
			/* FALLTHROUGH */
		case ENOENT:
			/* don't show these error codes to the user */
			error = 0;
			break;
		}
		goto bad;
	} else if (!needipsectun) {
		/*
		 * In the FAST IPSec case we have already
		 * re-injected the packet and it has been freed
		 * by the ipsec_done() function.  So, just clean
		 * up after ourselves.
		 */
		m = NULL;
		goto done;
	}
	if (exthdrs.ip6e_rthdr) {
		/* ah6_output doesn't modify mbuf chain */
		rh->ip6r_segleft = segleft_org;
	}
skip_ipsec2:;
#endif /* IPSEC */

	/*
	 * If there is a routing header, discard the packet.
	 */
	if (exthdrs.ip6e_rthdr) {
		 error = EINVAL;
		 goto bad;
	}

	/* Source address validation */
	if (IN6_IS_ADDR_UNSPECIFIED(&ip6->ip6_src) &&
	    (flags & IPV6_UNSPECSRC) == 0) {
		error = EOPNOTSUPP;
		IP6STAT_INC(ip6s_badscope);
		goto bad;
	}
	if (IN6_IS_ADDR_MULTICAST(&ip6->ip6_src)) {
		error = EOPNOTSUPP;
		IP6STAT_INC(ip6s_badscope);
		goto bad;
	}

	IP6STAT_INC(ip6s_localout);

	/*
	 * Route packet.
	 */
	if (ro == NULL || ro->ro_rt == NULL) {
		if (ro == NULL)
			ro = &ip6route;
		bzero(ro, sizeof(*ro));
		ro->ro_dst.sin6_family = AF_INET6;
		ro->ro_dst.sin6_len = sizeof(ro->ro_dst);
		ro->ro_dst.sin6_addr = ip6->ip6_dst;
	}
	ro_pmtu = ro;
	if (opt != NULL) {
		if (opt->ip6po_nexthop != NULL)
			ro = &opt->ip6po_nextroute;
		else if (opt->ip6po_rthdr != NULL)
			ro = &opt->ip6po_route;
	}
	dst = &ro->ro_dst;
#ifdef FLOWTABLE
	if (ro->ro_rt == NULL)
		(void )flowtable_lookup(AF_INET6, m, (struct route *)ro);
#endif
again:
	/*
	 * if specified, try to fill in the traffic class field.
	 * do not override if a non-zero value is already set.
	 * we check the diffserv field and the ecn field separately.
	 */
	if (opt && opt->ip6po_tclass >= 0) {
		int mask = 0;

		if ((ip6->ip6_flow & htonl(0xfc << 20)) == 0)
			mask |= 0xfc;
		if ((ip6->ip6_flow & htonl(0x03 << 20)) == 0)
			mask |= 0x03;
		if (mask != 0)
			ip6->ip6_flow |= htonl((opt->ip6po_tclass & mask) << 20);
	}

	/* fill in or override the hop limit field, if necessary. */
	if (opt && opt->ip6po_hlim != -1)
		ip6->ip6_hlim = opt->ip6po_hlim & 0xff;
	else if (IN6_IS_ADDR_MULTICAST(&ip6->ip6_dst)) {
		if (im6o != NULL)
			ip6->ip6_hlim = im6o->im6o_multicast_hlim;
		else
			ip6->ip6_hlim = V_ip6_defmcasthlim;
	}

#ifdef IPSEC
	/*
	 * We may re-inject packets into the stack here.
	 */
	if (needipsec && needipsectun) {
		struct ipsec_output_state state;

		/*
		 * All the extension headers will become inaccessible
		 * (since they can be encrypted).
		 * Don't panic, we need no more updates to extension headers
		 * on inner IPv6 packet (since they are now encapsulated).
		 *
		 * IPv6 [ESP|AH] IPv6 [extension headers] payload
		 */
		bzero(&exthdrs, sizeof(exthdrs));
		exthdrs.ip6e_ip6 = m;

		bzero(&state, sizeof(state));
		state.m = m;
		state.ro = (struct route *)ro;
		state.dst = (struct sockaddr *)dst;

		error = ipsec6_output_tunnel(&state, sp, flags);

		m = state.m;
		ro = (struct route_in6 *)state.ro;
		dst = (struct sockaddr_in6 *)state.dst;
		if (error == EJUSTRETURN) {
			/*
			 * We had a SP with a level of 'use' and no SA. We
			 * will just continue to process the packet without
			 * IPsec processing.
			 */
			;
		} else if (error) {
			/* mbuf is already reclaimed in ipsec6_output_tunnel. */
			m0 = m = NULL;
			m = NULL;
			switch (error) {
			case EHOSTUNREACH:
			case ENETUNREACH:
			case EMSGSIZE:
			case ENOBUFS:
			case ENOMEM:
				break;
			default:
				printf("[%s:%d] (ipsec): error code %d\n",
				    __func__, __LINE__, error);
				/* FALLTHROUGH */
			case ENOENT:
				/* don't show these error codes to the user */
				error = 0;
				break;
			}
			goto bad;
		} else {
			/*
			 * In the FAST IPSec case we have already
			 * re-injected the packet and it has been freed
			 * by the ipsec_done() function.  So, just clean
			 * up after ourselves.
			 */
			m = NULL;
			goto done;
		}

		exthdrs.ip6e_ip6 = m;
	}
#endif /* IPSEC */

	/* adjust pointer */
	ip6 = mtod(m, struct ip6_hdr *);

	if (fwd_tag != NULL) {
		/*
		 * We have changed destination by packet filter.
		 * Check that we have valid route and free it, if
		 * new destination is different one.
		 *
		 * dst_sa contains the new destination.
		 */
		if (ro != &ip6route) {
			/*
			 * XXX: check that we do not leak route here.
			 */
			ro = &ip6route;
			bzero(ro, sizeof(*ro));
		} else if (ro->ro_rt != NULL && (
		    (ro->ro_rt->rt_flags & RTF_UP) == 0 ||
		    ro->ro_dst.sin6_family != AF_INET6 ||
		    IN6_ARE_ADDR_EQUAL(&ro->ro_dst.sin6_addr,
			&dst_sa.sin6_addr) == 0))
			RO_RTFREE(ro);
		/*
		 * Copy new destination to prepare new route lookup.
		 */
		bcopy(&dst_sa, &ro->ro_dst, sizeof(dst_sa));
		dst = &ro->ro_dst;
	} else {
		/*
		 * fwd_tag is NULL.
		 * Check that route exists and is valid.
		 */
		if (ro->ro_rt != NULL && (
		    (ro->ro_rt->rt_flags & RTF_UP) == 0 ||
		    ro->ro_dst.sin6_family != AF_INET6))
			RO_RTFREE(ro);
	}
	if (ro->ro_rt != NULL) {
		ifp = ro->ro_rt->rt_ifp;
	} else {
		/*
		 * The caller can use IPV6_USEROIF flag to suggest outgoing
		 * interface. But destination address should be reachable via
		 * specified interface. This means, that destination address
		 * is multicast, or destination/source address is LLA, or
		 * outgoing interface is PTP tunnel. In other cases we need
		 * to do route lookup to determine gateway and use its layer2
		 * address.
		 * XXX: fwd/nexthop/pktinfo/rthdr ?
		 */
		if ((flags & IPV6_USEROIF) != 0 && (
		    ((*ifpp)->if_flags & IFF_POINTOPOINT) != 0 ||
		    IN6_IS_ADDR_MULTICAST(&ip6->ip6_dst) ||
		    IN6_IS_ADDR_LINKLOCAL(&ip6->ip6_src) ||
		    IN6_IS_ADDR_LINKLOCAL(&ip6->ip6_dst)))
			ifp = *ifpp;
		else {
			/*
			 * We ignore next hop and routing header when
			 * destination IP address is multicast. So, first
			 * look into multicast options to determine outgoing
			 * interface.
			 */
			if (IN6_IS_ADDR_MULTICAST(&ip6->ip6_dst)) {
				if (im6o != NULL &&
				    im6o->im6o_multicast_ifp != NULL) {
					ifp = im6o->im6o_multicast_ifp;
					goto oif_found;
				}
				/*
				 * If address is from interface-local or
				 * link-local scope, then we can not
				 * disambiguate it without scope zone id.
				 */
				if (IN6_IS_ADDR_MC_LINKLOCAL(&ip6->ip6_dst) ||
				    IN6_IS_ADDR_MC_INTFACELOCAL(
				    &ip6->ip6_dst)) {
					error = EHOSTUNREACH;
					IP6STAT_INC(ip6s_badscope);
					goto bad;
				}
			}
			if (inp != NULL && inp->in6p_zoneid != 0) {
				ifp = in6_getlinkifnet(inp->in6p_zoneid);
				if (ifp != NULL)
					goto oif_found;
			}
			if (IN6_IS_ADDR_LINKLOCAL(&dst->sin6_addr) ||
			    IN6_IS_ADDR_MC_INTFACELOCAL(&dst->sin6_addr) ||
			    IN6_IS_ADDR_MC_LINKLOCAL(&dst->sin6_addr)) {
				/*
				 * Check that destination has correct zone id
				 */
				if (dst->sin6_scope_id == 0 || !(ifp =
				    in6_getlinkifnet(dst->sin6_scope_id))) {
					error = EHOSTUNREACH;
					IP6STAT_INC(ip6s_badscope);
					goto bad;
				}
				goto oif_found;
			}
			/*
			 * Check that destination address is our own.
			 */
			ia = in6ifa_ifwithaddr(&dst->sin6_addr, 0);
			if (ia != NULL) {
				ifp = ia->ia_ifp;
				ifa_free(&ia->ia_ifa);
				goto oif_found;
			}
			/*
			 * Destination address is not our, try to find a route.
			 */
			in6_rtalloc(ro, fibnum);
			if (ro->ro_rt)
				ifp = ro->ro_rt->rt_ifp;
		}
	}
	if (ifp == NULL) {
		error = EHOSTUNREACH;
		IP6STAT_INC(ip6s_noroute);
		goto bad;
	}
oif_found:
	if ((flags & IPV6_FORWARDING) == 0) {
		/* XXX: the FORWARDING flag can be set for mrouting. */
		in6_ifstat_inc(ifp, ifs6_out_request);
	}
<<<<<<< HEAD
=======
	if (rt != NULL) {
		ia = (struct in6_ifaddr *)(rt->rt_ifa);
		counter_u64_add(rt->rt_pksent, 1);
	}


>>>>>>> 9cf17705
	/*
	 * XXX: The outgoing interface must be in the zone of source and
	 * destination addresses.
	 */
	origifp = ifp;
	/*
	 * If we have valid route and it is marked as gateway, then
	 * use rt_gateway as dst. Otherwise dst will point to the destination
	 * address (it can be ip6->ip6_dst, opt->ip6po_nexthop,
	 * ip6route.ro_dst from fwd_tag or opt->ip6po_route.ro_dst).
	 */
	if (ro->ro_rt && !IN6_IS_ADDR_MULTICAST(&ip6->ip6_dst) &&
	    (ro->ro_rt->rt_flags & RTF_GATEWAY) != 0)
		dst = (struct sockaddr_in6 *)ro->ro_rt->rt_gateway;

	if (!IN6_IS_ADDR_MULTICAST(&ip6->ip6_dst)) {
		m->m_flags &= ~(M_BCAST | M_MCAST); /* just in case */
	} else {
		m->m_flags = (m->m_flags & ~M_BCAST) | M_MCAST;
		in6_ifstat_inc(ifp, ifs6_out_mcast);
		/*
		 * Confirm that the outgoing interface supports multicast.
		 */
		if (!(ifp->if_flags & IFF_MULTICAST)) {
			IP6STAT_INC(ip6s_noroute);
			in6_ifstat_inc(ifp, ifs6_out_discard);
			error = ENETUNREACH;
			goto bad;
		}
		if ((im6o == NULL && in6_mcast_loop) ||
		    (im6o && im6o->im6o_multicast_loop)) {
			/*
			 * Loop back multicast datagram if not expressly
			 * forbidden to do so, even if we have not joined
			 * the address; protocols will filter it later,
			 * thus deferring a hash lookup and lock acquisition
			 * at the expense of an m_copym().
			 */
			ip6_mloopback(ifp, m, dst);
		} else {
			/*
			 * If we are acting as a multicast router, perform
			 * multicast forwarding as if the packet had just
			 * arrived on the interface to which we are about
			 * to send.  The multicast forwarding function
			 * recursively calls this function, using the
			 * IPV6_FORWARDING flag to prevent infinite recursion.
			 *
			 * Multicasts that are looped back by ip6_mloopback(),
			 * above, will be forwarded by the ip6_input() routine,
			 * if necessary.
			 */
			if (V_ip6_mrouter && (flags & IPV6_FORWARDING) == 0) {
				/*
				 * XXX: ip6_mforward expects that rcvif is NULL
				 * when it is called from the originating path.
				 * However, it may not always be the case.
				 */
				m->m_pkthdr.rcvif = NULL;
				if (ip6_mforward(ip6, ifp, m) != 0) {
					m_freem(m);
					goto done;
				}
			}
		}
		/*
		 * Multicasts with a hoplimit of zero may be looped back,
		 * above, but must not be transmitted on a network.
		 * Also, multicasts addressed to the loopback interface
		 * are not sent -- the above call to ip6_mloopback() will
		 * loop back a copy if this host actually belongs to the
		 * destination group on the loopback interface.
		 */
		if (ip6->ip6_hlim == 0 || (ifp->if_flags & IFF_LOOPBACK) ||
		    IN6_IS_ADDR_MC_INTFACELOCAL(&ip6->ip6_dst)) {
			m_freem(m);
			goto done;
		}
	}

	/*
	 * Fill the outgoing inteface to tell the upper layer
	 * to increment per-interface statistics.
	 */
	if (ifpp)
		*ifpp = ifp;

	/* Determine path MTU. */
	if ((error = ip6_getpmtu(&finaldst, ifp, ro, ro_pmtu,
	    fibnum, &mtu, &alwaysfrag)) != 0)
		goto bad;

	/*
	 * The caller of this function may specify to use the minimum MTU
	 * in some cases.
	 * An advanced API option (IPV6_USE_MIN_MTU) can also override MTU
	 * setting.  The logic is a bit complicated; by default, unicast
	 * packets will follow path MTU while multicast packets will be sent at
	 * the minimum MTU.  If IP6PO_MINMTU_ALL is specified, all packets
	 * including unicast ones will be sent at the minimum MTU.  Multicast
	 * packets will always be sent at the minimum MTU unless
	 * IP6PO_MINMTU_DISABLE is explicitly specified.
	 * See RFC 3542 for more details.
	 */
	if (mtu > IPV6_MMTU) {
		if ((flags & IPV6_MINMTU))
			mtu = IPV6_MMTU;
		else if (opt && opt->ip6po_minmtu == IP6PO_MINMTU_ALL)
			mtu = IPV6_MMTU;
		else if (IN6_IS_ADDR_MULTICAST(&ip6->ip6_dst) &&
			 (opt == NULL ||
			  opt->ip6po_minmtu != IP6PO_MINMTU_DISABLE)) {
			mtu = IPV6_MMTU;
		}
	}
	/*
	 * If the outgoing packet contains a hop-by-hop options header,
	 * it must be examined and processed even by the source node.
	 * (RFC 2460, section 4.)
	 */
	if (exthdrs.ip6e_hbh) {
		struct ip6_hbh *hbh = mtod(exthdrs.ip6e_hbh, struct ip6_hbh *);
		u_int32_t dummy; /* XXX unused */
		u_int32_t plen = 0; /* XXX: ip6_process will check the value */

#ifdef DIAGNOSTIC
		if ((hbh->ip6h_len + 1) << 3 > exthdrs.ip6e_hbh->m_len)
			panic("ip6e_hbh is not contiguous");
#endif
		/*
		 *  XXX: if we have to send an ICMPv6 error to the sender,
		 *       we need the M_LOOP flag since icmp6_error() expects
		 *       the IPv6 and the hop-by-hop options header are
		 *       contiguous unless the flag is set.
		 */
		m->m_flags |= M_LOOP;
		m->m_pkthdr.rcvif = ifp;
		if (ip6_process_hopopts(m, (u_int8_t *)(hbh + 1),
		    ((hbh->ip6h_len + 1) << 3) - sizeof(struct ip6_hbh),
		    &dummy, &plen) < 0) {
			/* m was already freed at this point */
			error = EINVAL;/* better error? */
			goto done;
		}
		m->m_flags &= ~M_LOOP; /* XXX */
		m->m_pkthdr.rcvif = NULL;
	}

	/* Jump over all PFIL processing if hooks are not active. */
	if (!PFIL_HOOKED(&V_inet6_pfil_hook))
		goto passout;

	odst = ip6->ip6_dst;
	/* Run through list of hooks for output packets. */
	error = pfil_run_hooks(&V_inet6_pfil_hook, &m, ifp, PFIL_OUT, inp);
	if (error != 0 || m == NULL)
		goto done;
	ip6 = mtod(m, struct ip6_hdr *);

	/* See if destination IP address was changed by packet filter. */
	if (!IN6_ARE_ADDR_EQUAL(&odst, &ip6->ip6_dst)) {
		m->m_flags |= M_SKIP_FIREWALL;
		/* If destination is now ourself drop to ip6_input(). */
		if (in6_localip(&ip6->ip6_dst)) {
			m->m_flags |= M_FASTFWD_OURS;
			if (m->m_pkthdr.rcvif == NULL)
				m->m_pkthdr.rcvif = V_loif;
			if (m->m_pkthdr.csum_flags & CSUM_DELAY_DATA_IPV6) {
				m->m_pkthdr.csum_flags |=
				    CSUM_DATA_VALID_IPV6 | CSUM_PSEUDO_HDR;
				m->m_pkthdr.csum_data = 0xffff;
			}
#ifdef SCTP
			if (m->m_pkthdr.csum_flags & CSUM_SCTP_IPV6)
				m->m_pkthdr.csum_flags |= CSUM_SCTP_VALID;
#endif
			error = netisr_queue(NETISR_IPV6, m);
			goto done;
		} else
			goto again;	/* Redo the routing table lookup. */
	}

	/* See if local, if yes, send it to netisr. */
	if (m->m_flags & M_FASTFWD_OURS) {
		if (m->m_pkthdr.rcvif == NULL)
			m->m_pkthdr.rcvif = V_loif;
		if (m->m_pkthdr.csum_flags & CSUM_DELAY_DATA_IPV6) {
			m->m_pkthdr.csum_flags |=
			    CSUM_DATA_VALID_IPV6 | CSUM_PSEUDO_HDR;
			m->m_pkthdr.csum_data = 0xffff;
		}
#ifdef SCTP
		if (m->m_pkthdr.csum_flags & CSUM_SCTP_IPV6)
			m->m_pkthdr.csum_flags |= CSUM_SCTP_VALID;
#endif
		error = netisr_queue(NETISR_IPV6, m);
		goto done;
	}
	/* Or forward to some other address? */
	if ((m->m_flags & M_IP6_NEXTHOP) &&
	    (fwd_tag = m_tag_find(m, PACKET_TAG_IPFORWARD, NULL)) != NULL) {
		bcopy((fwd_tag+1), &dst_sa, sizeof(struct sockaddr_in6));
		m->m_flags |= M_SKIP_FIREWALL;
		m->m_flags &= ~M_IP6_NEXTHOP;
		m_tag_delete(m, fwd_tag);
		goto again;
	}

passout:
	/*
	 * Send the packet to the outgoing interface.
	 * If necessary, do IPv6 fragmentation before sending.
	 *
	 * the logic here is rather complex:
	 * 1: normal case (dontfrag == 0, alwaysfrag == 0)
	 * 1-a:	send as is if tlen <= path mtu
	 * 1-b:	fragment if tlen > path mtu
	 *
	 * 2: if user asks us not to fragment (dontfrag == 1)
	 * 2-a:	send as is if tlen <= interface mtu
	 * 2-b:	error if tlen > interface mtu
	 *
	 * 3: if we always need to attach fragment header (alwaysfrag == 1)
	 *	always fragment
	 *
	 * 4: if dontfrag == 1 && alwaysfrag == 1
	 *	error, as we cannot handle this conflicting request
	 */
	sw_csum = m->m_pkthdr.csum_flags;
	if (!hdrsplit) {
		tso = ((sw_csum & ifp->if_hwassist & CSUM_TSO) != 0) ? 1 : 0;
		sw_csum &= ~ifp->if_hwassist;
	} else
		tso = 0;
	/*
	 * If we added extension headers, we will not do TSO and calculate the
	 * checksums ourselves for now.
	 * XXX-BZ  Need a framework to know when the NIC can handle it, even
	 * with ext. hdrs.
	 */
	if (sw_csum & CSUM_DELAY_DATA_IPV6) {
		sw_csum &= ~CSUM_DELAY_DATA_IPV6;
		in6_delayed_cksum(m, plen, sizeof(struct ip6_hdr));
	}
#ifdef SCTP
	if (sw_csum & CSUM_SCTP_IPV6) {
		sw_csum &= ~CSUM_SCTP_IPV6;
		sctp_delayed_cksum(m, sizeof(struct ip6_hdr));
	}
#endif
	m->m_pkthdr.csum_flags &= ifp->if_hwassist;
	tlen = m->m_pkthdr.len;

	if ((opt && (opt->ip6po_flags & IP6PO_DONTFRAG)) || tso)
		dontfrag = 1;
	else
		dontfrag = 0;
	if (dontfrag && alwaysfrag) {	/* case 4 */
		/* conflicting request - can't transmit */
		error = EMSGSIZE;
		goto bad;
	}
	if (dontfrag && tlen > IN6_LINKMTU(ifp) && !tso) {	/* case 2-b */
		/*
		 * Even if the DONTFRAG option is specified, we cannot send the
		 * packet when the data length is larger than the MTU of the
		 * outgoing interface.
		 * Notify the error by sending IPV6_PATHMTU ancillary data as
		 * well as returning an error code (the latter is not described
		 * in the API spec.)
		 */
		u_int32_t mtu32;
		struct ip6ctlparam ip6cp;

		mtu32 = (u_int32_t)mtu;
		bzero(&ip6cp, sizeof(ip6cp));
		ip6cp.ip6c_cmdarg = (void *)&mtu32;
		pfctlinput2(PRC_MSGSIZE, (struct sockaddr *)&ro_pmtu->ro_dst,
		    (void *)&ip6cp);

		error = EMSGSIZE;
		goto bad;
	}

	/*
	 * transmit packet without fragmentation
	 */
	if (dontfrag || (!alwaysfrag && tlen <= mtu)) {	/* case 1-a and 2-a */
		struct in6_ifaddr *ia6;

		ip6 = mtod(m, struct ip6_hdr *);
		ia6 = in6_ifawithifp(ifp, &ip6->ip6_src);
		if (ia6) {
			/* Record statistics for this interface address. */
			counter_u64_add(ia6->ia_ifa.ifa_opackets, 1);
			counter_u64_add(ia6->ia_ifa.ifa_obytes,
			    m->m_pkthdr.len);
			ifa_free(&ia6->ia_ifa);
		}
		error = nd6_output(ifp, origifp, m, dst, NULL);
		goto done;
	}

	/*
	 * try to fragment the packet.  case 1-b and 3
	 */
	if (mtu < IPV6_MMTU) {
		/* path MTU cannot be less than IPV6_MMTU */
		error = EMSGSIZE;
		in6_ifstat_inc(ifp, ifs6_out_fragfail);
		goto bad;
	} else if (ip6->ip6_plen == 0) {
		/* jumbo payload cannot be fragmented */
		error = EMSGSIZE;
		in6_ifstat_inc(ifp, ifs6_out_fragfail);
		goto bad;
	} else {
		struct mbuf **mnext, *m_frgpart;
		struct ip6_frag *ip6f;
		u_int32_t id = htonl(ip6_randomid());
		u_char nextproto;

		int qslots = ifp->if_snd.ifq_maxlen - ifp->if_snd.ifq_len;

		/*
		 * Too large for the destination or interface;
		 * fragment if possible.
		 * Must be able to put at least 8 bytes per fragment.
		 */
		hlen = unfragpartlen;
		if (mtu > IPV6_MAXPACKET)
			mtu = IPV6_MAXPACKET;

		len = (mtu - hlen - sizeof(struct ip6_frag)) & ~7;
		if (len < 8) {
			error = EMSGSIZE;
			in6_ifstat_inc(ifp, ifs6_out_fragfail);
			goto bad;
		}

		/*
		 * Verify that we have any chance at all of being able to queue
		 *      the packet or packet fragments
		 */
		if (qslots <= 0 || ((u_int)qslots * (mtu - hlen)
		    < tlen  /* - hlen */)) {
			error = ENOBUFS;
			IP6STAT_INC(ip6s_odropped);
			goto bad;
		}


		/*
		 * If the interface will not calculate checksums on
		 * fragmented packets, then do it here.
		 * XXX-BZ handle the hw offloading case.  Need flags.
		 */
		if (m->m_pkthdr.csum_flags & CSUM_DELAY_DATA_IPV6) {
			in6_delayed_cksum(m, plen, hlen);
			m->m_pkthdr.csum_flags &= ~CSUM_DELAY_DATA_IPV6;
		}
#ifdef SCTP
		if (m->m_pkthdr.csum_flags & CSUM_SCTP_IPV6) {
			sctp_delayed_cksum(m, hlen);
			m->m_pkthdr.csum_flags &= ~CSUM_SCTP_IPV6;
		}
#endif
		mnext = &m->m_nextpkt;

		/*
		 * Change the next header field of the last header in the
		 * unfragmentable part.
		 */
		if (exthdrs.ip6e_rthdr) {
			nextproto = *mtod(exthdrs.ip6e_rthdr, u_char *);
			*mtod(exthdrs.ip6e_rthdr, u_char *) = IPPROTO_FRAGMENT;
		} else if (exthdrs.ip6e_dest1) {
			nextproto = *mtod(exthdrs.ip6e_dest1, u_char *);
			*mtod(exthdrs.ip6e_dest1, u_char *) = IPPROTO_FRAGMENT;
		} else if (exthdrs.ip6e_hbh) {
			nextproto = *mtod(exthdrs.ip6e_hbh, u_char *);
			*mtod(exthdrs.ip6e_hbh, u_char *) = IPPROTO_FRAGMENT;
		} else {
			nextproto = ip6->ip6_nxt;
			ip6->ip6_nxt = IPPROTO_FRAGMENT;
		}

		/*
		 * Loop through length of segment after first fragment,
		 * make new header and copy data of each part and link onto
		 * chain.
		 */
		m0 = m;
		for (off = hlen; off < tlen; off += len) {
			m = m_gethdr(M_NOWAIT, MT_DATA);
			if (!m) {
				error = ENOBUFS;
				IP6STAT_INC(ip6s_odropped);
				goto sendorfree;
			}
			m->m_flags = m0->m_flags & M_COPYFLAGS;
			*mnext = m;
			mnext = &m->m_nextpkt;
			m->m_data += max_linkhdr;
			mhip6 = mtod(m, struct ip6_hdr *);
			*mhip6 = *ip6;
			m->m_len = sizeof(*mhip6);
			error = ip6_insertfraghdr(m0, m, hlen, &ip6f);
			if (error) {
				IP6STAT_INC(ip6s_odropped);
				goto sendorfree;
			}
			ip6f->ip6f_offlg = htons((u_short)((off - hlen) & ~7));
			if (off + len >= tlen)
				len = tlen - off;
			else
				ip6f->ip6f_offlg |= IP6F_MORE_FRAG;
			mhip6->ip6_plen = htons((u_short)(len + hlen +
			    sizeof(*ip6f) - sizeof(struct ip6_hdr)));
			if ((m_frgpart = m_copy(m0, off, len)) == 0) {
				error = ENOBUFS;
				IP6STAT_INC(ip6s_odropped);
				goto sendorfree;
			}
			m_cat(m, m_frgpart);
			m->m_pkthdr.len = len + hlen + sizeof(*ip6f);
			m->m_pkthdr.fibnum = m0->m_pkthdr.fibnum;
			m->m_pkthdr.rcvif = NULL;
			ip6f->ip6f_reserved = 0;
			ip6f->ip6f_ident = id;
			ip6f->ip6f_nxt = nextproto;
			IP6STAT_INC(ip6s_ofragments);
			in6_ifstat_inc(ifp, ifs6_out_fragcreat);
		}

		in6_ifstat_inc(ifp, ifs6_out_fragok);
	}

	/*
	 * Remove leading garbages.
	 */
sendorfree:
	m = m0->m_nextpkt;
	m0->m_nextpkt = 0;
	m_freem(m0);
	for (m0 = m; m; m = m0) {
		m0 = m->m_nextpkt;
		m->m_nextpkt = 0;
		if (error == 0) {
			/* Record statistics for this interface address. */
			if (ia) {
				counter_u64_add(ia->ia_ifa.ifa_opackets, 1);
				counter_u64_add(ia->ia_ifa.ifa_obytes,
				    m->m_pkthdr.len);
			}
			error = nd6_output(ifp, origifp, m, dst, NULL);
		} else
			m_freem(m);
	}

	if (error == 0)
		IP6STAT_INC(ip6s_fragmented);

done:
	if (ro == &ip6route)
		RO_RTFREE(ro);
	if (ro_pmtu == &ip6route)
		RO_RTFREE(ro_pmtu);
#ifdef IPSEC
	if (sp != NULL)
		KEY_FREESP(&sp);
#endif

	return (error);

freehdrs:
	m_freem(exthdrs.ip6e_hbh);	/* m_freem will check if mbuf is 0 */
	m_freem(exthdrs.ip6e_dest1);
	m_freem(exthdrs.ip6e_rthdr);
	m_freem(exthdrs.ip6e_dest2);
	/* FALLTHROUGH */
bad:
	if (m)
		m_freem(m);
	goto done;
}

static int
ip6_copyexthdr(struct mbuf **mp, caddr_t hdr, int hlen)
{
	struct mbuf *m;

	if (hlen > MCLBYTES)
		return (ENOBUFS); /* XXX */

	if (hlen > MLEN)
		m = m_getcl(M_NOWAIT, MT_DATA, 0);
	else
		m = m_get(M_NOWAIT, MT_DATA);
	if (m == NULL)
		return (ENOBUFS);
	m->m_len = hlen;
	if (hdr)
		bcopy(hdr, mtod(m, caddr_t), hlen);

	*mp = m;
	return (0);
}

/*
 * Insert jumbo payload option.
 */
static int
ip6_insert_jumboopt(struct ip6_exthdrs *exthdrs, u_int32_t plen)
{
	struct mbuf *mopt;
	u_char *optbuf;
	u_int32_t v;

#define JUMBOOPTLEN	8	/* length of jumbo payload option and padding */

	/*
	 * If there is no hop-by-hop options header, allocate new one.
	 * If there is one but it doesn't have enough space to store the
	 * jumbo payload option, allocate a cluster to store the whole options.
	 * Otherwise, use it to store the options.
	 */
	if (exthdrs->ip6e_hbh == 0) {
		mopt = m_get(M_NOWAIT, MT_DATA);
		if (mopt == NULL)
			return (ENOBUFS);
		mopt->m_len = JUMBOOPTLEN;
		optbuf = mtod(mopt, u_char *);
		optbuf[1] = 0;	/* = ((JUMBOOPTLEN) >> 3) - 1 */
		exthdrs->ip6e_hbh = mopt;
	} else {
		struct ip6_hbh *hbh;

		mopt = exthdrs->ip6e_hbh;
		if (M_TRAILINGSPACE(mopt) < JUMBOOPTLEN) {
			/*
			 * XXX assumption:
			 * - exthdrs->ip6e_hbh is not referenced from places
			 *   other than exthdrs.
			 * - exthdrs->ip6e_hbh is not an mbuf chain.
			 */
			int oldoptlen = mopt->m_len;
			struct mbuf *n;

			/*
			 * XXX: give up if the whole (new) hbh header does
			 * not fit even in an mbuf cluster.
			 */
			if (oldoptlen + JUMBOOPTLEN > MCLBYTES)
				return (ENOBUFS);

			/*
			 * As a consequence, we must always prepare a cluster
			 * at this point.
			 */
			n = m_getcl(M_NOWAIT, MT_DATA, 0);
			if (n == NULL)
				return (ENOBUFS);
			n->m_len = oldoptlen + JUMBOOPTLEN;
			bcopy(mtod(mopt, caddr_t), mtod(n, caddr_t),
			    oldoptlen);
			optbuf = mtod(n, caddr_t) + oldoptlen;
			m_freem(mopt);
			mopt = exthdrs->ip6e_hbh = n;
		} else {
			optbuf = mtod(mopt, u_char *) + mopt->m_len;
			mopt->m_len += JUMBOOPTLEN;
		}
		optbuf[0] = IP6OPT_PADN;
		optbuf[1] = 1;

		/*
		 * Adjust the header length according to the pad and
		 * the jumbo payload option.
		 */
		hbh = mtod(mopt, struct ip6_hbh *);
		hbh->ip6h_len += (JUMBOOPTLEN >> 3);
	}

	/* fill in the option. */
	optbuf[2] = IP6OPT_JUMBO;
	optbuf[3] = 4;
	v = (u_int32_t)htonl(plen + JUMBOOPTLEN);
	bcopy(&v, &optbuf[4], sizeof(u_int32_t));

	/* finally, adjust the packet header length */
	exthdrs->ip6e_ip6->m_pkthdr.len += JUMBOOPTLEN;

	return (0);
#undef JUMBOOPTLEN
}

/*
 * Insert fragment header and copy unfragmentable header portions.
 */
static int
ip6_insertfraghdr(struct mbuf *m0, struct mbuf *m, int hlen,
    struct ip6_frag **frghdrp)
{
	struct mbuf *n, *mlast;

	if (hlen > sizeof(struct ip6_hdr)) {
		n = m_copym(m0, sizeof(struct ip6_hdr),
		    hlen - sizeof(struct ip6_hdr), M_NOWAIT);
		if (n == 0)
			return (ENOBUFS);
		m->m_next = n;
	} else
		n = m;

	/* Search for the last mbuf of unfragmentable part. */
	for (mlast = n; mlast->m_next; mlast = mlast->m_next)
		;

	if ((mlast->m_flags & M_EXT) == 0 &&
	    M_TRAILINGSPACE(mlast) >= sizeof(struct ip6_frag)) {
		/* use the trailing space of the last mbuf for the fragment hdr */
		*frghdrp = (struct ip6_frag *)(mtod(mlast, caddr_t) +
		    mlast->m_len);
		mlast->m_len += sizeof(struct ip6_frag);
		m->m_pkthdr.len += sizeof(struct ip6_frag);
	} else {
		/* allocate a new mbuf for the fragment header */
		struct mbuf *mfrg;

		mfrg = m_get(M_NOWAIT, MT_DATA);
		if (mfrg == NULL)
			return (ENOBUFS);
		mfrg->m_len = sizeof(struct ip6_frag);
		*frghdrp = mtod(mfrg, struct ip6_frag *);
		mlast->m_next = mfrg;
	}

	return (0);
}

static int
ip6_getpmtu(const struct in6_addr *dst, struct ifnet *ifp, struct route_in6 *ro,
    struct route_in6 *ro_pmtu, u_int fibnum, u_long *mtup, int *alwaysfragp)
{
	u_int32_t mtu = 0;
	int alwaysfrag = 0;
	int error = 0;

	if (ro_pmtu != ro) {
		/* The first hop and the final destination may differ. */
		if (ro_pmtu->ro_rt &&
		    ((ro_pmtu->ro_rt->rt_flags & RTF_UP) == 0 ||
		     !IN6_ARE_ADDR_EQUAL(&ro_pmtu->ro_dst.sin6_addr, dst)))
			RO_RTFREE(ro_pmtu);
		if (ro_pmtu->ro_rt == NULL &&
		    !IN6_IS_ADDR_LINKLOCAL(dst) &&
		    !IN6_IS_ADDR_MULTICAST(dst)) {
			bzero(&ro_pmtu->ro_dst, sizeof(ro_pmtu->ro_dst));
			ro_pmtu->ro_dst.sin6_family = AF_INET6;
			ro_pmtu->ro_dst.sin6_len = sizeof(ro_pmtu->ro_dst);
			ro_pmtu->ro_dst.sin6_addr = *dst;
			in6_rtalloc(ro_pmtu, fibnum);
		}
	}
	if (ro_pmtu->ro_rt) {
		u_int32_t ifmtu;
		struct in_conninfo inc;

		bzero(&inc, sizeof(inc));
		inc.inc_flags |= INC_ISIPV6;
		inc.inc6_faddr = *dst;

		if (ifp == NULL)
			ifp = ro_pmtu->ro_rt->rt_ifp;
		ifmtu = IN6_LINKMTU(ifp);
		mtu = tcp_hc_getmtu(&inc);
		if (mtu)
			mtu = min(mtu, ro_pmtu->ro_rt->rt_mtu);
		else
			mtu = ro_pmtu->ro_rt->rt_mtu;
		if (mtu == 0)
			mtu = ifmtu;
		else if (mtu < IPV6_MMTU) {
			/*
			 * RFC2460 section 5, last paragraph:
			 * if we record ICMPv6 too big message with
			 * mtu < IPV6_MMTU, transmit packets sized IPV6_MMTU
			 * or smaller, with framgent header attached.
			 * (fragment header is needed regardless from the
			 * packet size, for translators to identify packets)
			 */
			alwaysfrag = 1;
			mtu = IPV6_MMTU;
		} else if (mtu > ifmtu) {
			/*
			 * The MTU on the route is larger than the MTU on
			 * the interface!  This shouldn't happen, unless the
			 * MTU of the interface has been changed after the
			 * interface was brought up.  Change the MTU in the
			 * route to match the interface MTU (as long as the
			 * field isn't locked).
			 */
			mtu = ifmtu;
			ro_pmtu->ro_rt->rt_mtu = mtu;
		}
	} else if (ifp) {
		mtu = IN6_LINKMTU(ifp);
	} else
		error = EHOSTUNREACH; /* XXX */

	*mtup = mtu;
	if (alwaysfragp)
		*alwaysfragp = alwaysfrag;
	return (error);
}

/*
 * IP6 socket option processing.
 */
int
ip6_ctloutput(struct socket *so, struct sockopt *sopt)
{
	int optdatalen, uproto;
	void *optdata;
	struct inpcb *in6p = sotoinpcb(so);
	int error, optval;
	int level, op, optname;
	int optlen;
	struct thread *td;

	level = sopt->sopt_level;
	op = sopt->sopt_dir;
	optname = sopt->sopt_name;
	optlen = sopt->sopt_valsize;
	td = sopt->sopt_td;
	error = 0;
	optval = 0;
	uproto = (int)so->so_proto->pr_protocol;

	if (level != IPPROTO_IPV6) {
		error = EINVAL;

		if (sopt->sopt_level == SOL_SOCKET &&
		    sopt->sopt_dir == SOPT_SET) {
			switch (sopt->sopt_name) {
			case SO_REUSEADDR:
				INP_WLOCK(in6p);
				if ((so->so_options & SO_REUSEADDR) != 0)
					in6p->inp_flags2 |= INP_REUSEADDR;
				else
					in6p->inp_flags2 &= ~INP_REUSEADDR;
				INP_WUNLOCK(in6p);
				error = 0;
				break;
			case SO_REUSEPORT:
				INP_WLOCK(in6p);
				if ((so->so_options & SO_REUSEPORT) != 0)
					in6p->inp_flags2 |= INP_REUSEPORT;
				else
					in6p->inp_flags2 &= ~INP_REUSEPORT;
				INP_WUNLOCK(in6p);
				error = 0;
				break;
			case SO_SETFIB:
				INP_WLOCK(in6p);
				in6p->inp_inc.inc_fibnum = so->so_fibnum;
				INP_WUNLOCK(in6p);
				error = 0;
				break;
			default:
				break;
			}
		}
	} else {		/* level == IPPROTO_IPV6 */
		switch (op) {

		case SOPT_SET:
			switch (optname) {
			case IPV6_2292PKTOPTIONS:
#ifdef IPV6_PKTOPTIONS
			case IPV6_PKTOPTIONS:
#endif
			{
				struct mbuf *m;

				error = soopt_getm(sopt, &m); /* XXX */
				if (error != 0)
					break;
				error = soopt_mcopyin(sopt, m); /* XXX */
				if (error != 0)
					break;
				error = ip6_pcbopts(&in6p->in6p_outputopts,
						    m, so, sopt);
				m_freem(m); /* XXX */
				break;
			}

			/*
			 * Use of some Hop-by-Hop options or some
			 * Destination options, might require special
			 * privilege.  That is, normal applications
			 * (without special privilege) might be forbidden
			 * from setting certain options in outgoing packets,
			 * and might never see certain options in received
			 * packets. [RFC 2292 Section 6]
			 * KAME specific note:
			 *  KAME prevents non-privileged users from sending or
			 *  receiving ANY hbh/dst options in order to avoid
			 *  overhead of parsing options in the kernel.
			 */
			case IPV6_RECVHOPOPTS:
			case IPV6_RECVDSTOPTS:
			case IPV6_RECVRTHDRDSTOPTS:
				if (td != NULL) {
					error = priv_check(td,
					    PRIV_NETINET_SETHDROPTS);
					if (error)
						break;
				}
				/* FALLTHROUGH */
			case IPV6_UNICAST_HOPS:
			case IPV6_HOPLIMIT:
			case IPV6_FAITH:

			case IPV6_RECVPKTINFO:
			case IPV6_RECVHOPLIMIT:
			case IPV6_RECVRTHDR:
			case IPV6_RECVPATHMTU:
			case IPV6_RECVTCLASS:
			case IPV6_V6ONLY:
			case IPV6_AUTOFLOWLABEL:
			case IPV6_BINDANY:
				if (optname == IPV6_BINDANY && td != NULL) {
					error = priv_check(td,
					    PRIV_NETINET_BINDANY);
					if (error)
						break;
				}

				if (optlen != sizeof(int)) {
					error = EINVAL;
					break;
				}
				error = sooptcopyin(sopt, &optval,
					sizeof optval, sizeof optval);
				if (error)
					break;
				switch (optname) {

				case IPV6_UNICAST_HOPS:
					if (optval < -1 || optval >= 256)
						error = EINVAL;
					else {
						/* -1 = kernel default */
						in6p->in6p_hops = optval;
						if ((in6p->inp_vflag &
						     INP_IPV4) != 0)
							in6p->inp_ip_ttl = optval;
					}
					break;
#define OPTSET(bit) \
do { \
	INP_WLOCK(in6p); \
	if (optval) \
		in6p->inp_flags |= (bit); \
	else \
		in6p->inp_flags &= ~(bit); \
	INP_WUNLOCK(in6p); \
} while (/*CONSTCOND*/ 0)
#define OPTSET2292(bit) \
do { \
	INP_WLOCK(in6p); \
	in6p->inp_flags |= IN6P_RFC2292; \
	if (optval) \
		in6p->inp_flags |= (bit); \
	else \
		in6p->inp_flags &= ~(bit); \
	INP_WUNLOCK(in6p); \
} while (/*CONSTCOND*/ 0)
#define OPTBIT(bit) (in6p->inp_flags & (bit) ? 1 : 0)

				case IPV6_RECVPKTINFO:
					/* cannot mix with RFC2292 */
					if (OPTBIT(IN6P_RFC2292)) {
						error = EINVAL;
						break;
					}
					OPTSET(IN6P_PKTINFO);
					break;

				case IPV6_HOPLIMIT:
				{
					struct ip6_pktopts **optp;

					/* cannot mix with RFC2292 */
					if (OPTBIT(IN6P_RFC2292)) {
						error = EINVAL;
						break;
					}
					optp = &in6p->in6p_outputopts;
					error = ip6_pcbopt(IPV6_HOPLIMIT,
					    (u_char *)&optval, sizeof(optval),
					    optp, (td != NULL) ? td->td_ucred :
					    NULL, uproto);
					break;
				}

				case IPV6_RECVHOPLIMIT:
					/* cannot mix with RFC2292 */
					if (OPTBIT(IN6P_RFC2292)) {
						error = EINVAL;
						break;
					}
					OPTSET(IN6P_HOPLIMIT);
					break;

				case IPV6_RECVHOPOPTS:
					/* cannot mix with RFC2292 */
					if (OPTBIT(IN6P_RFC2292)) {
						error = EINVAL;
						break;
					}
					OPTSET(IN6P_HOPOPTS);
					break;

				case IPV6_RECVDSTOPTS:
					/* cannot mix with RFC2292 */
					if (OPTBIT(IN6P_RFC2292)) {
						error = EINVAL;
						break;
					}
					OPTSET(IN6P_DSTOPTS);
					break;

				case IPV6_RECVRTHDRDSTOPTS:
					/* cannot mix with RFC2292 */
					if (OPTBIT(IN6P_RFC2292)) {
						error = EINVAL;
						break;
					}
					OPTSET(IN6P_RTHDRDSTOPTS);
					break;

				case IPV6_RECVRTHDR:
					/* cannot mix with RFC2292 */
					if (OPTBIT(IN6P_RFC2292)) {
						error = EINVAL;
						break;
					}
					OPTSET(IN6P_RTHDR);
					break;

				case IPV6_FAITH:
					OPTSET(INP_FAITH);
					break;

				case IPV6_RECVPATHMTU:
					/*
					 * We ignore this option for TCP
					 * sockets.
					 * (RFC3542 leaves this case
					 * unspecified.)
					 */
					if (uproto != IPPROTO_TCP)
						OPTSET(IN6P_MTU);
					break;

				case IPV6_V6ONLY:
					/*
					 * make setsockopt(IPV6_V6ONLY)
					 * available only prior to bind(2).
					 * see ipng mailing list, Jun 22 2001.
					 */
					if (in6p->inp_lport ||
					    !IN6_IS_ADDR_UNSPECIFIED(&in6p->in6p_laddr)) {
						error = EINVAL;
						break;
					}
					OPTSET(IN6P_IPV6_V6ONLY);
					if (optval)
						in6p->inp_vflag &= ~INP_IPV4;
					else
						in6p->inp_vflag |= INP_IPV4;
					break;
				case IPV6_RECVTCLASS:
					/* cannot mix with RFC2292 XXX */
					if (OPTBIT(IN6P_RFC2292)) {
						error = EINVAL;
						break;
					}
					OPTSET(IN6P_TCLASS);
					break;
				case IPV6_AUTOFLOWLABEL:
					OPTSET(IN6P_AUTOFLOWLABEL);
					break;

				case IPV6_BINDANY:
					OPTSET(INP_BINDANY);
					break;
				}
				break;

			case IPV6_TCLASS:
			case IPV6_DONTFRAG:
			case IPV6_USE_MIN_MTU:
			case IPV6_PREFER_TEMPADDR:
				if (optlen != sizeof(optval)) {
					error = EINVAL;
					break;
				}
				error = sooptcopyin(sopt, &optval,
					sizeof optval, sizeof optval);
				if (error)
					break;
				{
					struct ip6_pktopts **optp;
					optp = &in6p->in6p_outputopts;
					error = ip6_pcbopt(optname,
					    (u_char *)&optval, sizeof(optval),
					    optp, (td != NULL) ? td->td_ucred :
					    NULL, uproto);
					break;
				}

			case IPV6_2292PKTINFO:
			case IPV6_2292HOPLIMIT:
			case IPV6_2292HOPOPTS:
			case IPV6_2292DSTOPTS:
			case IPV6_2292RTHDR:
				/* RFC 2292 */
				if (optlen != sizeof(int)) {
					error = EINVAL;
					break;
				}
				error = sooptcopyin(sopt, &optval,
					sizeof optval, sizeof optval);
				if (error)
					break;
				switch (optname) {
				case IPV6_2292PKTINFO:
					OPTSET2292(IN6P_PKTINFO);
					break;
				case IPV6_2292HOPLIMIT:
					OPTSET2292(IN6P_HOPLIMIT);
					break;
				case IPV6_2292HOPOPTS:
					/*
					 * Check super-user privilege.
					 * See comments for IPV6_RECVHOPOPTS.
					 */
					if (td != NULL) {
						error = priv_check(td,
						    PRIV_NETINET_SETHDROPTS);
						if (error)
							return (error);
					}
					OPTSET2292(IN6P_HOPOPTS);
					break;
				case IPV6_2292DSTOPTS:
					if (td != NULL) {
						error = priv_check(td,
						    PRIV_NETINET_SETHDROPTS);
						if (error)
							return (error);
					}
					OPTSET2292(IN6P_DSTOPTS|IN6P_RTHDRDSTOPTS); /* XXX */
					break;
				case IPV6_2292RTHDR:
					OPTSET2292(IN6P_RTHDR);
					break;
				}
				break;
			case IPV6_PKTINFO:
			case IPV6_HOPOPTS:
			case IPV6_RTHDR:
			case IPV6_DSTOPTS:
			case IPV6_RTHDRDSTOPTS:
			case IPV6_NEXTHOP:
			{
				/* new advanced API (RFC3542) */
				u_char *optbuf;
				u_char optbuf_storage[MCLBYTES];
				int optlen;
				struct ip6_pktopts **optp;

				/* cannot mix with RFC2292 */
				if (OPTBIT(IN6P_RFC2292)) {
					error = EINVAL;
					break;
				}

				/*
				 * We only ensure valsize is not too large
				 * here.  Further validation will be done
				 * later.
				 */
				error = sooptcopyin(sopt, optbuf_storage,
				    sizeof(optbuf_storage), 0);
				if (error)
					break;
				optlen = sopt->sopt_valsize;
				optbuf = optbuf_storage;
				optp = &in6p->in6p_outputopts;
				error = ip6_pcbopt(optname, optbuf, optlen,
				    optp, (td != NULL) ? td->td_ucred : NULL,
				    uproto);
				break;
			}
#undef OPTSET

			case IPV6_MULTICAST_IF:
			case IPV6_MULTICAST_HOPS:
			case IPV6_MULTICAST_LOOP:
			case IPV6_JOIN_GROUP:
			case IPV6_LEAVE_GROUP:
			case IPV6_MSFILTER:
			case MCAST_BLOCK_SOURCE:
			case MCAST_UNBLOCK_SOURCE:
			case MCAST_JOIN_GROUP:
			case MCAST_LEAVE_GROUP:
			case MCAST_JOIN_SOURCE_GROUP:
			case MCAST_LEAVE_SOURCE_GROUP:
				error = ip6_setmoptions(in6p, sopt);
				break;

			case IPV6_PORTRANGE:
				error = sooptcopyin(sopt, &optval,
				    sizeof optval, sizeof optval);
				if (error)
					break;

				INP_WLOCK(in6p);
				switch (optval) {
				case IPV6_PORTRANGE_DEFAULT:
					in6p->inp_flags &= ~(INP_LOWPORT);
					in6p->inp_flags &= ~(INP_HIGHPORT);
					break;

				case IPV6_PORTRANGE_HIGH:
					in6p->inp_flags &= ~(INP_LOWPORT);
					in6p->inp_flags |= INP_HIGHPORT;
					break;

				case IPV6_PORTRANGE_LOW:
					in6p->inp_flags &= ~(INP_HIGHPORT);
					in6p->inp_flags |= INP_LOWPORT;
					break;

				default:
					error = EINVAL;
					break;
				}
				INP_WUNLOCK(in6p);
				break;

#ifdef IPSEC
			case IPV6_IPSEC_POLICY:
			{
				caddr_t req;
				struct mbuf *m;

				if ((error = soopt_getm(sopt, &m)) != 0) /* XXX */
					break;
				if ((error = soopt_mcopyin(sopt, m)) != 0) /* XXX */
					break;
				req = mtod(m, caddr_t);
				error = ipsec_set_policy(in6p, optname, req,
				    m->m_len, (sopt->sopt_td != NULL) ?
				    sopt->sopt_td->td_ucred : NULL);
				m_freem(m);
				break;
			}
#endif /* IPSEC */

			default:
				error = ENOPROTOOPT;
				break;
			}
			break;

		case SOPT_GET:
			switch (optname) {

			case IPV6_2292PKTOPTIONS:
#ifdef IPV6_PKTOPTIONS
			case IPV6_PKTOPTIONS:
#endif
				/*
				 * RFC3542 (effectively) deprecated the
				 * semantics of the 2292-style pktoptions.
				 * Since it was not reliable in nature (i.e.,
				 * applications had to expect the lack of some
				 * information after all), it would make sense
				 * to simplify this part by always returning
				 * empty data.
				 */
				sopt->sopt_valsize = 0;
				break;

			case IPV6_RECVHOPOPTS:
			case IPV6_RECVDSTOPTS:
			case IPV6_RECVRTHDRDSTOPTS:
			case IPV6_UNICAST_HOPS:
			case IPV6_RECVPKTINFO:
			case IPV6_RECVHOPLIMIT:
			case IPV6_RECVRTHDR:
			case IPV6_RECVPATHMTU:

			case IPV6_FAITH:
			case IPV6_V6ONLY:
			case IPV6_PORTRANGE:
			case IPV6_RECVTCLASS:
			case IPV6_AUTOFLOWLABEL:
			case IPV6_BINDANY:
				switch (optname) {

				case IPV6_RECVHOPOPTS:
					optval = OPTBIT(IN6P_HOPOPTS);
					break;

				case IPV6_RECVDSTOPTS:
					optval = OPTBIT(IN6P_DSTOPTS);
					break;

				case IPV6_RECVRTHDRDSTOPTS:
					optval = OPTBIT(IN6P_RTHDRDSTOPTS);
					break;

				case IPV6_UNICAST_HOPS:
					optval = in6p->in6p_hops;
					break;

				case IPV6_RECVPKTINFO:
					optval = OPTBIT(IN6P_PKTINFO);
					break;

				case IPV6_RECVHOPLIMIT:
					optval = OPTBIT(IN6P_HOPLIMIT);
					break;

				case IPV6_RECVRTHDR:
					optval = OPTBIT(IN6P_RTHDR);
					break;

				case IPV6_RECVPATHMTU:
					optval = OPTBIT(IN6P_MTU);
					break;

				case IPV6_FAITH:
					optval = OPTBIT(INP_FAITH);
					break;

				case IPV6_V6ONLY:
					optval = OPTBIT(IN6P_IPV6_V6ONLY);
					break;

				case IPV6_PORTRANGE:
				    {
					int flags;
					flags = in6p->inp_flags;
					if (flags & INP_HIGHPORT)
						optval = IPV6_PORTRANGE_HIGH;
					else if (flags & INP_LOWPORT)
						optval = IPV6_PORTRANGE_LOW;
					else
						optval = 0;
					break;
				    }
				case IPV6_RECVTCLASS:
					optval = OPTBIT(IN6P_TCLASS);
					break;

				case IPV6_AUTOFLOWLABEL:
					optval = OPTBIT(IN6P_AUTOFLOWLABEL);
					break;

				case IPV6_BINDANY:
					optval = OPTBIT(INP_BINDANY);
					break;
				}
				if (error)
					break;
				error = sooptcopyout(sopt, &optval,
					sizeof optval);
				break;

			case IPV6_PATHMTU:
			{
				u_long pmtu = 0;
				struct ip6_mtuinfo mtuinfo;
				struct route_in6 sro;

				bzero(&sro, sizeof(sro));

				if (!(so->so_state & SS_ISCONNECTED))
					return (ENOTCONN);
				/*
				 * XXX: we dot not consider the case of source
				 * routing, or optional information to specify
				 * the outgoing interface.
				 */
				error = ip6_getpmtu(&in6p->in6p_faddr, NULL,
				    NULL, &sro, so->so_fibnum, &pmtu, NULL);
				if (sro.ro_rt)
					RTFREE(sro.ro_rt);
				if (error)
					break;
				if (pmtu > IPV6_MAXPACKET)
					pmtu = IPV6_MAXPACKET;

				bzero(&mtuinfo, sizeof(mtuinfo));
				mtuinfo.ip6m_mtu = (u_int32_t)pmtu;
				optdata = (void *)&mtuinfo;
				optdatalen = sizeof(mtuinfo);
				error = sooptcopyout(sopt, optdata,
				    optdatalen);
				break;
			}

			case IPV6_2292PKTINFO:
			case IPV6_2292HOPLIMIT:
			case IPV6_2292HOPOPTS:
			case IPV6_2292RTHDR:
			case IPV6_2292DSTOPTS:
				switch (optname) {
				case IPV6_2292PKTINFO:
					optval = OPTBIT(IN6P_PKTINFO);
					break;
				case IPV6_2292HOPLIMIT:
					optval = OPTBIT(IN6P_HOPLIMIT);
					break;
				case IPV6_2292HOPOPTS:
					optval = OPTBIT(IN6P_HOPOPTS);
					break;
				case IPV6_2292RTHDR:
					optval = OPTBIT(IN6P_RTHDR);
					break;
				case IPV6_2292DSTOPTS:
					optval = OPTBIT(IN6P_DSTOPTS|IN6P_RTHDRDSTOPTS);
					break;
				}
				error = sooptcopyout(sopt, &optval,
				    sizeof optval);
				break;
			case IPV6_PKTINFO:
			case IPV6_HOPOPTS:
			case IPV6_RTHDR:
			case IPV6_DSTOPTS:
			case IPV6_RTHDRDSTOPTS:
			case IPV6_NEXTHOP:
			case IPV6_TCLASS:
			case IPV6_DONTFRAG:
			case IPV6_USE_MIN_MTU:
			case IPV6_PREFER_TEMPADDR:
				error = ip6_getpcbopt(in6p->in6p_outputopts,
				    optname, sopt);
				break;

			case IPV6_MULTICAST_IF:
			case IPV6_MULTICAST_HOPS:
			case IPV6_MULTICAST_LOOP:
			case IPV6_MSFILTER:
				error = ip6_getmoptions(in6p, sopt);
				break;

#ifdef IPSEC
			case IPV6_IPSEC_POLICY:
			  {
				caddr_t req = NULL;
				size_t len = 0;
				struct mbuf *m = NULL;
				struct mbuf **mp = &m;
				size_t ovalsize = sopt->sopt_valsize;
				caddr_t oval = (caddr_t)sopt->sopt_val;

				error = soopt_getm(sopt, &m); /* XXX */
				if (error != 0)
					break;
				error = soopt_mcopyin(sopt, m); /* XXX */
				if (error != 0)
					break;
				sopt->sopt_valsize = ovalsize;
				sopt->sopt_val = oval;
				if (m) {
					req = mtod(m, caddr_t);
					len = m->m_len;
				}
				error = ipsec_get_policy(in6p, req, len, mp);
				if (error == 0)
					error = soopt_mcopyout(sopt, m); /* XXX */
				if (error == 0 && m)
					m_freem(m);
				break;
			  }
#endif /* IPSEC */

			default:
				error = ENOPROTOOPT;
				break;
			}
			break;
		}
	}
	return (error);
}

int
ip6_raw_ctloutput(struct socket *so, struct sockopt *sopt)
{
	int error = 0, optval, optlen;
	const int icmp6off = offsetof(struct icmp6_hdr, icmp6_cksum);
	struct inpcb *in6p = sotoinpcb(so);
	int level, op, optname;

	level = sopt->sopt_level;
	op = sopt->sopt_dir;
	optname = sopt->sopt_name;
	optlen = sopt->sopt_valsize;

	if (level != IPPROTO_IPV6) {
		return (EINVAL);
	}

	switch (optname) {
	case IPV6_CHECKSUM:
		/*
		 * For ICMPv6 sockets, no modification allowed for checksum
		 * offset, permit "no change" values to help existing apps.
		 *
		 * RFC3542 says: "An attempt to set IPV6_CHECKSUM
		 * for an ICMPv6 socket will fail."
		 * The current behavior does not meet RFC3542.
		 */
		switch (op) {
		case SOPT_SET:
			if (optlen != sizeof(int)) {
				error = EINVAL;
				break;
			}
			error = sooptcopyin(sopt, &optval, sizeof(optval),
					    sizeof(optval));
			if (error)
				break;
			if ((optval % 2) != 0) {
				/* the API assumes even offset values */
				error = EINVAL;
			} else if (so->so_proto->pr_protocol ==
			    IPPROTO_ICMPV6) {
				if (optval != icmp6off)
					error = EINVAL;
			} else
				in6p->in6p_cksum = optval;
			break;

		case SOPT_GET:
			if (so->so_proto->pr_protocol == IPPROTO_ICMPV6)
				optval = icmp6off;
			else
				optval = in6p->in6p_cksum;

			error = sooptcopyout(sopt, &optval, sizeof(optval));
			break;

		default:
			error = EINVAL;
			break;
		}
		break;

	default:
		error = ENOPROTOOPT;
		break;
	}

	return (error);
}

/*
 * Set up IP6 options in pcb for insertion in output packets or
 * specifying behavior of outgoing packets.
 */
static int
ip6_pcbopts(struct ip6_pktopts **pktopt, struct mbuf *m,
    struct socket *so, struct sockopt *sopt)
{
	struct ip6_pktopts *opt = *pktopt;
	int error = 0;
	struct thread *td = sopt->sopt_td;

	/* turn off any old options. */
	if (opt) {
#ifdef DIAGNOSTIC
		if (opt->ip6po_pktinfo || opt->ip6po_nexthop ||
		    opt->ip6po_hbh || opt->ip6po_dest1 || opt->ip6po_dest2 ||
		    opt->ip6po_rhinfo.ip6po_rhi_rthdr)
			printf("ip6_pcbopts: all specified options are cleared.\n");
#endif
		ip6_clearpktopts(opt, -1);
	} else
		opt = malloc(sizeof(*opt), M_IP6OPT, M_WAITOK);
	*pktopt = NULL;

	if (!m || m->m_len == 0) {
		/*
		 * Only turning off any previous options, regardless of
		 * whether the opt is just created or given.
		 */
		free(opt, M_IP6OPT);
		return (0);
	}

	/*  set options specified by user. */
	if ((error = ip6_setpktopts(m, opt, NULL, (td != NULL) ?
	    td->td_ucred : NULL, so->so_proto->pr_protocol)) != 0) {
		ip6_clearpktopts(opt, -1); /* XXX: discard all options */
		free(opt, M_IP6OPT);
		return (error);
	}
	*pktopt = opt;
	return (0);
}

/*
 * initialize ip6_pktopts.  beware that there are non-zero default values in
 * the struct.
 */
void
ip6_initpktopts(struct ip6_pktopts *opt)
{

	bzero(opt, sizeof(*opt));
	opt->ip6po_hlim = -1;	/* -1 means default hop limit */
	opt->ip6po_tclass = -1;	/* -1 means default traffic class */
	opt->ip6po_minmtu = IP6PO_MINMTU_MCASTONLY;
	opt->ip6po_prefer_tempaddr = IP6PO_TEMPADDR_SYSTEM;
}

static int
ip6_pcbopt(int optname, u_char *buf, int len, struct ip6_pktopts **pktopt,
    struct ucred *cred, int uproto)
{
	struct ip6_pktopts *opt;

	if (*pktopt == NULL) {
		*pktopt = malloc(sizeof(struct ip6_pktopts), M_IP6OPT,
		    M_WAITOK);
		ip6_initpktopts(*pktopt);
	}
	opt = *pktopt;

	return (ip6_setpktopt(optname, buf, len, opt, cred, 1, 0, uproto));
}

static int
ip6_getpcbopt(struct ip6_pktopts *pktopt, int optname, struct sockopt *sopt)
{
	void *optdata = NULL;
	int optdatalen = 0;
	struct ip6_ext *ip6e;
	int error = 0;
	struct in6_pktinfo null_pktinfo;
	int deftclass = 0, on;
	int defminmtu = IP6PO_MINMTU_MCASTONLY;
	int defpreftemp = IP6PO_TEMPADDR_SYSTEM;

	switch (optname) {
	case IPV6_PKTINFO:
		if (pktopt && pktopt->ip6po_pktinfo)
			optdata = (void *)pktopt->ip6po_pktinfo;
		else {
			/* XXX: we don't have to do this every time... */
			bzero(&null_pktinfo, sizeof(null_pktinfo));
			optdata = (void *)&null_pktinfo;
		}
		optdatalen = sizeof(struct in6_pktinfo);
		break;
	case IPV6_TCLASS:
		if (pktopt && pktopt->ip6po_tclass >= 0)
			optdata = (void *)&pktopt->ip6po_tclass;
		else
			optdata = (void *)&deftclass;
		optdatalen = sizeof(int);
		break;
	case IPV6_HOPOPTS:
		if (pktopt && pktopt->ip6po_hbh) {
			optdata = (void *)pktopt->ip6po_hbh;
			ip6e = (struct ip6_ext *)pktopt->ip6po_hbh;
			optdatalen = (ip6e->ip6e_len + 1) << 3;
		}
		break;
	case IPV6_RTHDR:
		if (pktopt && pktopt->ip6po_rthdr) {
			optdata = (void *)pktopt->ip6po_rthdr;
			ip6e = (struct ip6_ext *)pktopt->ip6po_rthdr;
			optdatalen = (ip6e->ip6e_len + 1) << 3;
		}
		break;
	case IPV6_RTHDRDSTOPTS:
		if (pktopt && pktopt->ip6po_dest1) {
			optdata = (void *)pktopt->ip6po_dest1;
			ip6e = (struct ip6_ext *)pktopt->ip6po_dest1;
			optdatalen = (ip6e->ip6e_len + 1) << 3;
		}
		break;
	case IPV6_DSTOPTS:
		if (pktopt && pktopt->ip6po_dest2) {
			optdata = (void *)pktopt->ip6po_dest2;
			ip6e = (struct ip6_ext *)pktopt->ip6po_dest2;
			optdatalen = (ip6e->ip6e_len + 1) << 3;
		}
		break;
	case IPV6_NEXTHOP:
		if (pktopt && pktopt->ip6po_nexthop) {
			optdata = (void *)pktopt->ip6po_nexthop;
			optdatalen = pktopt->ip6po_nexthop->sa_len;
		}
		break;
	case IPV6_USE_MIN_MTU:
		if (pktopt)
			optdata = (void *)&pktopt->ip6po_minmtu;
		else
			optdata = (void *)&defminmtu;
		optdatalen = sizeof(int);
		break;
	case IPV6_DONTFRAG:
		if (pktopt && ((pktopt->ip6po_flags) & IP6PO_DONTFRAG))
			on = 1;
		else
			on = 0;
		optdata = (void *)&on;
		optdatalen = sizeof(on);
		break;
	case IPV6_PREFER_TEMPADDR:
		if (pktopt)
			optdata = (void *)&pktopt->ip6po_prefer_tempaddr;
		else
			optdata = (void *)&defpreftemp;
		optdatalen = sizeof(int);
		break;
	default:		/* should not happen */
#ifdef DIAGNOSTIC
		panic("ip6_getpcbopt: unexpected option\n");
#endif
		return (ENOPROTOOPT);
	}

	error = sooptcopyout(sopt, optdata, optdatalen);

	return (error);
}

void
ip6_clearpktopts(struct ip6_pktopts *pktopt, int optname)
{
	if (pktopt == NULL)
		return;

	if (optname == -1 || optname == IPV6_PKTINFO) {
		if (pktopt->ip6po_pktinfo)
			free(pktopt->ip6po_pktinfo, M_IP6OPT);
		pktopt->ip6po_pktinfo = NULL;
	}
	if (optname == -1 || optname == IPV6_HOPLIMIT)
		pktopt->ip6po_hlim = -1;
	if (optname == -1 || optname == IPV6_TCLASS)
		pktopt->ip6po_tclass = -1;
	if (optname == -1 || optname == IPV6_NEXTHOP) {
		if (pktopt->ip6po_nextroute.ro_rt)
			RTFREE(pktopt->ip6po_nextroute.ro_rt);
		if (pktopt->ip6po_nexthop)
			free(pktopt->ip6po_nexthop, M_IP6OPT);
		bzero(&pktopt->ip6po_nhinfo, sizeof(pktopt->ip6po_nhinfo));
	}
	if (optname == -1 || optname == IPV6_HOPOPTS) {
		if (pktopt->ip6po_hbh)
			free(pktopt->ip6po_hbh, M_IP6OPT);
		pktopt->ip6po_hbh = NULL;
	}
	if (optname == -1 || optname == IPV6_RTHDRDSTOPTS) {
		if (pktopt->ip6po_dest1)
			free(pktopt->ip6po_dest1, M_IP6OPT);
		pktopt->ip6po_dest1 = NULL;
	}
	if (optname == -1 || optname == IPV6_RTHDR) {
		if (pktopt->ip6po_rhinfo.ip6po_rhi_rthdr)
			free(pktopt->ip6po_rhinfo.ip6po_rhi_rthdr, M_IP6OPT);
		pktopt->ip6po_rhinfo.ip6po_rhi_rthdr = NULL;
		if (pktopt->ip6po_route.ro_rt)
			RTFREE(pktopt->ip6po_route.ro_rt);
	}
	if (optname == -1 || optname == IPV6_DSTOPTS) {
		if (pktopt->ip6po_dest2)
			free(pktopt->ip6po_dest2, M_IP6OPT);
		pktopt->ip6po_dest2 = NULL;
	}
}

#define PKTOPT_EXTHDRCPY(type) \
do {\
	if (src->type) {\
		int hlen = (((struct ip6_ext *)src->type)->ip6e_len + 1) << 3;\
		dst->type = malloc(hlen, M_IP6OPT, canwait);\
		if (dst->type == NULL && canwait == M_NOWAIT)\
			goto bad;\
		bcopy(src->type, dst->type, hlen);\
	}\
} while (/*CONSTCOND*/ 0)

static int
copypktopts(struct ip6_pktopts *dst, struct ip6_pktopts *src, int canwait)
{
	if (dst == NULL || src == NULL)  {
		printf("ip6_clearpktopts: invalid argument\n");
		return (EINVAL);
	}

	dst->ip6po_hlim = src->ip6po_hlim;
	dst->ip6po_tclass = src->ip6po_tclass;
	dst->ip6po_flags = src->ip6po_flags;
	dst->ip6po_minmtu = src->ip6po_minmtu;
	dst->ip6po_prefer_tempaddr = src->ip6po_prefer_tempaddr;
	if (src->ip6po_pktinfo) {
		dst->ip6po_pktinfo = malloc(sizeof(*dst->ip6po_pktinfo),
		    M_IP6OPT, canwait);
		if (dst->ip6po_pktinfo == NULL)
			goto bad;
		*dst->ip6po_pktinfo = *src->ip6po_pktinfo;
	}
	if (src->ip6po_nexthop) {
		dst->ip6po_nexthop = malloc(src->ip6po_nexthop->sa_len,
		    M_IP6OPT, canwait);
		if (dst->ip6po_nexthop == NULL)
			goto bad;
		bcopy(src->ip6po_nexthop, dst->ip6po_nexthop,
		    src->ip6po_nexthop->sa_len);
	}
	PKTOPT_EXTHDRCPY(ip6po_hbh);
	PKTOPT_EXTHDRCPY(ip6po_dest1);
	PKTOPT_EXTHDRCPY(ip6po_dest2);
	PKTOPT_EXTHDRCPY(ip6po_rthdr); /* not copy the cached route */
	return (0);

  bad:
	ip6_clearpktopts(dst, -1);
	return (ENOBUFS);
}
#undef PKTOPT_EXTHDRCPY

struct ip6_pktopts *
ip6_copypktopts(struct ip6_pktopts *src, int canwait)
{
	int error;
	struct ip6_pktopts *dst;

	dst = malloc(sizeof(*dst), M_IP6OPT, canwait);
	if (dst == NULL)
		return (NULL);
	ip6_initpktopts(dst);

	if ((error = copypktopts(dst, src, canwait)) != 0) {
		free(dst, M_IP6OPT);
		return (NULL);
	}

	return (dst);
}

void
ip6_freepcbopts(struct ip6_pktopts *pktopt)
{
	if (pktopt == NULL)
		return;

	ip6_clearpktopts(pktopt, -1);

	free(pktopt, M_IP6OPT);
}

/*
 * Set IPv6 outgoing packet options based on advanced API.
 */
int
ip6_setpktopts(struct mbuf *control, struct ip6_pktopts *opt,
    struct ip6_pktopts *stickyopt, struct ucred *cred, int uproto)
{
	struct cmsghdr *cm = 0;

	if (control == NULL || opt == NULL)
		return (EINVAL);

	ip6_initpktopts(opt);
	if (stickyopt) {
		int error;

		/*
		 * If stickyopt is provided, make a local copy of the options
		 * for this particular packet, then override them by ancillary
		 * objects.
		 * XXX: copypktopts() does not copy the cached route to a next
		 * hop (if any).  This is not very good in terms of efficiency,
		 * but we can allow this since this option should be rarely
		 * used.
		 */
		if ((error = copypktopts(opt, stickyopt, M_NOWAIT)) != 0)
			return (error);
	}

	/*
	 * XXX: Currently, we assume all the optional information is stored
	 * in a single mbuf.
	 */
	if (control->m_next)
		return (EINVAL);

	for (; control->m_len > 0; control->m_data += CMSG_ALIGN(cm->cmsg_len),
	    control->m_len -= CMSG_ALIGN(cm->cmsg_len)) {
		int error;

		if (control->m_len < CMSG_LEN(0))
			return (EINVAL);

		cm = mtod(control, struct cmsghdr *);
		if (cm->cmsg_len == 0 || cm->cmsg_len > control->m_len)
			return (EINVAL);
		if (cm->cmsg_level != IPPROTO_IPV6)
			continue;

		error = ip6_setpktopt(cm->cmsg_type, CMSG_DATA(cm),
		    cm->cmsg_len - CMSG_LEN(0), opt, cred, 0, 1, uproto);
		if (error)
			return (error);
	}

	return (0);
}

/*
 * Set a particular packet option, as a sticky option or an ancillary data
 * item.  "len" can be 0 only when it's a sticky option.
 * We have 4 cases of combination of "sticky" and "cmsg":
 * "sticky=0, cmsg=0": impossible
 * "sticky=0, cmsg=1": RFC2292 or RFC3542 ancillary data
 * "sticky=1, cmsg=0": RFC3542 socket option
 * "sticky=1, cmsg=1": RFC2292 socket option
 */
static int
ip6_setpktopt(int optname, u_char *buf, int len, struct ip6_pktopts *opt,
    struct ucred *cred, int sticky, int cmsg, int uproto)
{
	int minmtupolicy, preftemp;
	int error;

	if (!sticky && !cmsg) {
#ifdef DIAGNOSTIC
		printf("ip6_setpktopt: impossible case\n");
#endif
		return (EINVAL);
	}

	/*
	 * IPV6_2292xxx is for backward compatibility to RFC2292, and should
	 * not be specified in the context of RFC3542.  Conversely,
	 * RFC3542 types should not be specified in the context of RFC2292.
	 */
	if (!cmsg) {
		switch (optname) {
		case IPV6_2292PKTINFO:
		case IPV6_2292HOPLIMIT:
		case IPV6_2292NEXTHOP:
		case IPV6_2292HOPOPTS:
		case IPV6_2292DSTOPTS:
		case IPV6_2292RTHDR:
		case IPV6_2292PKTOPTIONS:
			return (ENOPROTOOPT);
		}
	}
	if (sticky && cmsg) {
		switch (optname) {
		case IPV6_PKTINFO:
		case IPV6_HOPLIMIT:
		case IPV6_NEXTHOP:
		case IPV6_HOPOPTS:
		case IPV6_DSTOPTS:
		case IPV6_RTHDRDSTOPTS:
		case IPV6_RTHDR:
		case IPV6_USE_MIN_MTU:
		case IPV6_DONTFRAG:
		case IPV6_TCLASS:
		case IPV6_PREFER_TEMPADDR: /* XXX: not an RFC3542 option */
			return (ENOPROTOOPT);
		}
	}

	switch (optname) {
	case IPV6_2292PKTINFO:
	case IPV6_PKTINFO:
	{
		struct ifnet *ifp = NULL;
		struct in6_pktinfo *pktinfo;

		if (len != sizeof(struct in6_pktinfo))
			return (EINVAL);

		pktinfo = (struct in6_pktinfo *)buf;

		/*
		 * An application can clear any sticky IPV6_PKTINFO option by
		 * doing a "regular" setsockopt with ipi6_addr being
		 * in6addr_any and ipi6_ifindex being zero.
		 * [RFC 3542, Section 6]
		 */
		if (optname == IPV6_PKTINFO && opt->ip6po_pktinfo &&
		    pktinfo->ipi6_ifindex == 0 &&
		    IN6_IS_ADDR_UNSPECIFIED(&pktinfo->ipi6_addr)) {
			ip6_clearpktopts(opt, optname);
			break;
		}

		if (uproto == IPPROTO_TCP && optname == IPV6_PKTINFO &&
		    sticky && !IN6_IS_ADDR_UNSPECIFIED(&pktinfo->ipi6_addr)) {
			return (EINVAL);
		}
		if (IN6_IS_ADDR_MULTICAST(&pktinfo->ipi6_addr))
			return (EINVAL);
		/* validate the interface index if specified. */
		if (pktinfo->ipi6_ifindex > V_if_index)
			 return (ENXIO);
		if (pktinfo->ipi6_ifindex) {
			ifp = ifnet_byindex(pktinfo->ipi6_ifindex);
			if (ifp == NULL)
				return (ENXIO);
		}
		if (ifp != NULL && (
		    ND_IFINFO(ifp)->flags & ND6_IFF_IFDISABLED))
			return (ENETDOWN);

		if (ifp != NULL &&
		    !IN6_IS_ADDR_UNSPECIFIED(&pktinfo->ipi6_addr)) {
			struct in6_ifaddr *ia;

			ia = in6ifa_ifpwithaddr(ifp, &pktinfo->ipi6_addr);
			if (ia == NULL)
				return (EADDRNOTAVAIL);
			ifa_free(&ia->ia_ifa);
		}
		/*
		 * We store the address anyway, and let in6_selectsrc()
		 * validate the specified address.  This is because ipi6_addr
		 * may not have enough information about its scope zone, and
		 * we may need additional information (such as outgoing
		 * interface or the scope zone of a destination address) to
		 * disambiguate the scope.
		 * XXX: the delay of the validation may confuse the
		 * application when it is used as a sticky option.
		 */
		if (opt->ip6po_pktinfo == NULL) {
			opt->ip6po_pktinfo = malloc(sizeof(*pktinfo),
			    M_IP6OPT, M_NOWAIT);
			if (opt->ip6po_pktinfo == NULL)
				return (ENOBUFS);
		}
		bcopy(pktinfo, opt->ip6po_pktinfo, sizeof(*pktinfo));
		break;
	}

	case IPV6_2292HOPLIMIT:
	case IPV6_HOPLIMIT:
	{
		int *hlimp;

		/*
		 * RFC 3542 deprecated the usage of sticky IPV6_HOPLIMIT
		 * to simplify the ordering among hoplimit options.
		 */
		if (optname == IPV6_HOPLIMIT && sticky)
			return (ENOPROTOOPT);

		if (len != sizeof(int))
			return (EINVAL);
		hlimp = (int *)buf;
		if (*hlimp < -1 || *hlimp > 255)
			return (EINVAL);

		opt->ip6po_hlim = *hlimp;
		break;
	}

	case IPV6_TCLASS:
	{
		int tclass;

		if (len != sizeof(int))
			return (EINVAL);
		tclass = *(int *)buf;
		if (tclass < -1 || tclass > 255)
			return (EINVAL);

		opt->ip6po_tclass = tclass;
		break;
	}

	case IPV6_2292NEXTHOP:
	case IPV6_NEXTHOP:
		if (cred != NULL) {
			error = priv_check_cred(cred,
			    PRIV_NETINET_SETHDROPTS, 0);
			if (error)
				return (error);
		}

		if (len == 0) {	/* just remove the option */
			ip6_clearpktopts(opt, IPV6_NEXTHOP);
			break;
		}

		/* check if cmsg_len is large enough for sa_len */
		if (len < sizeof(struct sockaddr) || len < *buf)
			return (EINVAL);

		switch (((struct sockaddr *)buf)->sa_family) {
		case AF_INET6:
		{
			struct sockaddr_in6 *sa6 = (struct sockaddr_in6 *)buf;
			int error;

			if (sa6->sin6_len != sizeof(struct sockaddr_in6))
				return (EINVAL);

			if (IN6_IS_ADDR_UNSPECIFIED(&sa6->sin6_addr) ||
			    IN6_IS_ADDR_MULTICAST(&sa6->sin6_addr)) {
				return (EINVAL);
			}
			if ((error = sa6_checkzone(sa6)) != 0) {
				return (error);
			}
			break;
		}
		case AF_LINK:	/* should eventually be supported */
		default:
			return (EAFNOSUPPORT);
		}

		/* turn off the previous option, then set the new option. */
		ip6_clearpktopts(opt, IPV6_NEXTHOP);
		opt->ip6po_nexthop = malloc(*buf, M_IP6OPT, M_NOWAIT);
		if (opt->ip6po_nexthop == NULL)
			return (ENOBUFS);
		bcopy(buf, opt->ip6po_nexthop, *buf);
		bcopy(buf, &opt->ip6po_nextroute.ro_dst, *buf);
		break;

	case IPV6_2292HOPOPTS:
	case IPV6_HOPOPTS:
	{
		struct ip6_hbh *hbh;
		int hbhlen;

		/*
		 * XXX: We don't allow a non-privileged user to set ANY HbH
		 * options, since per-option restriction has too much
		 * overhead.
		 */
		if (cred != NULL) {
			error = priv_check_cred(cred,
			    PRIV_NETINET_SETHDROPTS, 0);
			if (error)
				return (error);
		}

		if (len == 0) {
			ip6_clearpktopts(opt, IPV6_HOPOPTS);
			break;	/* just remove the option */
		}

		/* message length validation */
		if (len < sizeof(struct ip6_hbh))
			return (EINVAL);
		hbh = (struct ip6_hbh *)buf;
		hbhlen = (hbh->ip6h_len + 1) << 3;
		if (len != hbhlen)
			return (EINVAL);

		/* turn off the previous option, then set the new option. */
		ip6_clearpktopts(opt, IPV6_HOPOPTS);
		opt->ip6po_hbh = malloc(hbhlen, M_IP6OPT, M_NOWAIT);
		if (opt->ip6po_hbh == NULL)
			return (ENOBUFS);
		bcopy(hbh, opt->ip6po_hbh, hbhlen);

		break;
	}

	case IPV6_2292DSTOPTS:
	case IPV6_DSTOPTS:
	case IPV6_RTHDRDSTOPTS:
	{
		struct ip6_dest *dest, **newdest = NULL;
		int destlen;

		if (cred != NULL) { /* XXX: see the comment for IPV6_HOPOPTS */
			error = priv_check_cred(cred,
			    PRIV_NETINET_SETHDROPTS, 0);
			if (error)
				return (error);
		}

		if (len == 0) {
			ip6_clearpktopts(opt, optname);
			break;	/* just remove the option */
		}

		/* message length validation */
		if (len < sizeof(struct ip6_dest))
			return (EINVAL);
		dest = (struct ip6_dest *)buf;
		destlen = (dest->ip6d_len + 1) << 3;
		if (len != destlen)
			return (EINVAL);

		/*
		 * Determine the position that the destination options header
		 * should be inserted; before or after the routing header.
		 */
		switch (optname) {
		case IPV6_2292DSTOPTS:
			/*
			 * The old advacned API is ambiguous on this point.
			 * Our approach is to determine the position based
			 * according to the existence of a routing header.
			 * Note, however, that this depends on the order of the
			 * extension headers in the ancillary data; the 1st
			 * part of the destination options header must appear
			 * before the routing header in the ancillary data,
			 * too.
			 * RFC3542 solved the ambiguity by introducing
			 * separate ancillary data or option types.
			 */
			if (opt->ip6po_rthdr == NULL)
				newdest = &opt->ip6po_dest1;
			else
				newdest = &opt->ip6po_dest2;
			break;
		case IPV6_RTHDRDSTOPTS:
			newdest = &opt->ip6po_dest1;
			break;
		case IPV6_DSTOPTS:
			newdest = &opt->ip6po_dest2;
			break;
		}

		/* turn off the previous option, then set the new option. */
		ip6_clearpktopts(opt, optname);
		*newdest = malloc(destlen, M_IP6OPT, M_NOWAIT);
		if (*newdest == NULL)
			return (ENOBUFS);
		bcopy(dest, *newdest, destlen);

		break;
	}

	case IPV6_2292RTHDR:
	case IPV6_RTHDR:
	{
		struct ip6_rthdr *rth;
		int rthlen;

		if (len == 0) {
			ip6_clearpktopts(opt, IPV6_RTHDR);
			break;	/* just remove the option */
		}

		/* message length validation */
		if (len < sizeof(struct ip6_rthdr))
			return (EINVAL);
		rth = (struct ip6_rthdr *)buf;
		rthlen = (rth->ip6r_len + 1) << 3;
		if (len != rthlen)
			return (EINVAL);

		switch (rth->ip6r_type) {
		case IPV6_RTHDR_TYPE_0:
			if (rth->ip6r_len == 0)	/* must contain one addr */
				return (EINVAL);
			if (rth->ip6r_len % 2) /* length must be even */
				return (EINVAL);
			if (rth->ip6r_len / 2 != rth->ip6r_segleft)
				return (EINVAL);
			break;
		default:
			return (EINVAL);	/* not supported */
		}

		/* turn off the previous option */
		ip6_clearpktopts(opt, IPV6_RTHDR);
		opt->ip6po_rthdr = malloc(rthlen, M_IP6OPT, M_NOWAIT);
		if (opt->ip6po_rthdr == NULL)
			return (ENOBUFS);
		bcopy(rth, opt->ip6po_rthdr, rthlen);

		break;
	}

	case IPV6_USE_MIN_MTU:
		if (len != sizeof(int))
			return (EINVAL);
		minmtupolicy = *(int *)buf;
		if (minmtupolicy != IP6PO_MINMTU_MCASTONLY &&
		    minmtupolicy != IP6PO_MINMTU_DISABLE &&
		    minmtupolicy != IP6PO_MINMTU_ALL) {
			return (EINVAL);
		}
		opt->ip6po_minmtu = minmtupolicy;
		break;

	case IPV6_DONTFRAG:
		if (len != sizeof(int))
			return (EINVAL);

		if (uproto == IPPROTO_TCP || *(int *)buf == 0) {
			/*
			 * we ignore this option for TCP sockets.
			 * (RFC3542 leaves this case unspecified.)
			 */
			opt->ip6po_flags &= ~IP6PO_DONTFRAG;
		} else
			opt->ip6po_flags |= IP6PO_DONTFRAG;
		break;

	case IPV6_PREFER_TEMPADDR:
		if (len != sizeof(int))
			return (EINVAL);
		preftemp = *(int *)buf;
		if (preftemp != IP6PO_TEMPADDR_SYSTEM &&
		    preftemp != IP6PO_TEMPADDR_NOTPREFER &&
		    preftemp != IP6PO_TEMPADDR_PREFER) {
			return (EINVAL);
		}
		opt->ip6po_prefer_tempaddr = preftemp;
		break;

	default:
		return (ENOPROTOOPT);
	} /* end of switch */

	return (0);
}

/*
 * Routine called from ip6_output() to loop back a copy of an IP6 multicast
 * packet to the input queue of a specified interface.  Note that this
 * calls the output routine of the loopback "driver", but with an interface
 * pointer that might NOT be &loif -- easier than replicating that code here.
 */
void
ip6_mloopback(struct ifnet *ifp, struct mbuf *m, struct sockaddr_in6 *dst)
{
	struct mbuf *copym;

	copym = m_copy(m, 0, M_COPYALL);
	if (copym == NULL)
		return;

	/*
	 * Make sure to deep-copy IPv6 header portion in case the data
	 * is in an mbuf cluster, so that we can safely override the IPv6
	 * header portion later.
	 */
	if ((copym->m_flags & M_EXT) != 0 ||
	    copym->m_len < sizeof(struct ip6_hdr)) {
		copym = m_pullup(copym, sizeof(struct ip6_hdr));
		if (copym == NULL)
			return;
	}

#ifdef DIAGNOSTIC
	if (copym->m_len < sizeof(struct ip6_hdr)) {
		m_freem(copym);
		return;
	}
#endif
	(void)if_simloop(ifp, copym, dst->sin6_family, 0);
}

/*
 * Chop IPv6 header off from the payload.
 */
static int
ip6_splithdr(struct mbuf *m, struct ip6_exthdrs *exthdrs)
{
	struct mbuf *mh;
	struct ip6_hdr *ip6;

	ip6 = mtod(m, struct ip6_hdr *);
	if (m->m_len > sizeof(*ip6)) {
		mh = m_gethdr(M_NOWAIT, MT_DATA);
		if (mh == NULL) {
			m_freem(m);
			return ENOBUFS;
		}
		m_move_pkthdr(mh, m);
		MH_ALIGN(mh, sizeof(*ip6));
		m->m_len -= sizeof(*ip6);
		m->m_data += sizeof(*ip6);
		mh->m_next = m;
		m = mh;
		m->m_len = sizeof(*ip6);
		bcopy((caddr_t)ip6, mtod(m, caddr_t), sizeof(*ip6));
	}
	exthdrs->ip6e_ip6 = m;
	return 0;
}

/*
 * Compute IPv6 extension header length.
 */
int
ip6_optlen(struct inpcb *in6p)
{
	int len;

	if (!in6p->in6p_outputopts)
		return 0;

	len = 0;
#define elen(x) \
    (((struct ip6_ext *)(x)) ? (((struct ip6_ext *)(x))->ip6e_len + 1) << 3 : 0)

	len += elen(in6p->in6p_outputopts->ip6po_hbh);
	if (in6p->in6p_outputopts->ip6po_rthdr)
		/* dest1 is valid with rthdr only */
		len += elen(in6p->in6p_outputopts->ip6po_dest1);
	len += elen(in6p->in6p_outputopts->ip6po_rthdr);
	len += elen(in6p->in6p_outputopts->ip6po_dest2);
	return len;
#undef elen
}<|MERGE_RESOLUTION|>--- conflicted
+++ resolved
@@ -221,13 +221,7 @@
  *
  * type of "mtu": rt_mtu is u_long, ifnet.ifr_mtu is int, and
  * nd_ifinfo.linkmtu is u_int32_t.  so we use u_long to hold largest one,
-<<<<<<< HEAD
- * which is rt_rmx.rmx_mtu.
-=======
  * which is rt_mtu.
- *
- * ifpp - XXX: just for statistics
->>>>>>> 9cf17705
  */
 int
 ip6_output(struct mbuf *m0, struct ip6_pktopts *opt,
@@ -766,15 +760,6 @@
 		/* XXX: the FORWARDING flag can be set for mrouting. */
 		in6_ifstat_inc(ifp, ifs6_out_request);
 	}
-<<<<<<< HEAD
-=======
-	if (rt != NULL) {
-		ia = (struct in6_ifaddr *)(rt->rt_ifa);
-		counter_u64_add(rt->rt_pksent, 1);
-	}
-
-
->>>>>>> 9cf17705
 	/*
 	 * XXX: The outgoing interface must be in the zone of source and
 	 * destination addresses.
