--- conflicted
+++ resolved
@@ -375,11 +375,7 @@
 
 void	ip6_forward(struct mbuf *, int);
 
-<<<<<<< HEAD
-void	ip6_mloopback(struct ifnet *, struct mbuf *, int family);
-=======
 void	ip6_mloopback(struct ifnet *, const struct mbuf *);
->>>>>>> 9dba4c68
 int	ip6_output(struct mbuf *, struct ip6_pktopts *,
 			struct route_info *,
 			int,
