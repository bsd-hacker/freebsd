/*-
 * Copyright (C) 1995, 1996, 1997, and 1998 WIDE Project.
 * All rights reserved.
 *
 * Redistribution and use in source and binary forms, with or without
 * modification, are permitted provided that the following conditions
 * are met:
 * 1. Redistributions of source code must retain the above copyright
 *    notice, this list of conditions and the following disclaimer.
 * 2. Redistributions in binary form must reproduce the above copyright
 *    notice, this list of conditions and the following disclaimer in the
 *    documentation and/or other materials provided with the distribution.
 * 3. Neither the name of the project nor the names of its contributors
 *    may be used to endorse or promote products derived from this software
 *    without specific prior written permission.
 *
 * THIS SOFTWARE IS PROVIDED BY THE PROJECT AND CONTRIBUTORS ``AS IS'' AND
 * ANY EXPRESS OR IMPLIED WARRANTIES, INCLUDING, BUT NOT LIMITED TO, THE
 * IMPLIED WARRANTIES OF MERCHANTABILITY AND FITNESS FOR A PARTICULAR PURPOSE
 * ARE DISCLAIMED.  IN NO EVENT SHALL THE PROJECT OR CONTRIBUTORS BE LIABLE
 * FOR ANY DIRECT, INDIRECT, INCIDENTAL, SPECIAL, EXEMPLARY, OR CONSEQUENTIAL
 * DAMAGES (INCLUDING, BUT NOT LIMITED TO, PROCUREMENT OF SUBSTITUTE GOODS
 * OR SERVICES; LOSS OF USE, DATA, OR PROFITS; OR BUSINESS INTERRUPTION)
 * HOWEVER CAUSED AND ON ANY THEORY OF LIABILITY, WHETHER IN CONTRACT, STRICT
 * LIABILITY, OR TORT (INCLUDING NEGLIGENCE OR OTHERWISE) ARISING IN ANY WAY
 * OUT OF THE USE OF THIS SOFTWARE, EVEN IF ADVISED OF THE POSSIBILITY OF
 * SUCH DAMAGE.
 *
 *	$KAME: nd6_nbr.c,v 1.86 2002/01/21 02:33:04 jinmei Exp $
 */

#include <sys/cdefs.h>
__FBSDID("$FreeBSD$");

#include "opt_inet.h"
#include "opt_inet6.h"
#include "opt_ipsec.h"
#include "opt_mpath.h"

#include <sys/param.h>
#include <sys/systm.h>
#include <sys/malloc.h>
#include <sys/lock.h>
#include <sys/rwlock.h>
#include <sys/mbuf.h>
#include <sys/socket.h>
#include <sys/sockio.h>
#include <sys/time.h>
#include <sys/kernel.h>
#include <sys/errno.h>
#include <sys/syslog.h>
#include <sys/queue.h>
#include <sys/callout.h>

#include <net/if.h>
#include <net/if_types.h>
#include <net/if_dl.h>
#include <net/if_var.h>
#include <net/route.h>
#ifdef RADIX_MPATH
#include <net/radix_mpath.h>
#endif

#include <netinet/in.h>
#include <netinet/in_var.h>
#include <net/if_llatbl.h>
#define	L3_ADDR_SIN6(le)	((struct sockaddr_in6 *) L3_ADDR(le))
#include <netinet6/in6_var.h>
#include <netinet6/in6_ifattach.h>
#include <netinet/ip6.h>
#include <netinet6/ip6_var.h>
#include <netinet6/scope6_var.h>
#include <netinet6/nd6.h>
#include <netinet/icmp6.h>
#include <netinet/ip_carp.h>
#include <netinet6/send.h>

#define SDL(s) ((struct sockaddr_dl *)s)

struct dadq;
static struct dadq *nd6_dad_find(struct ifaddr *);
static void nd6_dad_starttimer(struct dadq *, int);
static void nd6_dad_stoptimer(struct dadq *);
static void nd6_dad_timer(struct dadq *);
static void nd6_dad_ns_output(struct dadq *, struct ifaddr *);
static void nd6_dad_ns_input(struct ifaddr *);
static void nd6_dad_na_input(struct ifaddr *);

VNET_DEFINE(int, dad_ignore_ns) = 0;	/* ignore NS in DAD - specwise incorrect*/
VNET_DEFINE(int, dad_maxtry) = 15;	/* max # of *tries* to transmit DAD packet */
#define	V_dad_ignore_ns			VNET(dad_ignore_ns)
#define	V_dad_maxtry			VNET(dad_maxtry)

/*
 * Input a Neighbor Solicitation Message.
 *
 * Based on RFC 2461
 * Based on RFC 2462 (duplicate address detection)
 */
void
nd6_ns_input(struct mbuf *m, int off, int icmp6len)
{
	struct ifnet *ifp = m->m_pkthdr.rcvif;
	struct ip6_hdr *ip6 = mtod(m, struct ip6_hdr *);
	struct nd_neighbor_solicit *nd_ns;
	struct in6_addr saddr6 = ip6->ip6_src;
	struct in6_addr daddr6 = ip6->ip6_dst;
	struct in6_addr taddr6;
	struct in6_addr myaddr6;
	char *lladdr = NULL;
	struct ifaddr *ifa = NULL;
	int lladdrlen = 0;
	int anycast = 0, proxy = 0, tentative = 0;
	int tlladdr;
	int rflag;
	union nd_opts ndopts;
	struct sockaddr_dl proxydl;
	char ip6bufs[INET6_ADDRSTRLEN], ip6bufd[INET6_ADDRSTRLEN];

	rflag = (V_ip6_forwarding) ? ND_NA_FLAG_ROUTER : 0;
	if (ND_IFINFO(ifp)->flags & ND6_IFF_ACCEPT_RTADV &&
	    V_ip6_disable_isrouter_rtadvif)
		rflag = 0;
#ifndef PULLDOWN_TEST
	IP6_EXTHDR_CHECK(m, off, icmp6len,);
	nd_ns = (struct nd_neighbor_solicit *)((caddr_t)ip6 + off);
#else
	IP6_EXTHDR_GET(nd_ns, struct nd_neighbor_solicit *, m, off, icmp6len);
	if (nd_ns == NULL) {
		ICMP6STAT_INC(icp6s_tooshort);
		return;
	}
#endif
	ip6 = mtod(m, struct ip6_hdr *); /* adjust pointer for safety */
	taddr6 = nd_ns->nd_ns_target;
	if (in6_setscope(&taddr6, ifp, NULL) != 0)
		goto bad;

	if (ip6->ip6_hlim != 255) {
		nd6log((LOG_ERR,
		    "nd6_ns_input: invalid hlim (%d) from %s to %s on %s\n",
		    ip6->ip6_hlim, ip6_sprintf(ip6bufs, &ip6->ip6_src),
		    ip6_sprintf(ip6bufd, &ip6->ip6_dst), if_name(ifp)));
		goto bad;
	}

	if (IN6_IS_ADDR_UNSPECIFIED(&saddr6)) {
		/* dst has to be a solicited node multicast address. */
		if (daddr6.s6_addr16[0] == IPV6_ADDR_INT16_MLL &&
		    /* don't check ifindex portion */
		    daddr6.s6_addr32[1] == 0 &&
		    daddr6.s6_addr32[2] == IPV6_ADDR_INT32_ONE &&
		    daddr6.s6_addr8[12] == 0xff) {
			; /* good */
		} else {
			nd6log((LOG_INFO, "nd6_ns_input: bad DAD packet "
			    "(wrong ip6 dst)\n"));
			goto bad;
		}
	} else if (!V_nd6_onlink_ns_rfc4861) {
		struct sockaddr_in6 src_sa6;

		/*
		 * According to recent IETF discussions, it is not a good idea
		 * to accept a NS from an address which would not be deemed
		 * to be a neighbor otherwise.  This point is expected to be
		 * clarified in future revisions of the specification.
		 */
		bzero(&src_sa6, sizeof(src_sa6));
		src_sa6.sin6_family = AF_INET6;
		src_sa6.sin6_len = sizeof(src_sa6);
		src_sa6.sin6_addr = saddr6;
		if (nd6_is_addr_neighbor(&src_sa6, ifp) == 0) {
			nd6log((LOG_INFO, "nd6_ns_input: "
				"NS packet from non-neighbor\n"));
			goto bad;
		}
	}

	if (IN6_IS_ADDR_MULTICAST(&taddr6)) {
		nd6log((LOG_INFO, "nd6_ns_input: bad NS target (multicast)\n"));
		goto bad;
	}

	icmp6len -= sizeof(*nd_ns);
	nd6_option_init(nd_ns + 1, icmp6len, &ndopts);
	if (nd6_options(&ndopts) < 0) {
		nd6log((LOG_INFO,
		    "nd6_ns_input: invalid ND option, ignored\n"));
		/* nd6_options have incremented stats */
		goto freeit;
	}

	if (ndopts.nd_opts_src_lladdr) {
		lladdr = (char *)(ndopts.nd_opts_src_lladdr + 1);
		lladdrlen = ndopts.nd_opts_src_lladdr->nd_opt_len << 3;
	}

	if (IN6_IS_ADDR_UNSPECIFIED(&ip6->ip6_src) && lladdr) {
		nd6log((LOG_INFO, "nd6_ns_input: bad DAD packet "
		    "(link-layer address option)\n"));
		goto bad;
	}

	/*
	 * Attaching target link-layer address to the NA?
	 * (RFC 2461 7.2.4)
	 *
	 * NS IP dst is unicast/anycast			MUST NOT add
	 * NS IP dst is solicited-node multicast	MUST add
	 *
	 * In implementation, we add target link-layer address by default.
	 * We do not add one in MUST NOT cases.
	 */
	if (!IN6_IS_ADDR_MULTICAST(&daddr6))
		tlladdr = 0;
	else
		tlladdr = 1;

	/*
	 * Target address (taddr6) must be either:
	 * (1) Valid unicast/anycast address for my receiving interface,
	 * (2) Unicast address for which I'm offering proxy service, or
	 * (3) "tentative" address on which DAD is being performed.
	 */
	/* (1) and (3) check. */
	if (ifp->if_carp)
		ifa = (*carp_iamatch6_p)(ifp, &taddr6);
	if (ifa == NULL)
		ifa = (struct ifaddr *)in6ifa_ifpwithaddr(ifp, &taddr6);

	/* (2) check. */
	if (ifa == NULL) {
		struct rtentry *rt;
		struct sockaddr_in6 tsin6;
		int need_proxy;
#ifdef RADIX_MPATH
		struct route_in6 ro;
#endif

		bzero(&tsin6, sizeof tsin6);
		tsin6.sin6_len = sizeof(struct sockaddr_in6);
		tsin6.sin6_family = AF_INET6;
		tsin6.sin6_addr = taddr6;

#ifdef RADIX_MPATH
		bzero(&ro, sizeof(ro));
		ro.ro_dst = tsin6;
		rtalloc_mpath((struct route *)&ro, RTF_ANNOUNCE);
		rt = ro.ro_rt;
#else
		rt = rtalloc1((struct sockaddr *)&tsin6, 0, 0);
#endif
		need_proxy = (rt && (rt->rt_flags & RTF_ANNOUNCE) != 0 &&
		    rt->rt_gateway->sa_family == AF_LINK);
		if (rt != NULL) {
			/*
			 * Make a copy while we can be sure that rt_gateway
			 * is still stable before unlocking to avoid lock
			 * order problems.  proxydl will only be used if
			 * proxy will be set in the next block.
			 */
			if (need_proxy)
				proxydl = *SDL(rt->rt_gateway);
			RTFREE_LOCKED(rt);
		}
		if (need_proxy) {
			/*
			 * proxy NDP for single entry
			 */
			ifa = (struct ifaddr *)in6ifa_ifpforlinklocal(ifp,
				IN6_IFF_NOTREADY|IN6_IFF_ANYCAST);
			if (ifa)
				proxy = 1;
		}
	}
	if (ifa == NULL) {
		/*
		 * We've got an NS packet, and we don't have that adddress
		 * assigned for us.  We MUST silently ignore it.
		 * See RFC2461 7.2.3.
		 */
		goto freeit;
	}
	myaddr6 = *IFA_IN6(ifa);
	anycast = ((struct in6_ifaddr *)ifa)->ia6_flags & IN6_IFF_ANYCAST;
	tentative = ((struct in6_ifaddr *)ifa)->ia6_flags & IN6_IFF_TENTATIVE;
	if (((struct in6_ifaddr *)ifa)->ia6_flags & IN6_IFF_DUPLICATED)
		goto freeit;

	if (lladdr && ((ifp->if_addrlen + 2 + 7) & ~7) != lladdrlen) {
		nd6log((LOG_INFO, "nd6_ns_input: lladdrlen mismatch for %s "
		    "(if %d, NS packet %d)\n",
		    ip6_sprintf(ip6bufs, &taddr6),
		    ifp->if_addrlen, lladdrlen - 2));
		goto bad;
	}

	if (IN6_ARE_ADDR_EQUAL(&myaddr6, &saddr6)) {
		nd6log((LOG_INFO, "nd6_ns_input: duplicate IP6 address %s\n",
		    ip6_sprintf(ip6bufs, &saddr6)));
		goto freeit;
	}

	/*
	 * We have neighbor solicitation packet, with target address equals to
	 * one of my tentative address.
	 *
	 * src addr	how to process?
	 * ---		---
	 * multicast	of course, invalid (rejected in ip6_input)
	 * unicast	somebody is doing address resolution -> ignore
	 * unspec	dup address detection
	 *
	 * The processing is defined in RFC 2462.
	 */
	if (tentative) {
		/*
		 * If source address is unspecified address, it is for
		 * duplicate address detection.
		 *
		 * If not, the packet is for addess resolution;
		 * silently ignore it.
		 */
		if (IN6_IS_ADDR_UNSPECIFIED(&saddr6))
			nd6_dad_ns_input(ifa);

		goto freeit;
	}

	/*
	 * If the source address is unspecified address, entries must not
	 * be created or updated.
	 * It looks that sender is performing DAD.  Output NA toward
	 * all-node multicast address, to tell the sender that I'm using
	 * the address.
	 * S bit ("solicited") must be zero.
	 */
	if (IN6_IS_ADDR_UNSPECIFIED(&saddr6)) {
		struct in6_addr in6_all;

		in6_all = in6addr_linklocal_allnodes;
		if (in6_setscope(&in6_all, ifp, NULL) != 0)
			goto bad;
		nd6_na_output(ifp, &in6_all, &taddr6,
		    ((anycast || proxy || !tlladdr) ? 0 : ND_NA_FLAG_OVERRIDE) |
<<<<<<< HEAD
		    rflag, tlladdr, (struct sockaddr *)proxydl);
=======
		    (V_ip6_forwarding ? ND_NA_FLAG_ROUTER : 0),
		    tlladdr, proxy ? (struct sockaddr *)&proxydl : NULL);
>>>>>>> f3726238
		goto freeit;
	}

	nd6_cache_lladdr(ifp, &saddr6, lladdr, lladdrlen,
	    ND_NEIGHBOR_SOLICIT, 0);

	nd6_na_output(ifp, &saddr6, &taddr6,
	    ((anycast || proxy || !tlladdr) ? 0 : ND_NA_FLAG_OVERRIDE) |
<<<<<<< HEAD
	    rflag | ND_NA_FLAG_SOLICITED, tlladdr, (struct sockaddr *)proxydl);
=======
	    (V_ip6_forwarding ? ND_NA_FLAG_ROUTER : 0) | ND_NA_FLAG_SOLICITED,
	    tlladdr, proxy ? (struct sockaddr *)&proxydl : NULL);
>>>>>>> f3726238
 freeit:
	if (ifa != NULL)
		ifa_free(ifa);
	m_freem(m);
	return;

 bad:
	nd6log((LOG_ERR, "nd6_ns_input: src=%s\n",
		ip6_sprintf(ip6bufs, &saddr6)));
	nd6log((LOG_ERR, "nd6_ns_input: dst=%s\n",
		ip6_sprintf(ip6bufs, &daddr6)));
	nd6log((LOG_ERR, "nd6_ns_input: tgt=%s\n",
		ip6_sprintf(ip6bufs, &taddr6)));
	ICMP6STAT_INC(icp6s_badns);
	if (ifa != NULL)
		ifa_free(ifa);
	m_freem(m);
}

/*
 * Output a Neighbor Solicitation Message. Caller specifies:
 *	- ICMP6 header source IP6 address
 *	- ND6 header target IP6 address
 *	- ND6 header source datalink address
 *
 * Based on RFC 2461
 * Based on RFC 2462 (duplicate address detection)
 *
 *   ln - for source address determination
 *  dad - duplicate address detection
 */
void
nd6_ns_output(struct ifnet *ifp, const struct in6_addr *daddr6, 
    const struct in6_addr *taddr6, struct llentry *ln, int dad)
{
	struct mbuf *m;
	struct m_tag *mtag;
	struct ip6_hdr *ip6;
	struct nd_neighbor_solicit *nd_ns;
	struct ip6_moptions im6o;
	int icmp6len;
	int maxlen;
	caddr_t mac;
	struct route_in6 ro;

	if (IN6_IS_ADDR_MULTICAST(taddr6))
		return;

	/* estimate the size of message */
	maxlen = sizeof(*ip6) + sizeof(*nd_ns);
	maxlen += (sizeof(struct nd_opt_hdr) + ifp->if_addrlen + 7) & ~7;
	if (max_linkhdr + maxlen >= MCLBYTES) {
#ifdef DIAGNOSTIC
		printf("nd6_ns_output: max_linkhdr + maxlen >= MCLBYTES "
		    "(%d + %d > %d)\n", max_linkhdr, maxlen, MCLBYTES);
#endif
		return;
	}

	MGETHDR(m, M_DONTWAIT, MT_DATA);
	if (m && max_linkhdr + maxlen >= MHLEN) {
		MCLGET(m, M_DONTWAIT);
		if ((m->m_flags & M_EXT) == 0) {
			m_free(m);
			m = NULL;
		}
	}
	if (m == NULL)
		return;
	m->m_pkthdr.rcvif = NULL;

	bzero(&ro, sizeof(ro));

	if (daddr6 == NULL || IN6_IS_ADDR_MULTICAST(daddr6)) {
		m->m_flags |= M_MCAST;
		im6o.im6o_multicast_ifp = ifp;
		im6o.im6o_multicast_hlim = 255;
		im6o.im6o_multicast_loop = 0;
	}

	icmp6len = sizeof(*nd_ns);
	m->m_pkthdr.len = m->m_len = sizeof(*ip6) + icmp6len;
	m->m_data += max_linkhdr;	/* or MH_ALIGN() equivalent? */

	/* fill neighbor solicitation packet */
	ip6 = mtod(m, struct ip6_hdr *);
	ip6->ip6_flow = 0;
	ip6->ip6_vfc &= ~IPV6_VERSION_MASK;
	ip6->ip6_vfc |= IPV6_VERSION;
	/* ip6->ip6_plen will be set later */
	ip6->ip6_nxt = IPPROTO_ICMPV6;
	ip6->ip6_hlim = 255;
	if (daddr6)
		ip6->ip6_dst = *daddr6;
	else {
		ip6->ip6_dst.s6_addr16[0] = IPV6_ADDR_INT16_MLL;
		ip6->ip6_dst.s6_addr16[1] = 0;
		ip6->ip6_dst.s6_addr32[1] = 0;
		ip6->ip6_dst.s6_addr32[2] = IPV6_ADDR_INT32_ONE;
		ip6->ip6_dst.s6_addr32[3] = taddr6->s6_addr32[3];
		ip6->ip6_dst.s6_addr8[12] = 0xff;
		if (in6_setscope(&ip6->ip6_dst, ifp, NULL) != 0)
			goto bad;
	}
	if (!dad) {
		struct ifaddr *ifa;

		/*
		 * RFC2461 7.2.2:
		 * "If the source address of the packet prompting the
		 * solicitation is the same as one of the addresses assigned
		 * to the outgoing interface, that address SHOULD be placed
		 * in the IP Source Address of the outgoing solicitation.
		 * Otherwise, any one of the addresses assigned to the
		 * interface should be used."
		 *
		 * We use the source address for the prompting packet
		 * (saddr6), if:
		 * - saddr6 is given from the caller (by giving "ln"), and
		 * - saddr6 belongs to the outgoing interface.
		 * Otherwise, we perform the source address selection as usual.
		 */
		struct in6_addr *hsrc;

		hsrc = NULL;
		if (ln != NULL) {
			LLE_RLOCK(ln);
			if (ln->la_hold != NULL) {
				struct ip6_hdr *hip6;		/* hold ip6 */

				/*
				 * assuming every packet in la_hold has the same IP
				 * header
				 */
				hip6 = mtod(ln->la_hold, struct ip6_hdr *);
				/* XXX pullup? */
				if (sizeof(*hip6) < ln->la_hold->m_len) {
					ip6->ip6_src = hip6->ip6_src;
					hsrc = &hip6->ip6_src;
				}
			}
			LLE_RUNLOCK(ln);
		}
		if (hsrc && (ifa = (struct ifaddr *)in6ifa_ifpwithaddr(ifp,
		    hsrc)) != NULL) {
			/* ip6_src set already. */
			ifa_free(ifa);
		} else {
			int error;
			struct sockaddr_in6 dst_sa;
			struct in6_addr src_in;

			bzero(&dst_sa, sizeof(dst_sa));
			dst_sa.sin6_family = AF_INET6;
			dst_sa.sin6_len = sizeof(dst_sa);
			dst_sa.sin6_addr = ip6->ip6_dst;

			error = in6_selectsrc(&dst_sa, NULL,
			    NULL, &ro, NULL, NULL, &src_in);
			if (error) {
				char ip6buf[INET6_ADDRSTRLEN];
				nd6log((LOG_DEBUG,
				    "nd6_ns_output: source can't be "
				    "determined: dst=%s, error=%d\n",
				    ip6_sprintf(ip6buf, &dst_sa.sin6_addr),
				    error));
				goto bad;
			}
			ip6->ip6_src = src_in;
		}
	} else {
		/*
		 * Source address for DAD packet must always be IPv6
		 * unspecified address. (0::0)
		 * We actually don't have to 0-clear the address (we did it
		 * above), but we do so here explicitly to make the intention
		 * clearer.
		 */
		bzero(&ip6->ip6_src, sizeof(ip6->ip6_src));
	}
	nd_ns = (struct nd_neighbor_solicit *)(ip6 + 1);
	nd_ns->nd_ns_type = ND_NEIGHBOR_SOLICIT;
	nd_ns->nd_ns_code = 0;
	nd_ns->nd_ns_reserved = 0;
	nd_ns->nd_ns_target = *taddr6;
	in6_clearscope(&nd_ns->nd_ns_target); /* XXX */

	/*
	 * Add source link-layer address option.
	 *
	 *				spec		implementation
	 *				---		---
	 * DAD packet			MUST NOT	do not add the option
	 * there's no link layer address:
	 *				impossible	do not add the option
	 * there's link layer address:
	 *	Multicast NS		MUST add one	add the option
	 *	Unicast NS		SHOULD add one	add the option
	 */
	if (!dad && (mac = nd6_ifptomac(ifp))) {
		int optlen = sizeof(struct nd_opt_hdr) + ifp->if_addrlen;
		struct nd_opt_hdr *nd_opt = (struct nd_opt_hdr *)(nd_ns + 1);
		/* 8 byte alignments... */
		optlen = (optlen + 7) & ~7;

		m->m_pkthdr.len += optlen;
		m->m_len += optlen;
		icmp6len += optlen;
		bzero((caddr_t)nd_opt, optlen);
		nd_opt->nd_opt_type = ND_OPT_SOURCE_LINKADDR;
		nd_opt->nd_opt_len = optlen >> 3;
		bcopy(mac, (caddr_t)(nd_opt + 1), ifp->if_addrlen);
	}

	ip6->ip6_plen = htons((u_short)icmp6len);
	nd_ns->nd_ns_cksum = 0;
	nd_ns->nd_ns_cksum =
	    in6_cksum(m, IPPROTO_ICMPV6, sizeof(*ip6), icmp6len);

	if (send_sendso_input_hook != NULL) {
		mtag = m_tag_get(PACKET_TAG_ND_OUTGOING,
			sizeof(unsigned short), M_NOWAIT);
		if (mtag == NULL)
			goto bad;
		*(unsigned short *)(mtag + 1) = nd_ns->nd_ns_type;
		m_tag_prepend(m, mtag);
	}

	ip6_output(m, NULL, &ro, dad ? IPV6_UNSPECSRC : 0, &im6o, NULL, NULL);
	icmp6_ifstat_inc(ifp, ifs6_out_msg);
	icmp6_ifstat_inc(ifp, ifs6_out_neighborsolicit);
	ICMP6STAT_INC(icp6s_outhist[ND_NEIGHBOR_SOLICIT]);

	if (ro.ro_rt) {		/* we don't cache this route. */
		RTFREE(ro.ro_rt);
	}
	return;

  bad:
	if (ro.ro_rt) {
		RTFREE(ro.ro_rt);
	}
	m_freem(m);
	return;
}

/*
 * Neighbor advertisement input handling.
 *
 * Based on RFC 2461
 * Based on RFC 2462 (duplicate address detection)
 *
 * the following items are not implemented yet:
 * - proxy advertisement delay rule (RFC2461 7.2.8, last paragraph, SHOULD)
 * - anycast advertisement delay rule (RFC2461 7.2.7, SHOULD)
 */
void
nd6_na_input(struct mbuf *m, int off, int icmp6len)
{
	struct ifnet *ifp = m->m_pkthdr.rcvif;
	struct ip6_hdr *ip6 = mtod(m, struct ip6_hdr *);
	struct nd_neighbor_advert *nd_na;
	struct in6_addr daddr6 = ip6->ip6_dst;
	struct in6_addr taddr6;
	int flags;
	int is_router;
	int is_solicited;
	int is_override;
	char *lladdr = NULL;
	int lladdrlen = 0;
	int checklink = 0;
	struct ifaddr *ifa;
	struct llentry *ln = NULL;
	union nd_opts ndopts;
	struct mbuf *chain = NULL;
	struct m_tag *mtag;
	struct sockaddr_in6 sin6;
	char ip6bufs[INET6_ADDRSTRLEN], ip6bufd[INET6_ADDRSTRLEN];

	if (ip6->ip6_hlim != 255) {
		nd6log((LOG_ERR,
		    "nd6_na_input: invalid hlim (%d) from %s to %s on %s\n",
		    ip6->ip6_hlim, ip6_sprintf(ip6bufs, &ip6->ip6_src),
		    ip6_sprintf(ip6bufd, &ip6->ip6_dst), if_name(ifp)));
		goto bad;
	}

#ifndef PULLDOWN_TEST
	IP6_EXTHDR_CHECK(m, off, icmp6len,);
	nd_na = (struct nd_neighbor_advert *)((caddr_t)ip6 + off);
#else
	IP6_EXTHDR_GET(nd_na, struct nd_neighbor_advert *, m, off, icmp6len);
	if (nd_na == NULL) {
		ICMP6STAT_INC(icp6s_tooshort);
		return;
	}
#endif

	flags = nd_na->nd_na_flags_reserved;
	is_router = ((flags & ND_NA_FLAG_ROUTER) != 0);
	is_solicited = ((flags & ND_NA_FLAG_SOLICITED) != 0);
	is_override = ((flags & ND_NA_FLAG_OVERRIDE) != 0);

	taddr6 = nd_na->nd_na_target;
	if (in6_setscope(&taddr6, ifp, NULL))
		goto bad;	/* XXX: impossible */

	if (IN6_IS_ADDR_MULTICAST(&taddr6)) {
		nd6log((LOG_ERR,
		    "nd6_na_input: invalid target address %s\n",
		    ip6_sprintf(ip6bufs, &taddr6)));
		goto bad;
	}
	if (IN6_IS_ADDR_MULTICAST(&daddr6))
		if (is_solicited) {
			nd6log((LOG_ERR,
			    "nd6_na_input: a solicited adv is multicasted\n"));
			goto bad;
		}

	icmp6len -= sizeof(*nd_na);
	nd6_option_init(nd_na + 1, icmp6len, &ndopts);
	if (nd6_options(&ndopts) < 0) {
		nd6log((LOG_INFO,
		    "nd6_na_input: invalid ND option, ignored\n"));
		/* nd6_options have incremented stats */
		goto freeit;
	}

	if (ndopts.nd_opts_tgt_lladdr) {
		lladdr = (char *)(ndopts.nd_opts_tgt_lladdr + 1);
		lladdrlen = ndopts.nd_opts_tgt_lladdr->nd_opt_len << 3;
	}

	ifa = (struct ifaddr *)in6ifa_ifpwithaddr(ifp, &taddr6);

	/*
	 * Target address matches one of my interface address.
	 *
	 * If my address is tentative, this means that there's somebody
	 * already using the same address as mine.  This indicates DAD failure.
	 * This is defined in RFC 2462.
	 *
	 * Otherwise, process as defined in RFC 2461.
	 */
	if (ifa
	 && (((struct in6_ifaddr *)ifa)->ia6_flags & IN6_IFF_TENTATIVE)) {
		ifa_free(ifa);
		nd6_dad_na_input(ifa);
		goto freeit;
	}

	/* Just for safety, maybe unnecessary. */
	if (ifa) {
		ifa_free(ifa);
		log(LOG_ERR,
		    "nd6_na_input: duplicate IP6 address %s\n",
		    ip6_sprintf(ip6bufs, &taddr6));
		goto freeit;
	}

	if (lladdr && ((ifp->if_addrlen + 2 + 7) & ~7) != lladdrlen) {
		nd6log((LOG_INFO, "nd6_na_input: lladdrlen mismatch for %s "
		    "(if %d, NA packet %d)\n", ip6_sprintf(ip6bufs, &taddr6),
		    ifp->if_addrlen, lladdrlen - 2));
		goto bad;
	}

	/*
	 * If no neighbor cache entry is found, NA SHOULD silently be
	 * discarded.
	 */
	IF_AFDATA_LOCK(ifp);
	ln = nd6_lookup(&taddr6, LLE_EXCLUSIVE, ifp);
	IF_AFDATA_UNLOCK(ifp);
	if (ln == NULL) {
		goto freeit;
	}

	if (ln->ln_state == ND6_LLINFO_INCOMPLETE) {
		/*
		 * If the link-layer has address, and no lladdr option came,
		 * discard the packet.
		 */
		if (ifp->if_addrlen && lladdr == NULL) {
			goto freeit;
		}

		/*
		 * Record link-layer address, and update the state.
		 */
		bcopy(lladdr, &ln->ll_addr, ifp->if_addrlen);
		ln->la_flags |= LLE_VALID;
		if (is_solicited) {
			ln->ln_state = ND6_LLINFO_REACHABLE;
			ln->ln_byhint = 0;
			if (!ND6_LLINFO_PERMANENT(ln)) {
				nd6_llinfo_settimer_locked(ln,
				    (long)ND_IFINFO(ln->lle_tbl->llt_ifp)->reachable * hz);
			}
		} else {
			ln->ln_state = ND6_LLINFO_STALE;
			nd6_llinfo_settimer_locked(ln, (long)V_nd6_gctimer * hz);
		}
		if ((ln->ln_router = is_router) != 0) {
			/*
			 * This means a router's state has changed from
			 * non-reachable to probably reachable, and might
			 * affect the status of associated prefixes..
			 */
			checklink = 1;
		}
	} else {
		int llchange;

		/*
		 * Check if the link-layer address has changed or not.
		 */
		if (lladdr == NULL)
			llchange = 0;
		else {
			if (ln->la_flags & LLE_VALID) {
				if (bcmp(lladdr, &ln->ll_addr, ifp->if_addrlen))
					llchange = 1;
				else
					llchange = 0;
			} else
				llchange = 1;
		}

		/*
		 * This is VERY complex.  Look at it with care.
		 *
		 * override solicit lladdr llchange	action
		 *					(L: record lladdr)
		 *
		 *	0	0	n	--	(2c)
		 *	0	0	y	n	(2b) L
		 *	0	0	y	y	(1)    REACHABLE->STALE
		 *	0	1	n	--	(2c)   *->REACHABLE
		 *	0	1	y	n	(2b) L *->REACHABLE
		 *	0	1	y	y	(1)    REACHABLE->STALE
		 *	1	0	n	--	(2a)
		 *	1	0	y	n	(2a) L
		 *	1	0	y	y	(2a) L *->STALE
		 *	1	1	n	--	(2a)   *->REACHABLE
		 *	1	1	y	n	(2a) L *->REACHABLE
		 *	1	1	y	y	(2a) L *->REACHABLE
		 */
		if (!is_override && (lladdr != NULL && llchange)) {  /* (1) */
			/*
			 * If state is REACHABLE, make it STALE.
			 * no other updates should be done.
			 */
			if (ln->ln_state == ND6_LLINFO_REACHABLE) {
				ln->ln_state = ND6_LLINFO_STALE;
				nd6_llinfo_settimer_locked(ln, (long)V_nd6_gctimer * hz);
			}
			goto freeit;
		} else if (is_override				   /* (2a) */
			|| (!is_override && (lladdr != NULL && !llchange)) /* (2b) */
			|| lladdr == NULL) {			   /* (2c) */
			/*
			 * Update link-local address, if any.
			 */
			if (lladdr != NULL) {
				bcopy(lladdr, &ln->ll_addr, ifp->if_addrlen);
				ln->la_flags |= LLE_VALID;
			}

			/*
			 * If solicited, make the state REACHABLE.
			 * If not solicited and the link-layer address was
			 * changed, make it STALE.
			 */
			if (is_solicited) {
				ln->ln_state = ND6_LLINFO_REACHABLE;
				ln->ln_byhint = 0;
				if (!ND6_LLINFO_PERMANENT(ln)) {
					nd6_llinfo_settimer_locked(ln,
					    (long)ND_IFINFO(ifp)->reachable * hz);
				}
			} else {
				if (lladdr != NULL && llchange) {
					ln->ln_state = ND6_LLINFO_STALE;
					nd6_llinfo_settimer_locked(ln,
					    (long)V_nd6_gctimer * hz);
				}
			}
		}

		if (ln->ln_router && !is_router) {
			/*
			 * The peer dropped the router flag.
			 * Remove the sender from the Default Router List and
			 * update the Destination Cache entries.
			 */
			struct nd_defrouter *dr;
			struct in6_addr *in6;

			in6 = &L3_ADDR_SIN6(ln)->sin6_addr;

			/*
			 * Lock to protect the default router list.
			 * XXX: this might be unnecessary, since this function
			 * is only called under the network software interrupt
			 * context.  However, we keep it just for safety.
			 */
			dr = defrouter_lookup(in6, ln->lle_tbl->llt_ifp);
			if (dr)
				defrtrlist_del(dr);
			else if (ND_IFINFO(ln->lle_tbl->llt_ifp)->flags &
			    ND6_IFF_ACCEPT_RTADV) {
				/*
				 * Even if the neighbor is not in the default
				 * router list, the neighbor may be used
				 * as a next hop for some destinations
				 * (e.g. redirect case). So we must
				 * call rt6_flush explicitly.
				 */
				rt6_flush(&ip6->ip6_src, ifp);
			}
		}
		ln->ln_router = is_router;
	}
        /* XXX - QL
	 *  Does this matter?
	 *  rt->rt_flags &= ~RTF_REJECT;
	 */
	ln->la_asked = 0;
	if (ln->la_hold) {
		struct mbuf *m_hold, *m_hold_next;

		/*
		 * reset the la_hold in advance, to explicitly
		 * prevent a la_hold lookup in nd6_output()
		 * (wouldn't happen, though...)
		 */
		for (m_hold = ln->la_hold, ln->la_hold = NULL;
		    m_hold; m_hold = m_hold_next) {
			m_hold_next = m_hold->m_nextpkt;
			m_hold->m_nextpkt = NULL;
			/*
			 * we assume ifp is not a loopback here, so just set
			 * the 2nd argument as the 1st one.
			 */

			if (send_sendso_input_hook != NULL) {
				mtag = m_tag_get(PACKET_TAG_ND_OUTGOING,
				    sizeof(unsigned short), M_NOWAIT);
				if (mtag == NULL)
					goto bad;
				m_tag_prepend(m, mtag);
			}

			nd6_output_lle(ifp, ifp, m_hold, L3_ADDR_SIN6(ln), NULL, ln, &chain);
		}
	}
 freeit:
	if (ln != NULL) {
		if (chain)
			memcpy(&sin6, L3_ADDR_SIN6(ln), sizeof(sin6));
		LLE_WUNLOCK(ln);

		if (chain)
			nd6_output_flush(ifp, ifp, chain, &sin6, NULL);
	}
	if (checklink)
		pfxlist_onlink_check();

	m_freem(m);
	return;

 bad:
	if (ln != NULL)
		LLE_WUNLOCK(ln);

	ICMP6STAT_INC(icp6s_badna);
	m_freem(m);
}

/*
 * Neighbor advertisement output handling.
 *
 * Based on RFC 2461
 *
 * the following items are not implemented yet:
 * - proxy advertisement delay rule (RFC2461 7.2.8, last paragraph, SHOULD)
 * - anycast advertisement delay rule (RFC2461 7.2.7, SHOULD)
 *
 * tlladdr - 1 if include target link-layer address
 * sdl0 - sockaddr_dl (= proxy NA) or NULL
 */
void
nd6_na_output(struct ifnet *ifp, const struct in6_addr *daddr6_0,
    const struct in6_addr *taddr6, u_long flags, int tlladdr,
    struct sockaddr *sdl0)
{
	struct mbuf *m;
	struct m_tag *mtag;
	struct ip6_hdr *ip6;
	struct nd_neighbor_advert *nd_na;
	struct ip6_moptions im6o;
	struct in6_addr src, daddr6;
	struct sockaddr_in6 dst_sa;
	int icmp6len, maxlen, error;
	caddr_t mac = NULL;
	struct route_in6 ro;

	bzero(&ro, sizeof(ro));

	daddr6 = *daddr6_0;	/* make a local copy for modification */

	/* estimate the size of message */
	maxlen = sizeof(*ip6) + sizeof(*nd_na);
	maxlen += (sizeof(struct nd_opt_hdr) + ifp->if_addrlen + 7) & ~7;
	if (max_linkhdr + maxlen >= MCLBYTES) {
#ifdef DIAGNOSTIC
		printf("nd6_na_output: max_linkhdr + maxlen >= MCLBYTES "
		    "(%d + %d > %d)\n", max_linkhdr, maxlen, MCLBYTES);
#endif
		return;
	}

	MGETHDR(m, M_DONTWAIT, MT_DATA);
	if (m && max_linkhdr + maxlen >= MHLEN) {
		MCLGET(m, M_DONTWAIT);
		if ((m->m_flags & M_EXT) == 0) {
			m_free(m);
			m = NULL;
		}
	}
	if (m == NULL)
		return;
	m->m_pkthdr.rcvif = NULL;

	if (IN6_IS_ADDR_MULTICAST(&daddr6)) {
		m->m_flags |= M_MCAST;
		im6o.im6o_multicast_ifp = ifp;
		im6o.im6o_multicast_hlim = 255;
		im6o.im6o_multicast_loop = 0;
	}

	icmp6len = sizeof(*nd_na);
	m->m_pkthdr.len = m->m_len = sizeof(struct ip6_hdr) + icmp6len;
	m->m_data += max_linkhdr;	/* or MH_ALIGN() equivalent? */

	/* fill neighbor advertisement packet */
	ip6 = mtod(m, struct ip6_hdr *);
	ip6->ip6_flow = 0;
	ip6->ip6_vfc &= ~IPV6_VERSION_MASK;
	ip6->ip6_vfc |= IPV6_VERSION;
	ip6->ip6_nxt = IPPROTO_ICMPV6;
	ip6->ip6_hlim = 255;
	if (IN6_IS_ADDR_UNSPECIFIED(&daddr6)) {
		/* reply to DAD */
		daddr6.s6_addr16[0] = IPV6_ADDR_INT16_MLL;
		daddr6.s6_addr16[1] = 0;
		daddr6.s6_addr32[1] = 0;
		daddr6.s6_addr32[2] = 0;
		daddr6.s6_addr32[3] = IPV6_ADDR_INT32_ONE;
		if (in6_setscope(&daddr6, ifp, NULL))
			goto bad;

		flags &= ~ND_NA_FLAG_SOLICITED;
	}
	ip6->ip6_dst = daddr6;
	bzero(&dst_sa, sizeof(struct sockaddr_in6));
	dst_sa.sin6_family = AF_INET6;
	dst_sa.sin6_len = sizeof(struct sockaddr_in6);
	dst_sa.sin6_addr = daddr6;

	/*
	 * Select a source whose scope is the same as that of the dest.
	 */
	bcopy(&dst_sa, &ro.ro_dst, sizeof(dst_sa));
	error = in6_selectsrc(&dst_sa, NULL, NULL, &ro, NULL, NULL, &src);
	if (error) {
		char ip6buf[INET6_ADDRSTRLEN];
		nd6log((LOG_DEBUG, "nd6_na_output: source can't be "
		    "determined: dst=%s, error=%d\n",
		    ip6_sprintf(ip6buf, &dst_sa.sin6_addr), error));
		goto bad;
	}
	ip6->ip6_src = src;
	nd_na = (struct nd_neighbor_advert *)(ip6 + 1);
	nd_na->nd_na_type = ND_NEIGHBOR_ADVERT;
	nd_na->nd_na_code = 0;
	nd_na->nd_na_target = *taddr6;
	in6_clearscope(&nd_na->nd_na_target); /* XXX */

	/*
	 * "tlladdr" indicates NS's condition for adding tlladdr or not.
	 * see nd6_ns_input() for details.
	 * Basically, if NS packet is sent to unicast/anycast addr,
	 * target lladdr option SHOULD NOT be included.
	 */
	if (tlladdr) {
		/*
		 * sdl0 != NULL indicates proxy NA.  If we do proxy, use
		 * lladdr in sdl0.  If we are not proxying (sending NA for
		 * my address) use lladdr configured for the interface.
		 */
		if (sdl0 == NULL) {
			if (ifp->if_carp)
				mac = (*carp_macmatch6_p)(ifp, m, taddr6);
			if (mac == NULL)
				mac = nd6_ifptomac(ifp);
		} else if (sdl0->sa_family == AF_LINK) {
			struct sockaddr_dl *sdl;
			sdl = (struct sockaddr_dl *)sdl0;
			if (sdl->sdl_alen == ifp->if_addrlen)
				mac = LLADDR(sdl);
		}
	}
	if (tlladdr && mac) {
		int optlen = sizeof(struct nd_opt_hdr) + ifp->if_addrlen;
		struct nd_opt_hdr *nd_opt = (struct nd_opt_hdr *)(nd_na + 1);

		/* roundup to 8 bytes alignment! */
		optlen = (optlen + 7) & ~7;

		m->m_pkthdr.len += optlen;
		m->m_len += optlen;
		icmp6len += optlen;
		bzero((caddr_t)nd_opt, optlen);
		nd_opt->nd_opt_type = ND_OPT_TARGET_LINKADDR;
		nd_opt->nd_opt_len = optlen >> 3;
		bcopy(mac, (caddr_t)(nd_opt + 1), ifp->if_addrlen);
	} else
		flags &= ~ND_NA_FLAG_OVERRIDE;

	ip6->ip6_plen = htons((u_short)icmp6len);
	nd_na->nd_na_flags_reserved = flags;
	nd_na->nd_na_cksum = 0;
	nd_na->nd_na_cksum =
	    in6_cksum(m, IPPROTO_ICMPV6, sizeof(struct ip6_hdr), icmp6len);

	if (send_sendso_input_hook != NULL) {
		mtag = m_tag_get(PACKET_TAG_ND_OUTGOING,
		    sizeof(unsigned short), M_NOWAIT);
		if (mtag == NULL)
			goto bad;
		*(unsigned short *)(mtag + 1) = nd_na->nd_na_type;
		m_tag_prepend(m, mtag);
	}

	ip6_output(m, NULL, &ro, 0, &im6o, NULL, NULL);
	icmp6_ifstat_inc(ifp, ifs6_out_msg);
	icmp6_ifstat_inc(ifp, ifs6_out_neighboradvert);
	ICMP6STAT_INC(icp6s_outhist[ND_NEIGHBOR_ADVERT]);

	if (ro.ro_rt) {		/* we don't cache this route. */
		RTFREE(ro.ro_rt);
	}
	return;

  bad:
	if (ro.ro_rt) {
		RTFREE(ro.ro_rt);
	}
	m_freem(m);
	return;
}

caddr_t
nd6_ifptomac(struct ifnet *ifp)
{
	switch (ifp->if_type) {
	case IFT_ARCNET:
	case IFT_ETHER:
	case IFT_FDDI:
	case IFT_IEEE1394:
#ifdef IFT_L2VLAN
	case IFT_L2VLAN:
#endif
#ifdef IFT_IEEE80211
	case IFT_IEEE80211:
#endif
#ifdef IFT_CARP
	case IFT_CARP:
#endif
	case IFT_INFINIBAND:
	case IFT_BRIDGE:
	case IFT_ISO88025:
		return IF_LLADDR(ifp);
	default:
		return NULL;
	}
}

struct dadq {
	TAILQ_ENTRY(dadq) dad_list;
	struct ifaddr *dad_ifa;
	int dad_count;		/* max NS to send */
	int dad_ns_tcount;	/* # of trials to send NS */
	int dad_ns_ocount;	/* NS sent so far */
	int dad_ns_icount;
	int dad_na_icount;
	struct callout dad_timer_ch;
	struct vnet *dad_vnet;
};

static VNET_DEFINE(TAILQ_HEAD(, dadq), dadq);
VNET_DEFINE(int, dad_init) = 0;
#define	V_dadq				VNET(dadq)
#define	V_dad_init			VNET(dad_init)

static struct dadq *
nd6_dad_find(struct ifaddr *ifa)
{
	struct dadq *dp;

	for (dp = V_dadq.tqh_first; dp; dp = dp->dad_list.tqe_next) {
		if (dp->dad_ifa == ifa)
			return dp;
	}
	return NULL;
}

static void
nd6_dad_starttimer(struct dadq *dp, int ticks)
{

	callout_reset(&dp->dad_timer_ch, ticks,
	    (void (*)(void *))nd6_dad_timer, (void *)dp);
}

static void
nd6_dad_stoptimer(struct dadq *dp)
{

	callout_stop(&dp->dad_timer_ch);
}

/*
 * Start Duplicate Address Detection (DAD) for specified interface address.
 */
void
nd6_dad_start(struct ifaddr *ifa, int delay)
{
	struct in6_ifaddr *ia = (struct in6_ifaddr *)ifa;
	struct dadq *dp;
	char ip6buf[INET6_ADDRSTRLEN];

	if (!V_dad_init) {
		TAILQ_INIT(&V_dadq);
		V_dad_init++;
	}

	/*
	 * If we don't need DAD, don't do it.
	 * There are several cases:
	 * - DAD is disabled (ip6_dad_count == 0)
	 * - the interface address is anycast
	 */
	if (!(ia->ia6_flags & IN6_IFF_TENTATIVE)) {
		log(LOG_DEBUG,
			"nd6_dad_start: called with non-tentative address "
			"%s(%s)\n",
			ip6_sprintf(ip6buf, &ia->ia_addr.sin6_addr),
			ifa->ifa_ifp ? if_name(ifa->ifa_ifp) : "???");
		return;
	}
	if (ia->ia6_flags & IN6_IFF_ANYCAST) {
		ia->ia6_flags &= ~IN6_IFF_TENTATIVE;
		return;
	}
	if (!V_ip6_dad_count) {
		ia->ia6_flags &= ~IN6_IFF_TENTATIVE;
		return;
	}
	if (ifa->ifa_ifp == NULL)
		panic("nd6_dad_start: ifa->ifa_ifp == NULL");
	if (!(ifa->ifa_ifp->if_flags & IFF_UP)) {
		return;
	}
	if (ND_IFINFO(ifa->ifa_ifp)->flags & ND6_IFF_IFDISABLED)
		return;
	if (nd6_dad_find(ifa) != NULL) {
		/* DAD already in progress */
		return;
	}

	dp = malloc(sizeof(*dp), M_IP6NDP, M_NOWAIT);
	if (dp == NULL) {
		log(LOG_ERR, "nd6_dad_start: memory allocation failed for "
			"%s(%s)\n",
			ip6_sprintf(ip6buf, &ia->ia_addr.sin6_addr),
			ifa->ifa_ifp ? if_name(ifa->ifa_ifp) : "???");
		return;
	}
	bzero(dp, sizeof(*dp));
	callout_init(&dp->dad_timer_ch, 0);
#ifdef VIMAGE
	dp->dad_vnet = curvnet;
#endif
	TAILQ_INSERT_TAIL(&V_dadq, (struct dadq *)dp, dad_list);

	nd6log((LOG_DEBUG, "%s: starting DAD for %s\n", if_name(ifa->ifa_ifp),
	    ip6_sprintf(ip6buf, &ia->ia_addr.sin6_addr)));

	/*
	 * Send NS packet for DAD, ip6_dad_count times.
	 * Note that we must delay the first transmission, if this is the
	 * first packet to be sent from the interface after interface
	 * (re)initialization.
	 */
	dp->dad_ifa = ifa;
	ifa_ref(ifa);	/* just for safety */
	dp->dad_count = V_ip6_dad_count;
	dp->dad_ns_icount = dp->dad_na_icount = 0;
	dp->dad_ns_ocount = dp->dad_ns_tcount = 0;
	if (delay == 0) {
		nd6_dad_ns_output(dp, ifa);
		nd6_dad_starttimer(dp,
		    (long)ND_IFINFO(ifa->ifa_ifp)->retrans * hz / 1000);
	} else {
		nd6_dad_starttimer(dp, delay);
	}
}

/*
 * terminate DAD unconditionally.  used for address removals.
 */
void
nd6_dad_stop(struct ifaddr *ifa)
{
	struct dadq *dp;

	if (!V_dad_init)
		return;
	dp = nd6_dad_find(ifa);
	if (!dp) {
		/* DAD wasn't started yet */
		return;
	}

	nd6_dad_stoptimer(dp);

	TAILQ_REMOVE(&V_dadq, (struct dadq *)dp, dad_list);
	free(dp, M_IP6NDP);
	dp = NULL;
	ifa_free(ifa);
}

static void
nd6_dad_timer(struct dadq *dp)
{
	CURVNET_SET(dp->dad_vnet);
	int s;
	struct ifaddr *ifa = dp->dad_ifa;
	struct in6_ifaddr *ia = (struct in6_ifaddr *)ifa;
	char ip6buf[INET6_ADDRSTRLEN];

	s = splnet();		/* XXX */

	/* Sanity check */
	if (ia == NULL) {
		log(LOG_ERR, "nd6_dad_timer: called with null parameter\n");
		goto done;
	}
	if (ia->ia6_flags & IN6_IFF_DUPLICATED) {
		log(LOG_ERR, "nd6_dad_timer: called with duplicated address "
			"%s(%s)\n",
			ip6_sprintf(ip6buf, &ia->ia_addr.sin6_addr),
			ifa->ifa_ifp ? if_name(ifa->ifa_ifp) : "???");
		goto done;
	}
	if ((ia->ia6_flags & IN6_IFF_TENTATIVE) == 0) {
		log(LOG_ERR, "nd6_dad_timer: called with non-tentative address "
			"%s(%s)\n",
			ip6_sprintf(ip6buf, &ia->ia_addr.sin6_addr),
			ifa->ifa_ifp ? if_name(ifa->ifa_ifp) : "???");
		goto done;
	}

	/* timeouted with IFF_{RUNNING,UP} check */
	if (dp->dad_ns_tcount > V_dad_maxtry) {
		nd6log((LOG_INFO, "%s: could not run DAD, driver problem?\n",
		    if_name(ifa->ifa_ifp)));

		TAILQ_REMOVE(&V_dadq, (struct dadq *)dp, dad_list);
		free(dp, M_IP6NDP);
		dp = NULL;
		ifa_free(ifa);
		goto done;
	}

	/* Need more checks? */
	if (dp->dad_ns_ocount < dp->dad_count) {
		/*
		 * We have more NS to go.  Send NS packet for DAD.
		 */
		nd6_dad_ns_output(dp, ifa);
		nd6_dad_starttimer(dp,
		    (long)ND_IFINFO(ifa->ifa_ifp)->retrans * hz / 1000);
	} else {
		/*
		 * We have transmitted sufficient number of DAD packets.
		 * See what we've got.
		 */
		int duplicate;

		duplicate = 0;

		if (dp->dad_na_icount) {
			/*
			 * the check is in nd6_dad_na_input(),
			 * but just in case
			 */
			duplicate++;
		}

		if (dp->dad_ns_icount) {
			/* We've seen NS, means DAD has failed. */
			duplicate++;
		}

		if (duplicate) {
			/* (*dp) will be freed in nd6_dad_duplicated() */
			dp = NULL;
			nd6_dad_duplicated(ifa);
		} else {
			/*
			 * We are done with DAD.  No NA came, no NS came.
			 * No duplicate address found.
			 */
			ia->ia6_flags &= ~IN6_IFF_TENTATIVE;

			nd6log((LOG_DEBUG,
			    "%s: DAD complete for %s - no duplicates found\n",
			    if_name(ifa->ifa_ifp),
			    ip6_sprintf(ip6buf, &ia->ia_addr.sin6_addr)));

			TAILQ_REMOVE(&V_dadq, (struct dadq *)dp, dad_list);
			free(dp, M_IP6NDP);
			dp = NULL;
			ifa_free(ifa);
		}
	}

done:
	splx(s);
	CURVNET_RESTORE();
}

void
nd6_dad_duplicated(struct ifaddr *ifa)
{
	struct in6_ifaddr *ia = (struct in6_ifaddr *)ifa;
	struct ifnet *ifp;
	struct dadq *dp;
	char ip6buf[INET6_ADDRSTRLEN];

	dp = nd6_dad_find(ifa);
	if (dp == NULL) {
		log(LOG_ERR, "nd6_dad_duplicated: DAD structure not found\n");
		return;
	}

	log(LOG_ERR, "%s: DAD detected duplicate IPv6 address %s: "
	    "NS in/out=%d/%d, NA in=%d\n",
	    if_name(ifa->ifa_ifp), ip6_sprintf(ip6buf, &ia->ia_addr.sin6_addr),
	    dp->dad_ns_icount, dp->dad_ns_ocount, dp->dad_na_icount);

	ia->ia6_flags &= ~IN6_IFF_TENTATIVE;
	ia->ia6_flags |= IN6_IFF_DUPLICATED;

	/* We are done with DAD, with duplicate address found. (failure) */
	nd6_dad_stoptimer(dp);

	ifp = ifa->ifa_ifp;
	log(LOG_ERR, "%s: DAD complete for %s - duplicate found\n",
	    if_name(ifp), ip6_sprintf(ip6buf, &ia->ia_addr.sin6_addr));
	log(LOG_ERR, "%s: manual intervention required\n",
	    if_name(ifp));

	/*
	 * If the address is a link-local address formed from an interface
	 * identifier based on the hardware address which is supposed to be
	 * uniquely assigned (e.g., EUI-64 for an Ethernet interface), IP
	 * operation on the interface SHOULD be disabled.
	 * [RFC 4862, Section 5.4.5]
	 */
	if (IN6_IS_ADDR_LINKLOCAL(&ia->ia_addr.sin6_addr)) {
		struct in6_addr in6;

		/*
		 * To avoid over-reaction, we only apply this logic when we are
		 * very sure that hardware addresses are supposed to be unique.
		 */
		switch (ifp->if_type) {
		case IFT_ETHER:
		case IFT_FDDI:
		case IFT_ATM:
		case IFT_IEEE1394:
#ifdef IFT_IEEE80211
		case IFT_IEEE80211:
#endif
		case IFT_INFINIBAND:
			in6 = ia->ia_addr.sin6_addr;
			if (in6_get_hw_ifid(ifp, &in6) == 0 &&
			    IN6_ARE_ADDR_EQUAL(&ia->ia_addr.sin6_addr, &in6)) {
				ND_IFINFO(ifp)->flags |= ND6_IFF_IFDISABLED;
				log(LOG_ERR, "%s: possible hardware address "
				    "duplication detected, disable IPv6\n",
				    if_name(ifp));
			}
			break;
		}
	}

	TAILQ_REMOVE(&V_dadq, (struct dadq *)dp, dad_list);
	free(dp, M_IP6NDP);
	dp = NULL;
	ifa_free(ifa);
}

static void
nd6_dad_ns_output(struct dadq *dp, struct ifaddr *ifa)
{
	struct in6_ifaddr *ia = (struct in6_ifaddr *)ifa;
	struct ifnet *ifp = ifa->ifa_ifp;

	dp->dad_ns_tcount++;
	if ((ifp->if_flags & IFF_UP) == 0) {
		return;
	}
	if ((ifp->if_drv_flags & IFF_DRV_RUNNING) == 0) {
		return;
	}

	dp->dad_ns_ocount++;
	nd6_ns_output(ifp, NULL, &ia->ia_addr.sin6_addr, NULL, 1);
}

static void
nd6_dad_ns_input(struct ifaddr *ifa)
{
	struct in6_ifaddr *ia;
	struct ifnet *ifp;
	const struct in6_addr *taddr6;
	struct dadq *dp;
	int duplicate;

	if (ifa == NULL)
		panic("ifa == NULL in nd6_dad_ns_input");

	ia = (struct in6_ifaddr *)ifa;
	ifp = ifa->ifa_ifp;
	taddr6 = &ia->ia_addr.sin6_addr;
	duplicate = 0;
	dp = nd6_dad_find(ifa);

	/* Quickhack - completely ignore DAD NS packets */
	if (V_dad_ignore_ns) {
		char ip6buf[INET6_ADDRSTRLEN];
		nd6log((LOG_INFO,
		    "nd6_dad_ns_input: ignoring DAD NS packet for "
		    "address %s(%s)\n", ip6_sprintf(ip6buf, taddr6),
		    if_name(ifa->ifa_ifp)));
		return;
	}

	/*
	 * if I'm yet to start DAD, someone else started using this address
	 * first.  I have a duplicate and you win.
	 */
	if (dp == NULL || dp->dad_ns_ocount == 0)
		duplicate++;

	/* XXX more checks for loopback situation - see nd6_dad_timer too */

	if (duplicate) {
		dp = NULL;	/* will be freed in nd6_dad_duplicated() */
		nd6_dad_duplicated(ifa);
	} else {
		/*
		 * not sure if I got a duplicate.
		 * increment ns count and see what happens.
		 */
		if (dp)
			dp->dad_ns_icount++;
	}
}

static void
nd6_dad_na_input(struct ifaddr *ifa)
{
	struct dadq *dp;

	if (ifa == NULL)
		panic("ifa == NULL in nd6_dad_na_input");

	dp = nd6_dad_find(ifa);
	if (dp)
		dp->dad_na_icount++;

	/* remove the address. */
	nd6_dad_duplicated(ifa);
}<|MERGE_RESOLUTION|>--- conflicted
+++ resolved
@@ -344,12 +344,7 @@
 			goto bad;
 		nd6_na_output(ifp, &in6_all, &taddr6,
 		    ((anycast || proxy || !tlladdr) ? 0 : ND_NA_FLAG_OVERRIDE) |
-<<<<<<< HEAD
-		    rflag, tlladdr, (struct sockaddr *)proxydl);
-=======
-		    (V_ip6_forwarding ? ND_NA_FLAG_ROUTER : 0),
-		    tlladdr, proxy ? (struct sockaddr *)&proxydl : NULL);
->>>>>>> f3726238
+		    rflag, tlladdr, proxy ? (struct sockaddr *)&proxydl : NULL);
 		goto freeit;
 	}
 
@@ -358,12 +353,8 @@
 
 	nd6_na_output(ifp, &saddr6, &taddr6,
 	    ((anycast || proxy || !tlladdr) ? 0 : ND_NA_FLAG_OVERRIDE) |
-<<<<<<< HEAD
-	    rflag | ND_NA_FLAG_SOLICITED, tlladdr, (struct sockaddr *)proxydl);
-=======
-	    (V_ip6_forwarding ? ND_NA_FLAG_ROUTER : 0) | ND_NA_FLAG_SOLICITED,
-	    tlladdr, proxy ? (struct sockaddr *)&proxydl : NULL);
->>>>>>> f3726238
+	    rflag | ND_NA_FLAG_SOLICITED, tlladdr,
+	    proxy ? (struct sockaddr *)&proxydl : NULL);
  freeit:
 	if (ifa != NULL)
 		ifa_free(ifa);
