/*-
 * SPDX-License-Identifier: (BSD-3-Clause AND MIT-CMU)
 *
 * Copyright (c) 1991 Regents of the University of California.
 * All rights reserved.
 * Copyright (c) 1998 Matthew Dillon.  All Rights Reserved.
 *
 * This code is derived from software contributed to Berkeley by
 * The Mach Operating System project at Carnegie-Mellon University.
 *
 * Redistribution and use in source and binary forms, with or without
 * modification, are permitted provided that the following conditions
 * are met:
 * 1. Redistributions of source code must retain the above copyright
 *    notice, this list of conditions and the following disclaimer.
 * 2. Redistributions in binary form must reproduce the above copyright
 *    notice, this list of conditions and the following disclaimer in the
 *    documentation and/or other materials provided with the distribution.
 * 3. Neither the name of the University nor the names of its contributors
 *    may be used to endorse or promote products derived from this software
 *    without specific prior written permission.
 *
 * THIS SOFTWARE IS PROVIDED BY THE REGENTS AND CONTRIBUTORS ``AS IS'' AND
 * ANY EXPRESS OR IMPLIED WARRANTIES, INCLUDING, BUT NOT LIMITED TO, THE
 * IMPLIED WARRANTIES OF MERCHANTABILITY AND FITNESS FOR A PARTICULAR PURPOSE
 * ARE DISCLAIMED.  IN NO EVENT SHALL THE REGENTS OR CONTRIBUTORS BE LIABLE
 * FOR ANY DIRECT, INDIRECT, INCIDENTAL, SPECIAL, EXEMPLARY, OR CONSEQUENTIAL
 * DAMAGES (INCLUDING, BUT NOT LIMITED TO, PROCUREMENT OF SUBSTITUTE GOODS
 * OR SERVICES; LOSS OF USE, DATA, OR PROFITS; OR BUSINESS INTERRUPTION)
 * HOWEVER CAUSED AND ON ANY THEORY OF LIABILITY, WHETHER IN CONTRACT, STRICT
 * LIABILITY, OR TORT (INCLUDING NEGLIGENCE OR OTHERWISE) ARISING IN ANY WAY
 * OUT OF THE USE OF THIS SOFTWARE, EVEN IF ADVISED OF THE POSSIBILITY OF
 * SUCH DAMAGE.
 *
 *	from: @(#)vm_page.c	7.4 (Berkeley) 5/7/91
 */

/*-
 * Copyright (c) 1987, 1990 Carnegie-Mellon University.
 * All rights reserved.
 *
 * Authors: Avadis Tevanian, Jr., Michael Wayne Young
 *
 * Permission to use, copy, modify and distribute this software and
 * its documentation is hereby granted, provided that both the copyright
 * notice and this permission notice appear in all copies of the
 * software, derivative works or modified versions, and any portions
 * thereof, and that both notices appear in supporting documentation.
 *
 * CARNEGIE MELLON ALLOWS FREE USE OF THIS SOFTWARE IN ITS "AS IS"
 * CONDITION.  CARNEGIE MELLON DISCLAIMS ANY LIABILITY OF ANY KIND
 * FOR ANY DAMAGES WHATSOEVER RESULTING FROM THE USE OF THIS SOFTWARE.
 *
 * Carnegie Mellon requests users of this software to return to
 *
 *  Software Distribution Coordinator  or  Software.Distribution@CS.CMU.EDU
 *  School of Computer Science
 *  Carnegie Mellon University
 *  Pittsburgh PA 15213-3890
 *
 * any improvements or extensions that they make and grant Carnegie the
 * rights to redistribute these changes.
 */

/*
 *			GENERAL RULES ON VM_PAGE MANIPULATION
 *
 *	- A page queue lock is required when adding or removing a page from a
 *	  page queue regardless of other locks or the busy state of a page.
 *
 *		* In general, no thread besides the page daemon can acquire or
 *		  hold more than one page queue lock at a time.
 *
 *		* The page daemon can acquire and hold any pair of page queue
 *		  locks in any order.
 *
 *		* Batch queues are used to defer insertions of pages into the
 *		  main paging queues.  The aim is to reduce contention at the
 *		  entry point of the queue by inserting multiple pages in an
 *		  O(1) operation.  This comes at the expense of strict LRU.
 *		  Only a page lock is required to insert a page into a batch
 *		  queue.
 *
 *	- The object lock is required when inserting or removing
 *	  pages from an object (vm_page_insert() or vm_page_remove()).
 *
 */

/*
 *	Resident memory management module.
 */

#include <sys/cdefs.h>
__FBSDID("$FreeBSD$");

#include "opt_vm.h"

#include <sys/param.h>
#include <sys/systm.h>
#include <sys/lock.h>
#include <sys/domainset.h>
#include <sys/kernel.h>
#include <sys/limits.h>
#include <sys/linker.h>
#include <sys/malloc.h>
#include <sys/mman.h>
#include <sys/msgbuf.h>
#include <sys/mutex.h>
#include <sys/proc.h>
#include <sys/rwlock.h>
#include <sys/sbuf.h>
#include <sys/smp.h>
#include <sys/sysctl.h>
#include <sys/vmmeter.h>
#include <sys/vnode.h>

#include <vm/vm.h>
#include <vm/pmap.h>
#include <vm/vm_param.h>
#include <vm/vm_domainset.h>
#include <vm/vm_kern.h>
#include <vm/vm_map.h>
#include <vm/vm_object.h>
#include <vm/vm_page.h>
#include <vm/vm_pageout.h>
#include <vm/vm_phys.h>
#include <vm/vm_pagequeue.h>
#include <vm/vm_pager.h>
#include <vm/vm_radix.h>
#include <vm/vm_reserv.h>
#include <vm/vm_extern.h>
#include <vm/uma.h>
#include <vm/uma_int.h>

#include <machine/md_var.h>

extern int	uma_startup_count(int);
extern void	uma_startup(void *, int);
extern int	vmem_startup_count(void);

/*
 *	Associated with page of user-allocatable memory is a
 *	page structure.
 */

struct vm_domain vm_dom[MAXMEMDOM];

struct mtx_padalign __exclusive_cache_line pa_lock[PA_LOCK_COUNT];

/* The following fields are protected by the domainset lock. */
struct mtx_padalign __exclusive_cache_line vm_domainset_lock;
domainset_t __exclusive_cache_line vm_min_domains;
domainset_t __exclusive_cache_line vm_severe_domains;
static int vm_min_waiters;
static int vm_severe_waiters;
static int vm_pageproc_waiters;

/*
 * bogus page -- for I/O to/from partially complete buffers,
 * or for paging into sparsely invalid regions.
 */
vm_page_t bogus_page;

vm_page_t vm_page_array;
long vm_page_array_size;
long first_page;

static int boot_pages;
SYSCTL_INT(_vm, OID_AUTO, boot_pages, CTLFLAG_RDTUN | CTLFLAG_NOFETCH,
    &boot_pages, 0,
    "number of pages allocated for bootstrapping the VM system");

static int pa_tryrelock_restart;
SYSCTL_INT(_vm, OID_AUTO, tryrelock_restart, CTLFLAG_RD,
    &pa_tryrelock_restart, 0, "Number of tryrelock restarts");

static TAILQ_HEAD(, vm_page) blacklist_head;
static int sysctl_vm_page_blacklist(SYSCTL_HANDLER_ARGS);
SYSCTL_PROC(_vm, OID_AUTO, page_blacklist, CTLTYPE_STRING | CTLFLAG_RD |
    CTLFLAG_MPSAFE, NULL, 0, sysctl_vm_page_blacklist, "A", "Blacklist pages");

static uma_zone_t fakepg_zone;

static void vm_page_alloc_check(vm_page_t m);
static void vm_page_clear_dirty_mask(vm_page_t m, vm_page_bits_t pagebits);
static void vm_page_enqueue(uint8_t queue, vm_page_t m);
static void vm_page_free_phys(struct vm_domain *vmd, vm_page_t m);
static void vm_page_init(void *dummy);
static int vm_page_insert_after(vm_page_t m, vm_object_t object,
    vm_pindex_t pindex, vm_page_t mpred);
static void vm_page_insert_radixdone(vm_page_t m, vm_object_t object,
    vm_page_t mpred);
static int vm_page_reclaim_run(int req_class, int domain, u_long npages,
    vm_page_t m_run, vm_paddr_t high);
static int vm_domain_alloc_fail(struct vm_domain *vmd, vm_object_t object,
    int req);
static int vm_page_import(void *arg, void **store, int cnt, int domain,
    int flags);
static void vm_page_release(void *arg, void **store, int cnt);

SYSINIT(vm_page, SI_SUB_VM, SI_ORDER_SECOND, vm_page_init, NULL);

static void
vm_page_init(void *dummy)
{

	fakepg_zone = uma_zcreate("fakepg", sizeof(struct vm_page), NULL, NULL,
	    NULL, NULL, UMA_ALIGN_PTR, UMA_ZONE_NOFREE | UMA_ZONE_VM);
	bogus_page = vm_page_alloc(NULL, 0, VM_ALLOC_NOOBJ |
	    VM_ALLOC_NORMAL | VM_ALLOC_WIRED);
}

/*
 * The cache page zone is initialized later since we need to be able to allocate
 * pages before UMA is fully initialized.
 */
static void
vm_page_init_cache_zones(void *dummy __unused)
{
	struct vm_domain *vmd;
	int i;

	for (i = 0; i < vm_ndomains; i++) {
		vmd = VM_DOMAIN(i);
		/*
		 * Don't allow the page cache to take up more than .25% of
		 * memory.
		 */
		if (vmd->vmd_page_count / 400 < 256 * mp_ncpus)
			continue;
		vmd->vmd_pgcache = uma_zcache_create("vm pgcache",
		    sizeof(struct vm_page), NULL, NULL, NULL, NULL,
		    vm_page_import, vm_page_release, vmd,
		    /* UMA_ZONE_NOBUCKETCACHE |*/
		    UMA_ZONE_MAXBUCKET | UMA_ZONE_VM);
	}
}
SYSINIT(vm_page2, SI_SUB_VM_CONF, SI_ORDER_ANY, vm_page_init_cache_zones, NULL);

/* Make sure that u_long is at least 64 bits when PAGE_SIZE is 32K. */
#if PAGE_SIZE == 32768
#ifdef CTASSERT
CTASSERT(sizeof(u_long) >= 8);
#endif
#endif

/*
 * Try to acquire a physical address lock while a pmap is locked.  If we
 * fail to trylock we unlock and lock the pmap directly and cache the
 * locked pa in *locked.  The caller should then restart their loop in case
 * the virtual to physical mapping has changed.
 */
int
vm_page_pa_tryrelock(pmap_t pmap, vm_paddr_t pa, vm_paddr_t *locked)
{
	vm_paddr_t lockpa;

	lockpa = *locked;
	*locked = pa;
	if (lockpa) {
		PA_LOCK_ASSERT(lockpa, MA_OWNED);
		if (PA_LOCKPTR(pa) == PA_LOCKPTR(lockpa))
			return (0);
		PA_UNLOCK(lockpa);
	}
	if (PA_TRYLOCK(pa))
		return (0);
	PMAP_UNLOCK(pmap);
	atomic_add_int(&pa_tryrelock_restart, 1);
	PA_LOCK(pa);
	PMAP_LOCK(pmap);
	return (EAGAIN);
}

/*
 *	vm_set_page_size:
 *
 *	Sets the page size, perhaps based upon the memory
 *	size.  Must be called before any use of page-size
 *	dependent functions.
 */
void
vm_set_page_size(void)
{
	if (vm_cnt.v_page_size == 0)
		vm_cnt.v_page_size = PAGE_SIZE;
	if (((vm_cnt.v_page_size - 1) & vm_cnt.v_page_size) != 0)
		panic("vm_set_page_size: page size not a power of two");
}

/*
 *	vm_page_blacklist_next:
 *
 *	Find the next entry in the provided string of blacklist
 *	addresses.  Entries are separated by space, comma, or newline.
 *	If an invalid integer is encountered then the rest of the
 *	string is skipped.  Updates the list pointer to the next
 *	character, or NULL if the string is exhausted or invalid.
 */
static vm_paddr_t
vm_page_blacklist_next(char **list, char *end)
{
	vm_paddr_t bad;
	char *cp, *pos;

	if (list == NULL || *list == NULL)
		return (0);
	if (**list =='\0') {
		*list = NULL;
		return (0);
	}

	/*
	 * If there's no end pointer then the buffer is coming from
	 * the kenv and we know it's null-terminated.
	 */
	if (end == NULL)
		end = *list + strlen(*list);

	/* Ensure that strtoq() won't walk off the end */
	if (*end != '\0') {
		if (*end == '\n' || *end == ' ' || *end  == ',')
			*end = '\0';
		else {
			printf("Blacklist not terminated, skipping\n");
			*list = NULL;
			return (0);
		}
	}

	for (pos = *list; *pos != '\0'; pos = cp) {
		bad = strtoq(pos, &cp, 0);
		if (*cp == '\0' || *cp == ' ' || *cp == ',' || *cp == '\n') {
			if (bad == 0) {
				if (++cp < end)
					continue;
				else
					break;
			}
		} else
			break;
		if (*cp == '\0' || ++cp >= end)
			*list = NULL;
		else
			*list = cp;
		return (trunc_page(bad));
	}
	printf("Garbage in RAM blacklist, skipping\n");
	*list = NULL;
	return (0);
}

/*
 *	vm_page_blacklist_check:
 *
 *	Iterate through the provided string of blacklist addresses, pulling
 *	each entry out of the physical allocator free list and putting it
 *	onto a list for reporting via the vm.page_blacklist sysctl.
 */
static void
vm_page_blacklist_check(char *list, char *end)
{
	struct vm_domain *vmd;
	vm_paddr_t pa;
	vm_page_t m;
	char *next;
	int ret;

	next = list;
	while (next != NULL) {
		if ((pa = vm_page_blacklist_next(&next, end)) == 0)
			continue;
		m = vm_phys_paddr_to_vm_page(pa);
		if (m == NULL)
			continue;
		vmd = vm_pagequeue_domain(m);
		vm_domain_free_lock(vmd);
		ret = vm_phys_unfree_page(m);
		vm_domain_free_unlock(vmd);
		if (ret == TRUE) {
			TAILQ_INSERT_TAIL(&blacklist_head, m, listq);
			if (bootverbose)
				printf("Skipping page with pa 0x%jx\n",
				    (uintmax_t)pa);
		}
	}
}

/*
 *	vm_page_blacklist_load:
 *
 *	Search for a special module named "ram_blacklist".  It'll be a
 *	plain text file provided by the user via the loader directive
 *	of the same name.
 */
static void
vm_page_blacklist_load(char **list, char **end)
{
	void *mod;
	u_char *ptr;
	u_int len;

	mod = NULL;
	ptr = NULL;

	mod = preload_search_by_type("ram_blacklist");
	if (mod != NULL) {
		ptr = preload_fetch_addr(mod);
		len = preload_fetch_size(mod);
        }
	*list = ptr;
	if (ptr != NULL)
		*end = ptr + len;
	else
		*end = NULL;
	return;
}

static int
sysctl_vm_page_blacklist(SYSCTL_HANDLER_ARGS)
{
	vm_page_t m;
	struct sbuf sbuf;
	int error, first;

	first = 1;
	error = sysctl_wire_old_buffer(req, 0);
	if (error != 0)
		return (error);
	sbuf_new_for_sysctl(&sbuf, NULL, 128, req);
	TAILQ_FOREACH(m, &blacklist_head, listq) {
		sbuf_printf(&sbuf, "%s%#jx", first ? "" : ",",
		    (uintmax_t)m->phys_addr);
		first = 0;
	}
	error = sbuf_finish(&sbuf);
	sbuf_delete(&sbuf);
	return (error);
}

static void
vm_page_domain_init(int domain)
{
	struct vm_domain *vmd;
	struct vm_pagequeue *pq;
	int i, j;

	vmd = VM_DOMAIN(domain);
	bzero(vmd, sizeof(*vmd));
	*__DECONST(char **, &vmd->vmd_pagequeues[PQ_INACTIVE].pq_name) =
	    "vm inactive pagequeue";
	*__DECONST(char **, &vmd->vmd_pagequeues[PQ_ACTIVE].pq_name) =
	    "vm active pagequeue";
	*__DECONST(char **, &vmd->vmd_pagequeues[PQ_LAUNDRY].pq_name) =
	    "vm laundry pagequeue";
	*__DECONST(char **, &vmd->vmd_pagequeues[PQ_UNSWAPPABLE].pq_name) =
	    "vm unswappable pagequeue";
	vmd->vmd_domain = domain;
	vmd->vmd_page_count = 0;
	vmd->vmd_free_count = 0;
	vmd->vmd_segs = 0;
	vmd->vmd_oom = FALSE;
	for (i = 0; i < PQ_COUNT; i++) {
		pq = &vmd->vmd_pagequeues[i];
		TAILQ_INIT(&pq->pq_pl);
		mtx_init(&pq->pq_mutex, pq->pq_name, "vm pagequeue",
		    MTX_DEF | MTX_DUPOK);

		/*
		 * The batch queue limits are set in vm_pageout_init() once
		 * we've set the paging targets.
		 */
		for (j = 0; j < BPQ_COUNT; j++) {
			TAILQ_INIT(&pq->pq_bpqs[j].bpq_pl);
			pq->pq_bpqs[j].bpq_lim = 1;
		}
	}
	mtx_init(&vmd->vmd_free_mtx, "vm page free queue", NULL, MTX_DEF);
	mtx_init(&vmd->vmd_pageout_mtx, "vm pageout lock", NULL, MTX_DEF);
	snprintf(vmd->vmd_name, sizeof(vmd->vmd_name), "%d", domain);
}

/*
 * Initialize a physical page in preparation for adding it to the free
 * lists.
 */
static void
vm_page_init_page(vm_page_t m, vm_paddr_t pa, int segind)
{

	m->object = NULL;
	m->wire_count = 0;
	m->busy_lock = VPB_UNBUSIED;
	m->hold_count = 0;
	m->flags = 0;
	m->phys_addr = pa;
	m->queue = PQ_NONE;
	m->psind = 0;
	m->segind = segind;
	m->order = VM_NFREEORDER;
	m->pool = VM_FREEPOOL_DEFAULT;
	m->valid = m->dirty = 0;
	pmap_page_init(m);
}

/*
 *	vm_page_startup:
 *
 *	Initializes the resident memory module.  Allocates physical memory for
 *	bootstrapping UMA and some data structures that are used to manage
 *	physical pages.  Initializes these structures, and populates the free
 *	page queues.
 */
vm_offset_t
vm_page_startup(vm_offset_t vaddr)
{
	struct vm_phys_seg *seg;
	vm_page_t m;
	char *list, *listend;
	vm_offset_t mapped;
	vm_paddr_t end, high_avail, low_avail, new_end, page_range, size;
	vm_paddr_t biggestsize, last_pa, pa;
	u_long pagecount;
	int biggestone, i, segind;

	biggestsize = 0;
	biggestone = 0;
	vaddr = round_page(vaddr);

	for (i = 0; phys_avail[i + 1]; i += 2) {
		phys_avail[i] = round_page(phys_avail[i]);
		phys_avail[i + 1] = trunc_page(phys_avail[i + 1]);
	}
	for (i = 0; phys_avail[i + 1]; i += 2) {
		size = phys_avail[i + 1] - phys_avail[i];
		if (size > biggestsize) {
			biggestone = i;
			biggestsize = size;
		}
	}

	end = phys_avail[biggestone+1];

	/*
	 * Initialize the page and queue locks.
	 */
	mtx_init(&vm_domainset_lock, "vm domainset lock", NULL, MTX_DEF);
	for (i = 0; i < PA_LOCK_COUNT; i++)
		mtx_init(&pa_lock[i], "vm page", NULL, MTX_DEF);
	for (i = 0; i < vm_ndomains; i++)
		vm_page_domain_init(i);

	/*
	 * Allocate memory for use when boot strapping the kernel memory
	 * allocator.  Tell UMA how many zones we are going to create
	 * before going fully functional.  UMA will add its zones.
	 *
	 * VM startup zones: vmem, vmem_btag, VM OBJECT, RADIX NODE, MAP,
	 * KMAP ENTRY, MAP ENTRY, VMSPACE.
	 */
	boot_pages = uma_startup_count(8);

#ifndef UMA_MD_SMALL_ALLOC
	/* vmem_startup() calls uma_prealloc(). */
	boot_pages += vmem_startup_count();
	/* vm_map_startup() calls uma_prealloc(). */
	boot_pages += howmany(MAX_KMAP,
	    UMA_SLAB_SPACE / sizeof(struct vm_map));

	/*
	 * Before going fully functional kmem_init() does allocation
	 * from "KMAP ENTRY" and vmem_create() does allocation from "vmem".
	 */
	boot_pages += 2;
#endif
	/*
	 * CTFLAG_RDTUN doesn't work during the early boot process, so we must
	 * manually fetch the value.
	 */
	TUNABLE_INT_FETCH("vm.boot_pages", &boot_pages);
	new_end = end - (boot_pages * UMA_SLAB_SIZE);
	new_end = trunc_page(new_end);
	mapped = pmap_map(&vaddr, new_end, end,
	    VM_PROT_READ | VM_PROT_WRITE);
	bzero((void *)mapped, end - new_end);
	uma_startup((void *)mapped, boot_pages);

#if defined(__aarch64__) || defined(__amd64__) || defined(__arm__) || \
    defined(__i386__) || defined(__mips__)
	/*
	 * Allocate a bitmap to indicate that a random physical page
	 * needs to be included in a minidump.
	 *
	 * The amd64 port needs this to indicate which direct map pages
	 * need to be dumped, via calls to dump_add_page()/dump_drop_page().
	 *
	 * However, i386 still needs this workspace internally within the
	 * minidump code.  In theory, they are not needed on i386, but are
	 * included should the sf_buf code decide to use them.
	 */
	last_pa = 0;
	for (i = 0; dump_avail[i + 1] != 0; i += 2)
		if (dump_avail[i + 1] > last_pa)
			last_pa = dump_avail[i + 1];
	page_range = last_pa / PAGE_SIZE;
	vm_page_dump_size = round_page(roundup2(page_range, NBBY) / NBBY);
	new_end -= vm_page_dump_size;
	vm_page_dump = (void *)(uintptr_t)pmap_map(&vaddr, new_end,
	    new_end + vm_page_dump_size, VM_PROT_READ | VM_PROT_WRITE);
	bzero((void *)vm_page_dump, vm_page_dump_size);
#else
	(void)last_pa;
#endif
#if defined(__aarch64__) || defined(__amd64__) || defined(__mips__)
	/*
	 * Include the UMA bootstrap pages and vm_page_dump in a crash dump.
	 * When pmap_map() uses the direct map, they are not automatically 
	 * included.
	 */
	for (pa = new_end; pa < end; pa += PAGE_SIZE)
		dump_add_page(pa);
#endif
	phys_avail[biggestone + 1] = new_end;
#ifdef __amd64__
	/*
	 * Request that the physical pages underlying the message buffer be
	 * included in a crash dump.  Since the message buffer is accessed
	 * through the direct map, they are not automatically included.
	 */
	pa = DMAP_TO_PHYS((vm_offset_t)msgbufp->msg_ptr);
	last_pa = pa + round_page(msgbufsize);
	while (pa < last_pa) {
		dump_add_page(pa);
		pa += PAGE_SIZE;
	}
#endif
	/*
	 * Compute the number of pages of memory that will be available for
	 * use, taking into account the overhead of a page structure per page.
	 * In other words, solve
	 *	"available physical memory" - round_page(page_range *
	 *	    sizeof(struct vm_page)) = page_range * PAGE_SIZE 
	 * for page_range.  
	 */
	low_avail = phys_avail[0];
	high_avail = phys_avail[1];
	for (i = 0; i < vm_phys_nsegs; i++) {
		if (vm_phys_segs[i].start < low_avail)
			low_avail = vm_phys_segs[i].start;
		if (vm_phys_segs[i].end > high_avail)
			high_avail = vm_phys_segs[i].end;
	}
	/* Skip the first chunk.  It is already accounted for. */
	for (i = 2; phys_avail[i + 1] != 0; i += 2) {
		if (phys_avail[i] < low_avail)
			low_avail = phys_avail[i];
		if (phys_avail[i + 1] > high_avail)
			high_avail = phys_avail[i + 1];
	}
	first_page = low_avail / PAGE_SIZE;
#ifdef VM_PHYSSEG_SPARSE
	size = 0;
	for (i = 0; i < vm_phys_nsegs; i++)
		size += vm_phys_segs[i].end - vm_phys_segs[i].start;
	for (i = 0; phys_avail[i + 1] != 0; i += 2)
		size += phys_avail[i + 1] - phys_avail[i];
#elif defined(VM_PHYSSEG_DENSE)
	size = high_avail - low_avail;
#else
#error "Either VM_PHYSSEG_DENSE or VM_PHYSSEG_SPARSE must be defined."
#endif

#ifdef VM_PHYSSEG_DENSE
	/*
	 * In the VM_PHYSSEG_DENSE case, the number of pages can account for
	 * the overhead of a page structure per page only if vm_page_array is
	 * allocated from the last physical memory chunk.  Otherwise, we must
	 * allocate page structures representing the physical memory
	 * underlying vm_page_array, even though they will not be used.
	 */
	if (new_end != high_avail)
		page_range = size / PAGE_SIZE;
	else
#endif
	{
		page_range = size / (PAGE_SIZE + sizeof(struct vm_page));

		/*
		 * If the partial bytes remaining are large enough for
		 * a page (PAGE_SIZE) without a corresponding
		 * 'struct vm_page', then new_end will contain an
		 * extra page after subtracting the length of the VM
		 * page array.  Compensate by subtracting an extra
		 * page from new_end.
		 */
		if (size % (PAGE_SIZE + sizeof(struct vm_page)) >= PAGE_SIZE) {
			if (new_end == high_avail)
				high_avail -= PAGE_SIZE;
			new_end -= PAGE_SIZE;
		}
	}
	end = new_end;

	/*
	 * Reserve an unmapped guard page to trap access to vm_page_array[-1].
	 * However, because this page is allocated from KVM, out-of-bounds
	 * accesses using the direct map will not be trapped.
	 */
	vaddr += PAGE_SIZE;

	/*
	 * Allocate physical memory for the page structures, and map it.
	 */
	new_end = trunc_page(end - page_range * sizeof(struct vm_page));
	mapped = pmap_map(&vaddr, new_end, end,
	    VM_PROT_READ | VM_PROT_WRITE);
	vm_page_array = (vm_page_t)mapped;
	vm_page_array_size = page_range;

#if VM_NRESERVLEVEL > 0
	/*
	 * Allocate physical memory for the reservation management system's
	 * data structures, and map it.
	 */
	if (high_avail == end)
		high_avail = new_end;
	new_end = vm_reserv_startup(&vaddr, new_end, high_avail);
#endif
#if defined(__aarch64__) || defined(__amd64__) || defined(__mips__)
	/*
	 * Include vm_page_array and vm_reserv_array in a crash dump.
	 */
	for (pa = new_end; pa < end; pa += PAGE_SIZE)
		dump_add_page(pa);
#endif
	phys_avail[biggestone + 1] = new_end;

	/*
	 * Add physical memory segments corresponding to the available
	 * physical pages.
	 */
	for (i = 0; phys_avail[i + 1] != 0; i += 2)
		vm_phys_add_seg(phys_avail[i], phys_avail[i + 1]);

	/*
	 * Initialize the physical memory allocator.
	 */
	vm_phys_init();

	/*
	 * Initialize the page structures and add every available page to the
	 * physical memory allocator's free lists.
	 */
	vm_cnt.v_page_count = 0;
	for (segind = 0; segind < vm_phys_nsegs; segind++) {
		seg = &vm_phys_segs[segind];
		for (m = seg->first_page, pa = seg->start; pa < seg->end;
		    m++, pa += PAGE_SIZE)
			vm_page_init_page(m, pa, segind);

		/*
		 * Add the segment to the free lists only if it is covered by
		 * one of the ranges in phys_avail.  Because we've added the
		 * ranges to the vm_phys_segs array, we can assume that each
		 * segment is either entirely contained in one of the ranges,
		 * or doesn't overlap any of them.
		 */
		for (i = 0; phys_avail[i + 1] != 0; i += 2) {
			struct vm_domain *vmd;

			if (seg->start < phys_avail[i] ||
			    seg->end > phys_avail[i + 1])
				continue;

			m = seg->first_page;
			pagecount = (u_long)atop(seg->end - seg->start);

			vmd = VM_DOMAIN(seg->domain);
			vm_domain_free_lock(vmd);
			vm_phys_free_contig(m, pagecount);
			vm_domain_free_unlock(vmd);
			vm_domain_freecnt_inc(vmd, (int)pagecount);
			vm_cnt.v_page_count += (u_int)pagecount;

			vmd = VM_DOMAIN(seg->domain);;
			vmd->vmd_page_count += (u_int)pagecount;
			vmd->vmd_segs |= 1UL << m->segind;
			break;
		}
	}

	/*
	 * Remove blacklisted pages from the physical memory allocator.
	 */
	TAILQ_INIT(&blacklist_head);
	vm_page_blacklist_load(&list, &listend);
	vm_page_blacklist_check(list, listend);

	list = kern_getenv("vm.blacklist");
	vm_page_blacklist_check(list, NULL);

	freeenv(list);
#if VM_NRESERVLEVEL > 0
	/*
	 * Initialize the reservation management system.
	 */
	vm_reserv_init();
#endif
	/*
	 * Set an initial domain policy for thread0 so that allocations
	 * can work.
	 */
	domainset_zero();

	return (vaddr);
}

void
vm_page_reference(vm_page_t m)
{

	vm_page_aflag_set(m, PGA_REFERENCED);
}

/*
 *	vm_page_busy_downgrade:
 *
 *	Downgrade an exclusive busy page into a single shared busy page.
 */
void
vm_page_busy_downgrade(vm_page_t m)
{
	u_int x;
	bool locked;

	vm_page_assert_xbusied(m);
	locked = mtx_owned(vm_page_lockptr(m));

	for (;;) {
		x = m->busy_lock;
		x &= VPB_BIT_WAITERS;
		if (x != 0 && !locked)
			vm_page_lock(m);
		if (atomic_cmpset_rel_int(&m->busy_lock,
		    VPB_SINGLE_EXCLUSIVER | x, VPB_SHARERS_WORD(1)))
			break;
		if (x != 0 && !locked)
			vm_page_unlock(m);
	}
	if (x != 0) {
		wakeup(m);
		if (!locked)
			vm_page_unlock(m);
	}
}

/*
 *	vm_page_sbusied:
 *
 *	Return a positive value if the page is shared busied, 0 otherwise.
 */
int
vm_page_sbusied(vm_page_t m)
{
	u_int x;

	x = m->busy_lock;
	return ((x & VPB_BIT_SHARED) != 0 && x != VPB_UNBUSIED);
}

/*
 *	vm_page_sunbusy:
 *
 *	Shared unbusy a page.
 */
void
vm_page_sunbusy(vm_page_t m)
{
	u_int x;

	vm_page_lock_assert(m, MA_NOTOWNED);
	vm_page_assert_sbusied(m);

	for (;;) {
		x = m->busy_lock;
		if (VPB_SHARERS(x) > 1) {
			if (atomic_cmpset_int(&m->busy_lock, x,
			    x - VPB_ONE_SHARER))
				break;
			continue;
		}
		if ((x & VPB_BIT_WAITERS) == 0) {
			KASSERT(x == VPB_SHARERS_WORD(1),
			    ("vm_page_sunbusy: invalid lock state"));
			if (atomic_cmpset_int(&m->busy_lock,
			    VPB_SHARERS_WORD(1), VPB_UNBUSIED))
				break;
			continue;
		}
		KASSERT(x == (VPB_SHARERS_WORD(1) | VPB_BIT_WAITERS),
		    ("vm_page_sunbusy: invalid lock state for waiters"));

		vm_page_lock(m);
		if (!atomic_cmpset_int(&m->busy_lock, x, VPB_UNBUSIED)) {
			vm_page_unlock(m);
			continue;
		}
		wakeup(m);
		vm_page_unlock(m);
		break;
	}
}

/*
 *	vm_page_busy_sleep:
 *
 *	Sleep and release the page lock, using the page pointer as wchan.
 *	This is used to implement the hard-path of busying mechanism.
 *
 *	The given page must be locked.
 *
 *	If nonshared is true, sleep only if the page is xbusy.
 */
void
vm_page_busy_sleep(vm_page_t m, const char *wmesg, bool nonshared)
{
	u_int x;

	vm_page_assert_locked(m);

	x = m->busy_lock;
	if (x == VPB_UNBUSIED || (nonshared && (x & VPB_BIT_SHARED) != 0) ||
	    ((x & VPB_BIT_WAITERS) == 0 &&
	    !atomic_cmpset_int(&m->busy_lock, x, x | VPB_BIT_WAITERS))) {
		vm_page_unlock(m);
		return;
	}
	msleep(m, vm_page_lockptr(m), PVM | PDROP, wmesg, 0);
}

/*
 *	vm_page_trysbusy:
 *
 *	Try to shared busy a page.
 *	If the operation succeeds 1 is returned otherwise 0.
 *	The operation never sleeps.
 */
int
vm_page_trysbusy(vm_page_t m)
{
	u_int x;

	for (;;) {
		x = m->busy_lock;
		if ((x & VPB_BIT_SHARED) == 0)
			return (0);
		if (atomic_cmpset_acq_int(&m->busy_lock, x, x + VPB_ONE_SHARER))
			return (1);
	}
}

static void
vm_page_xunbusy_locked(vm_page_t m)
{

	vm_page_assert_xbusied(m);
	vm_page_assert_locked(m);

	atomic_store_rel_int(&m->busy_lock, VPB_UNBUSIED);
	/* There is a waiter, do wakeup() instead of vm_page_flash(). */
	wakeup(m);
}

void
vm_page_xunbusy_maybelocked(vm_page_t m)
{
	bool lockacq;

	vm_page_assert_xbusied(m);

	/*
	 * Fast path for unbusy.  If it succeeds, we know that there
	 * are no waiters, so we do not need a wakeup.
	 */
	if (atomic_cmpset_rel_int(&m->busy_lock, VPB_SINGLE_EXCLUSIVER,
	    VPB_UNBUSIED))
		return;

	lockacq = !mtx_owned(vm_page_lockptr(m));
	if (lockacq)
		vm_page_lock(m);
	vm_page_xunbusy_locked(m);
	if (lockacq)
		vm_page_unlock(m);
}

/*
 *	vm_page_xunbusy_hard:
 *
 *	Called after the first try the exclusive unbusy of a page failed.
 *	It is assumed that the waiters bit is on.
 */
void
vm_page_xunbusy_hard(vm_page_t m)
{

	vm_page_assert_xbusied(m);

	vm_page_lock(m);
	vm_page_xunbusy_locked(m);
	vm_page_unlock(m);
}

/*
 *	vm_page_flash:
 *
 *	Wakeup anyone waiting for the page.
 *	The ownership bits do not change.
 *
 *	The given page must be locked.
 */
void
vm_page_flash(vm_page_t m)
{
	u_int x;

	vm_page_lock_assert(m, MA_OWNED);

	for (;;) {
		x = m->busy_lock;
		if ((x & VPB_BIT_WAITERS) == 0)
			return;
		if (atomic_cmpset_int(&m->busy_lock, x,
		    x & (~VPB_BIT_WAITERS)))
			break;
	}
	wakeup(m);
}

/*
 * Avoid releasing and reacquiring the same page lock.
 */
void
vm_page_change_lock(vm_page_t m, struct mtx **mtx)
{
	struct mtx *mtx1;

	mtx1 = vm_page_lockptr(m);
	if (*mtx == mtx1)
		return;
	if (*mtx != NULL)
		mtx_unlock(*mtx);
	*mtx = mtx1;
	mtx_lock(mtx1);
}

/*
 * Keep page from being freed by the page daemon
 * much of the same effect as wiring, except much lower
 * overhead and should be used only for *very* temporary
 * holding ("wiring").
 */
void
vm_page_hold(vm_page_t mem)
{

	vm_page_lock_assert(mem, MA_OWNED);
        mem->hold_count++;
}

void
vm_page_unhold(vm_page_t mem)
{

	vm_page_lock_assert(mem, MA_OWNED);
	KASSERT(mem->hold_count >= 1, ("vm_page_unhold: hold count < 0!!!"));
	--mem->hold_count;
	if (mem->hold_count == 0 && (mem->flags & PG_UNHOLDFREE) != 0)
		vm_page_free_toq(mem);
}

/*
 *	vm_page_unhold_pages:
 *
 *	Unhold each of the pages that is referenced by the given array.
 */
void
vm_page_unhold_pages(vm_page_t *ma, int count)
{
	struct mtx *mtx;

	mtx = NULL;
	for (; count != 0; count--) {
		vm_page_change_lock(*ma, &mtx);
		vm_page_unhold(*ma);
		ma++;
	}
	if (mtx != NULL)
		mtx_unlock(mtx);
}

vm_page_t
PHYS_TO_VM_PAGE(vm_paddr_t pa)
{
	vm_page_t m;

#ifdef VM_PHYSSEG_SPARSE
	m = vm_phys_paddr_to_vm_page(pa);
	if (m == NULL)
		m = vm_phys_fictitious_to_vm_page(pa);
	return (m);
#elif defined(VM_PHYSSEG_DENSE)
	long pi;

	pi = atop(pa);
	if (pi >= first_page && (pi - first_page) < vm_page_array_size) {
		m = &vm_page_array[pi - first_page];
		return (m);
	}
	return (vm_phys_fictitious_to_vm_page(pa));
#else
#error "Either VM_PHYSSEG_DENSE or VM_PHYSSEG_SPARSE must be defined."
#endif
}

/*
 *	vm_page_getfake:
 *
 *	Create a fictitious page with the specified physical address and
 *	memory attribute.  The memory attribute is the only the machine-
 *	dependent aspect of a fictitious page that must be initialized.
 */
vm_page_t
vm_page_getfake(vm_paddr_t paddr, vm_memattr_t memattr)
{
	vm_page_t m;

	m = uma_zalloc(fakepg_zone, M_WAITOK | M_ZERO);
	vm_page_initfake(m, paddr, memattr);
	return (m);
}

void
vm_page_initfake(vm_page_t m, vm_paddr_t paddr, vm_memattr_t memattr)
{

	if ((m->flags & PG_FICTITIOUS) != 0) {
		/*
		 * The page's memattr might have changed since the
		 * previous initialization.  Update the pmap to the
		 * new memattr.
		 */
		goto memattr;
	}
	m->phys_addr = paddr;
	m->queue = PQ_NONE;
	/* Fictitious pages don't use "segind". */
	m->flags = PG_FICTITIOUS;
	/* Fictitious pages don't use "order" or "pool". */
	m->oflags = VPO_UNMANAGED;
	m->busy_lock = VPB_SINGLE_EXCLUSIVER;
	m->wire_count = 1;
	pmap_page_init(m);
memattr:
	pmap_page_set_memattr(m, memattr);
}

/*
 *	vm_page_putfake:
 *
 *	Release a fictitious page.
 */
void
vm_page_putfake(vm_page_t m)
{

	KASSERT((m->oflags & VPO_UNMANAGED) != 0, ("managed %p", m));
	KASSERT((m->flags & PG_FICTITIOUS) != 0,
	    ("vm_page_putfake: bad page %p", m));
	uma_zfree(fakepg_zone, m);
}

/*
 *	vm_page_updatefake:
 *
 *	Update the given fictitious page to the specified physical address and
 *	memory attribute.
 */
void
vm_page_updatefake(vm_page_t m, vm_paddr_t paddr, vm_memattr_t memattr)
{

	KASSERT((m->flags & PG_FICTITIOUS) != 0,
	    ("vm_page_updatefake: bad page %p", m));
	m->phys_addr = paddr;
	pmap_page_set_memattr(m, memattr);
}

/*
 *	vm_page_free:
 *
 *	Free a page.
 */
void
vm_page_free(vm_page_t m)
{

	m->flags &= ~PG_ZERO;
	vm_page_free_toq(m);
}

/*
 *	vm_page_free_zero:
 *
 *	Free a page to the zerod-pages queue
 */
void
vm_page_free_zero(vm_page_t m)
{

	m->flags |= PG_ZERO;
	vm_page_free_toq(m);
}

/*
 * Unbusy and handle the page queueing for a page from a getpages request that
 * was optionally read ahead or behind.
 */
void
vm_page_readahead_finish(vm_page_t m)
{

	/* We shouldn't put invalid pages on queues. */
	KASSERT(m->valid != 0, ("%s: %p is invalid", __func__, m));

	/*
	 * Since the page is not the actually needed one, whether it should
	 * be activated or deactivated is not obvious.  Empirical results
	 * have shown that deactivating the page is usually the best choice,
	 * unless the page is wanted by another thread.
	 */
	vm_page_lock(m);
	if ((m->busy_lock & VPB_BIT_WAITERS) != 0)
		vm_page_activate(m);
	else
		vm_page_deactivate(m);
	vm_page_unlock(m);
	vm_page_xunbusy(m);
}

/*
 *	vm_page_sleep_if_busy:
 *
 *	Sleep and release the page queues lock if the page is busied.
 *	Returns TRUE if the thread slept.
 *
 *	The given page must be unlocked and object containing it must
 *	be locked.
 */
int
vm_page_sleep_if_busy(vm_page_t m, const char *msg)
{
	vm_object_t obj;

	vm_page_lock_assert(m, MA_NOTOWNED);
	VM_OBJECT_ASSERT_WLOCKED(m->object);

	if (vm_page_busied(m)) {
		/*
		 * The page-specific object must be cached because page
		 * identity can change during the sleep, causing the
		 * re-lock of a different object.
		 * It is assumed that a reference to the object is already
		 * held by the callers.
		 */
		obj = m->object;
		vm_page_lock(m);
		VM_OBJECT_WUNLOCK(obj);
		vm_page_busy_sleep(m, msg, false);
		VM_OBJECT_WLOCK(obj);
		return (TRUE);
	}
	return (FALSE);
}

/*
 *	vm_page_dirty_KBI:		[ internal use only ]
 *
 *	Set all bits in the page's dirty field.
 *
 *	The object containing the specified page must be locked if the
 *	call is made from the machine-independent layer.
 *
 *	See vm_page_clear_dirty_mask().
 *
 *	This function should only be called by vm_page_dirty().
 */
void
vm_page_dirty_KBI(vm_page_t m)
{

	/* Refer to this operation by its public name. */
	KASSERT(m->valid == VM_PAGE_BITS_ALL,
	    ("vm_page_dirty: page is invalid!"));
	m->dirty = VM_PAGE_BITS_ALL;
}

/*
 *	vm_page_insert:		[ internal use only ]
 *
 *	Inserts the given mem entry into the object and object list.
 *
 *	The object must be locked.
 */
int
vm_page_insert(vm_page_t m, vm_object_t object, vm_pindex_t pindex)
{
	vm_page_t mpred;

	VM_OBJECT_ASSERT_WLOCKED(object);
	mpred = vm_radix_lookup_le(&object->rtree, pindex);
	return (vm_page_insert_after(m, object, pindex, mpred));
}

/*
 *	vm_page_insert_after:
 *
 *	Inserts the page "m" into the specified object at offset "pindex".
 *
 *	The page "mpred" must immediately precede the offset "pindex" within
 *	the specified object.
 *
 *	The object must be locked.
 */
static int
vm_page_insert_after(vm_page_t m, vm_object_t object, vm_pindex_t pindex,
    vm_page_t mpred)
{
	vm_page_t msucc;

	VM_OBJECT_ASSERT_WLOCKED(object);
	KASSERT(m->object == NULL,
	    ("vm_page_insert_after: page already inserted"));
	if (mpred != NULL) {
		KASSERT(mpred->object == object,
		    ("vm_page_insert_after: object doesn't contain mpred"));
		KASSERT(mpred->pindex < pindex,
		    ("vm_page_insert_after: mpred doesn't precede pindex"));
		msucc = TAILQ_NEXT(mpred, listq);
	} else
		msucc = TAILQ_FIRST(&object->memq);
	if (msucc != NULL)
		KASSERT(msucc->pindex > pindex,
		    ("vm_page_insert_after: msucc doesn't succeed pindex"));

	/*
	 * Record the object/offset pair in this page
	 */
	m->object = object;
	m->pindex = pindex;

	/*
	 * Now link into the object's ordered list of backed pages.
	 */
	if (vm_radix_insert(&object->rtree, m)) {
		m->object = NULL;
		m->pindex = 0;
		return (1);
	}
	vm_page_insert_radixdone(m, object, mpred);
	return (0);
}

/*
 *	vm_page_insert_radixdone:
 *
 *	Complete page "m" insertion into the specified object after the
 *	radix trie hooking.
 *
 *	The page "mpred" must precede the offset "m->pindex" within the
 *	specified object.
 *
 *	The object must be locked.
 */
static void
vm_page_insert_radixdone(vm_page_t m, vm_object_t object, vm_page_t mpred)
{

	VM_OBJECT_ASSERT_WLOCKED(object);
	KASSERT(object != NULL && m->object == object,
	    ("vm_page_insert_radixdone: page %p has inconsistent object", m));
	if (mpred != NULL) {
		KASSERT(mpred->object == object,
		    ("vm_page_insert_after: object doesn't contain mpred"));
		KASSERT(mpred->pindex < m->pindex,
		    ("vm_page_insert_after: mpred doesn't precede pindex"));
	}

	if (mpred != NULL)
		TAILQ_INSERT_AFTER(&object->memq, mpred, m, listq);
	else
		TAILQ_INSERT_HEAD(&object->memq, m, listq);

	/*
	 * Show that the object has one more resident page.
	 */
	object->resident_page_count++;

	/*
	 * Hold the vnode until the last page is released.
	 */
	if (object->resident_page_count == 1 && object->type == OBJT_VNODE)
		vhold(object->handle);

	/*
	 * Since we are inserting a new and possibly dirty page,
	 * update the object's OBJ_MIGHTBEDIRTY flag.
	 */
	if (pmap_page_is_write_mapped(m))
		vm_object_set_writeable_dirty(object);
}

/*
 *	vm_page_remove:
 *
 *	Removes the specified page from its containing object, but does not
 *	invalidate any backing storage.
 *
 *	The object must be locked.  The page must be locked if it is managed.
 */
void
vm_page_remove(vm_page_t m)
{
	vm_object_t object;
	vm_page_t mrem;

	if ((m->oflags & VPO_UNMANAGED) == 0)
		vm_page_assert_locked(m);
	if ((object = m->object) == NULL)
		return;
	VM_OBJECT_ASSERT_WLOCKED(object);
	if (vm_page_xbusied(m))
		vm_page_xunbusy_maybelocked(m);
	mrem = vm_radix_remove(&object->rtree, m->pindex);
	KASSERT(mrem == m, ("removed page %p, expected page %p", mrem, m));

	/*
	 * Now remove from the object's list of backed pages.
	 */
	TAILQ_REMOVE(&object->memq, m, listq);

	/*
	 * And show that the object has one fewer resident page.
	 */
	object->resident_page_count--;

	/*
	 * The vnode may now be recycled.
	 */
	if (object->resident_page_count == 0 && object->type == OBJT_VNODE)
		vdrop(object->handle);

	m->object = NULL;
}

/*
 *	vm_page_lookup:
 *
 *	Returns the page associated with the object/offset
 *	pair specified; if none is found, NULL is returned.
 *
 *	The object must be locked.
 */
vm_page_t
vm_page_lookup(vm_object_t object, vm_pindex_t pindex)
{

	VM_OBJECT_ASSERT_LOCKED(object);
	return (vm_radix_lookup(&object->rtree, pindex));
}

/*
 *	vm_page_find_least:
 *
 *	Returns the page associated with the object with least pindex
 *	greater than or equal to the parameter pindex, or NULL.
 *
 *	The object must be locked.
 */
vm_page_t
vm_page_find_least(vm_object_t object, vm_pindex_t pindex)
{
	vm_page_t m;

	VM_OBJECT_ASSERT_LOCKED(object);
	if ((m = TAILQ_FIRST(&object->memq)) != NULL && m->pindex < pindex)
		m = vm_radix_lookup_ge(&object->rtree, pindex);
	return (m);
}

/*
 * Returns the given page's successor (by pindex) within the object if it is
 * resident; if none is found, NULL is returned.
 *
 * The object must be locked.
 */
vm_page_t
vm_page_next(vm_page_t m)
{
	vm_page_t next;

	VM_OBJECT_ASSERT_LOCKED(m->object);
	if ((next = TAILQ_NEXT(m, listq)) != NULL) {
		MPASS(next->object == m->object);
		if (next->pindex != m->pindex + 1)
			next = NULL;
	}
	return (next);
}

/*
 * Returns the given page's predecessor (by pindex) within the object if it is
 * resident; if none is found, NULL is returned.
 *
 * The object must be locked.
 */
vm_page_t
vm_page_prev(vm_page_t m)
{
	vm_page_t prev;

	VM_OBJECT_ASSERT_LOCKED(m->object);
	if ((prev = TAILQ_PREV(m, pglist, listq)) != NULL) {
		MPASS(prev->object == m->object);
		if (prev->pindex != m->pindex - 1)
			prev = NULL;
	}
	return (prev);
}

/*
 * Uses the page mnew as a replacement for an existing page at index
 * pindex which must be already present in the object.
 *
 * The existing page must not be on a paging queue.
 */
vm_page_t
vm_page_replace(vm_page_t mnew, vm_object_t object, vm_pindex_t pindex)
{
	vm_page_t mold;

	VM_OBJECT_ASSERT_WLOCKED(object);
	KASSERT(mnew->object == NULL,
	    ("vm_page_replace: page already in object"));

	/*
	 * This function mostly follows vm_page_insert() and
	 * vm_page_remove() without the radix, object count and vnode
	 * dance.  Double check such functions for more comments.
	 */

	mnew->object = object;
	mnew->pindex = pindex;
	mold = vm_radix_replace(&object->rtree, mnew);
	KASSERT(mold->queue == PQ_NONE,
	    ("vm_page_replace: mold is on a paging queue"));

	/* Keep the resident page list in sorted order. */
	TAILQ_INSERT_AFTER(&object->memq, mold, mnew, listq);
	TAILQ_REMOVE(&object->memq, mold, listq);

	mold->object = NULL;
	vm_page_xunbusy_maybelocked(mold);

	/*
	 * The object's resident_page_count does not change because we have
	 * swapped one page for another, but OBJ_MIGHTBEDIRTY.
	 */
	if (pmap_page_is_write_mapped(mnew))
		vm_object_set_writeable_dirty(object);
	return (mold);
}

/*
 *	vm_page_rename:
 *
 *	Move the given memory entry from its
 *	current object to the specified target object/offset.
 *
 *	Note: swap associated with the page must be invalidated by the move.  We
 *	      have to do this for several reasons:  (1) we aren't freeing the
 *	      page, (2) we are dirtying the page, (3) the VM system is probably
 *	      moving the page from object A to B, and will then later move
 *	      the backing store from A to B and we can't have a conflict.
 *
 *	Note: we *always* dirty the page.  It is necessary both for the
 *	      fact that we moved it, and because we may be invalidating
 *	      swap.
 *
 *	The objects must be locked.
 */
int
vm_page_rename(vm_page_t m, vm_object_t new_object, vm_pindex_t new_pindex)
{
	vm_page_t mpred;
	vm_pindex_t opidx;

	VM_OBJECT_ASSERT_WLOCKED(new_object);

	mpred = vm_radix_lookup_le(&new_object->rtree, new_pindex);
	KASSERT(mpred == NULL || mpred->pindex != new_pindex,
	    ("vm_page_rename: pindex already renamed"));

	/*
	 * Create a custom version of vm_page_insert() which does not depend
	 * by m_prev and can cheat on the implementation aspects of the
	 * function.
	 */
	opidx = m->pindex;
	m->pindex = new_pindex;
	if (vm_radix_insert(&new_object->rtree, m)) {
		m->pindex = opidx;
		return (1);
	}

	/*
	 * The operation cannot fail anymore.  The removal must happen before
	 * the listq iterator is tainted.
	 */
	m->pindex = opidx;
	vm_page_lock(m);
	vm_page_remove(m);

	/* Return back to the new pindex to complete vm_page_insert(). */
	m->pindex = new_pindex;
	m->object = new_object;
	vm_page_unlock(m);
	vm_page_insert_radixdone(m, new_object, mpred);
	vm_page_dirty(m);
	return (0);
}

/*
 *	vm_page_alloc:
 *
 *	Allocate and return a page that is associated with the specified
 *	object and offset pair.  By default, this page is exclusive busied.
 *
 *	The caller must always specify an allocation class.
 *
 *	allocation classes:
 *	VM_ALLOC_NORMAL		normal process request
 *	VM_ALLOC_SYSTEM		system *really* needs a page
 *	VM_ALLOC_INTERRUPT	interrupt time request
 *
 *	optional allocation flags:
 *	VM_ALLOC_COUNT(number)	the number of additional pages that the caller
 *				intends to allocate
 *	VM_ALLOC_NOBUSY		do not exclusive busy the page
 *	VM_ALLOC_NODUMP		do not include the page in a kernel core dump
 *	VM_ALLOC_NOOBJ		page is not associated with an object and
 *				should not be exclusive busy
 *	VM_ALLOC_SBUSY		shared busy the allocated page
 *	VM_ALLOC_WIRED		wire the allocated page
 *	VM_ALLOC_ZERO		prefer a zeroed page
 */
vm_page_t
vm_page_alloc(vm_object_t object, vm_pindex_t pindex, int req)
{

	return (vm_page_alloc_after(object, pindex, req, object != NULL ?
	    vm_radix_lookup_le(&object->rtree, pindex) : NULL));
}

vm_page_t
vm_page_alloc_domain(vm_object_t object, vm_pindex_t pindex, int domain,
    int req)
{

	return (vm_page_alloc_domain_after(object, pindex, domain, req,
	    object != NULL ? vm_radix_lookup_le(&object->rtree, pindex) :
	    NULL));
}

/*
 * Allocate a page in the specified object with the given page index.  To
 * optimize insertion of the page into the object, the caller must also specifiy
 * the resident page in the object with largest index smaller than the given
 * page index, or NULL if no such page exists.
 */
vm_page_t
vm_page_alloc_after(vm_object_t object, vm_pindex_t pindex,
    int req, vm_page_t mpred)
{
	struct vm_domainset_iter di;
	vm_page_t m;
	int domain;

	vm_domainset_iter_page_init(&di, object, pindex, &domain, &req);
	do {
		m = vm_page_alloc_domain_after(object, pindex, domain, req,
		    mpred);
		if (m != NULL)
			break;
	} while (vm_domainset_iter_page(&di, &domain, &req) == 0);

	return (m);
}

/*
 * Returns true if the number of free pages exceeds the minimum
 * for the request class and false otherwise.
 */
int
vm_domain_allocate(struct vm_domain *vmd, int req, int npages)
{
	u_int limit, old, new;

	req = req & VM_ALLOC_CLASS_MASK;

	/*
	 * The page daemon is allowed to dig deeper into the free page list.
	 */
	if (curproc == pageproc && req != VM_ALLOC_INTERRUPT)
		req = VM_ALLOC_SYSTEM;
	if (req == VM_ALLOC_INTERRUPT)
		limit = 0;
	else if (req == VM_ALLOC_SYSTEM)
		limit = vmd->vmd_interrupt_free_min;
	else
		limit = vmd->vmd_free_reserved;

	/*
	 * Attempt to reserve the pages.  Fail if we're below the limit.
	 */
	do {
		old = vmd->vmd_free_count;
		new = old - npages;
		if (new < limit)
			return (0);
	} while (atomic_cmpset_int(&vmd->vmd_free_count, old, new) == 0);

	/* Wake the page daemon if we've crossed the threshold. */
	if (vm_paging_needed(vmd, new) && !vm_paging_needed(vmd, old))
		pagedaemon_wakeup(vmd->vmd_domain);

	/* Only update bitsets on transitions. */
	if ((old >= vmd->vmd_free_min && new < vmd->vmd_free_min) ||
	    (old >= vmd->vmd_free_severe && new < vmd->vmd_free_severe))
		vm_domain_set(vmd);

	return (1);
}

vm_page_t
vm_page_alloc_domain_after(vm_object_t object, vm_pindex_t pindex, int domain,
    int req, vm_page_t mpred)
{
	struct vm_domain *vmd;
	vm_page_t m;
	int flags;

	KASSERT((object != NULL) == ((req & VM_ALLOC_NOOBJ) == 0) &&
	    (object != NULL || (req & VM_ALLOC_SBUSY) == 0) &&
	    ((req & (VM_ALLOC_NOBUSY | VM_ALLOC_SBUSY)) !=
	    (VM_ALLOC_NOBUSY | VM_ALLOC_SBUSY)),
	    ("inconsistent object(%p)/req(%x)", object, req));
	KASSERT(object == NULL || (req & VM_ALLOC_WAITOK) == 0,
	    ("Can't sleep and retry object insertion."));
	KASSERT(mpred == NULL || mpred->pindex < pindex,
	    ("mpred %p doesn't precede pindex 0x%jx", mpred,
	    (uintmax_t)pindex));
	if (object != NULL)
		VM_OBJECT_ASSERT_WLOCKED(object);

again:
	m = NULL;
#if VM_NRESERVLEVEL > 0
	/*
	 * Can we allocate the page from a reservation?
	 */
	if (vm_object_reserv(object) &&
	    ((m = vm_reserv_extend(req, object, pindex, domain, mpred)) != NULL ||
	    (m = vm_reserv_alloc_page(req, object, pindex, domain, mpred)) != NULL)) {
		domain = vm_phys_domain(m);
		vmd = VM_DOMAIN(domain);
		goto found;
	}
#endif
	vmd = VM_DOMAIN(domain);
	if (object != NULL && !vm_object_reserv(object) &&
	    vmd->vmd_pgcache != NULL) {
		m = uma_zalloc(vmd->vmd_pgcache, M_NOWAIT);
		if (m != NULL)
			goto found;
	}
	if (vm_domain_allocate(vmd, req, 1)) {
		/*
		 * If not, allocate it from the free page queues.
		 */
		vm_domain_free_lock(vmd);
		m = vm_phys_alloc_pages(domain, object != NULL ?
		    VM_FREEPOOL_DEFAULT : VM_FREEPOOL_DIRECT, 0);
		vm_domain_free_unlock(vmd);
		if (m == NULL)
			vm_domain_freecnt_inc(vmd, 1);
	}
	if (m == NULL) {
#if VM_NRESERVLEVEL > 0
		if (vm_reserv_reclaim_inactive(domain))
			goto again;
#endif
		/*
		 * Not allocatable, give up.
		 */
		if (vm_domain_alloc_fail(vmd, object, req))
			goto again;
		return (NULL);
	}

	/*
	 *  At this point we had better have found a good page.
	 */
	KASSERT(m != NULL, ("missing page"));

found:
	vm_page_alloc_check(m);

	/*
	 * Initialize the page.  Only the PG_ZERO flag is inherited.
	 */
	flags = 0;
	if ((req & VM_ALLOC_ZERO) != 0)
		flags = PG_ZERO;
	flags &= m->flags;
	if ((req & VM_ALLOC_NODUMP) != 0)
		flags |= PG_NODUMP;
	m->flags = flags;
	m->aflags = 0;
	m->oflags = object == NULL || (object->flags & OBJ_UNMANAGED) != 0 ?
	    VPO_UNMANAGED : 0;
	m->busy_lock = VPB_UNBUSIED;
	if ((req & (VM_ALLOC_NOBUSY | VM_ALLOC_NOOBJ | VM_ALLOC_SBUSY)) == 0)
		m->busy_lock = VPB_SINGLE_EXCLUSIVER;
	if ((req & VM_ALLOC_SBUSY) != 0)
		m->busy_lock = VPB_SHARERS_WORD(1);
	if (req & VM_ALLOC_WIRED) {
		/*
		 * The page lock is not required for wiring a page until that
		 * page is inserted into the object.
		 */
		vm_wire_add(1);
		m->wire_count = 1;
	}
	m->act_count = 0;

	if (object != NULL) {
		if (vm_page_insert_after(m, object, pindex, mpred)) {
			if (req & VM_ALLOC_WIRED) {
				vm_wire_sub(1);
				m->wire_count = 0;
			}
			KASSERT(m->object == NULL, ("page %p has object", m));
			m->oflags = VPO_UNMANAGED;
			m->busy_lock = VPB_UNBUSIED;
			/* Don't change PG_ZERO. */
			vm_page_lock(m);
			vm_page_free_toq(m);
			vm_page_unlock(m);
			if (req & VM_ALLOC_WAITFAIL) {
				VM_OBJECT_WUNLOCK(object);
				vm_radix_wait();
				VM_OBJECT_WLOCK(object);
			}
			return (NULL);
		}

		/* Ignore device objects; the pager sets "memattr" for them. */
		if (object->memattr != VM_MEMATTR_DEFAULT &&
		    (object->flags & OBJ_FICTITIOUS) == 0)
			pmap_page_set_memattr(m, object->memattr);
	} else
		m->pindex = pindex;

	return (m);
}

/*
 *	vm_page_alloc_contig:
 *
 *	Allocate a contiguous set of physical pages of the given size "npages"
 *	from the free lists.  All of the physical pages must be at or above
 *	the given physical address "low" and below the given physical address
 *	"high".  The given value "alignment" determines the alignment of the
 *	first physical page in the set.  If the given value "boundary" is
 *	non-zero, then the set of physical pages cannot cross any physical
 *	address boundary that is a multiple of that value.  Both "alignment"
 *	and "boundary" must be a power of two.
 *
 *	If the specified memory attribute, "memattr", is VM_MEMATTR_DEFAULT,
 *	then the memory attribute setting for the physical pages is configured
 *	to the object's memory attribute setting.  Otherwise, the memory
 *	attribute setting for the physical pages is configured to "memattr",
 *	overriding the object's memory attribute setting.  However, if the
 *	object's memory attribute setting is not VM_MEMATTR_DEFAULT, then the
 *	memory attribute setting for the physical pages cannot be configured
 *	to VM_MEMATTR_DEFAULT.
 *
 *	The specified object may not contain fictitious pages.
 *
 *	The caller must always specify an allocation class.
 *
 *	allocation classes:
 *	VM_ALLOC_NORMAL		normal process request
 *	VM_ALLOC_SYSTEM		system *really* needs a page
 *	VM_ALLOC_INTERRUPT	interrupt time request
 *
 *	optional allocation flags:
 *	VM_ALLOC_NOBUSY		do not exclusive busy the page
 *	VM_ALLOC_NODUMP		do not include the page in a kernel core dump
 *	VM_ALLOC_NOOBJ		page is not associated with an object and
 *				should not be exclusive busy
 *	VM_ALLOC_SBUSY		shared busy the allocated page
 *	VM_ALLOC_WIRED		wire the allocated page
 *	VM_ALLOC_ZERO		prefer a zeroed page
 */
vm_page_t
vm_page_alloc_contig(vm_object_t object, vm_pindex_t pindex, int req,
    u_long npages, vm_paddr_t low, vm_paddr_t high, u_long alignment,
    vm_paddr_t boundary, vm_memattr_t memattr)
{
	struct vm_domainset_iter di;
	vm_page_t m;
	int domain;

	vm_domainset_iter_page_init(&di, object, pindex, &domain, &req);
	do {
		m = vm_page_alloc_contig_domain(object, pindex, domain, req,
		    npages, low, high, alignment, boundary, memattr);
		if (m != NULL)
			break;
	} while (vm_domainset_iter_page(&di, &domain, &req) == 0);

	return (m);
}

vm_page_t
vm_page_alloc_contig_domain(vm_object_t object, vm_pindex_t pindex, int domain,
    int req, u_long npages, vm_paddr_t low, vm_paddr_t high, u_long alignment,
    vm_paddr_t boundary, vm_memattr_t memattr)
{
	struct vm_domain *vmd;
	vm_page_t m, m_ret, mpred;
	u_int busy_lock, flags, oflags;

	mpred = NULL;	/* XXX: pacify gcc */
	KASSERT((object != NULL) == ((req & VM_ALLOC_NOOBJ) == 0) &&
	    (object != NULL || (req & VM_ALLOC_SBUSY) == 0) &&
	    ((req & (VM_ALLOC_NOBUSY | VM_ALLOC_SBUSY)) !=
	    (VM_ALLOC_NOBUSY | VM_ALLOC_SBUSY)),
	    ("vm_page_alloc_contig: inconsistent object(%p)/req(%x)", object,
	    req));
	KASSERT(object == NULL || (req & VM_ALLOC_WAITOK) == 0,
	    ("Can't sleep and retry object insertion."));
	if (object != NULL) {
		VM_OBJECT_ASSERT_WLOCKED(object);
		KASSERT((object->flags & OBJ_FICTITIOUS) == 0,
		    ("vm_page_alloc_contig: object %p has fictitious pages",
		    object));
	}
	KASSERT(npages > 0, ("vm_page_alloc_contig: npages is zero"));

	if (object != NULL) {
		mpred = vm_radix_lookup_le(&object->rtree, pindex);
		KASSERT(mpred == NULL || mpred->pindex != pindex,
		    ("vm_page_alloc_contig: pindex already allocated"));
	}

	/*
	 * Can we allocate the pages without the number of free pages falling
	 * below the lower bound for the allocation class?
	 */
again:
#if VM_NRESERVLEVEL > 0
	/*
	 * Can we allocate the pages from a reservation?
	 */
	if (vm_object_reserv(object) &&
	    ((m_ret = vm_reserv_extend_contig(req, object, pindex, domain,
	    npages, low, high, alignment, boundary, mpred)) != NULL ||
	    (m_ret = vm_reserv_alloc_contig(req, object, pindex, domain,
	    npages, low, high, alignment, boundary, mpred)) != NULL)) {
		domain = vm_phys_domain(m_ret);
		vmd = VM_DOMAIN(domain);
		goto found;
	}
#endif
	m_ret = NULL;
	vmd = VM_DOMAIN(domain);
	if (vm_domain_allocate(vmd, req, npages)) {
		/*
		 * allocate them from the free page queues.
		 */
		vm_domain_free_lock(vmd);
		m_ret = vm_phys_alloc_contig(domain, npages, low, high,
		    alignment, boundary);
		vm_domain_free_unlock(vmd);
		if (m_ret == NULL)
			vm_domain_freecnt_inc(vmd, npages);
	}
	if (m_ret == NULL) {
#if VM_NRESERVLEVEL > 0
		if (vm_reserv_reclaim_contig(domain, npages, low, high, alignment,
		    boundary))
			goto again;
#endif
		if (vm_domain_alloc_fail(vmd, object, req))
			goto again;
		return (NULL);
	}
#if VM_NRESERVLEVEL > 0
found:
#endif
	for (m = m_ret; m < &m_ret[npages]; m++)
		vm_page_alloc_check(m);

	/*
	 * Initialize the pages.  Only the PG_ZERO flag is inherited.
	 */
	flags = 0;
	if ((req & VM_ALLOC_ZERO) != 0)
		flags = PG_ZERO;
	if ((req & VM_ALLOC_NODUMP) != 0)
		flags |= PG_NODUMP;
	oflags = object == NULL || (object->flags & OBJ_UNMANAGED) != 0 ?
	    VPO_UNMANAGED : 0;
	busy_lock = VPB_UNBUSIED;
	if ((req & (VM_ALLOC_NOBUSY | VM_ALLOC_NOOBJ | VM_ALLOC_SBUSY)) == 0)
		busy_lock = VPB_SINGLE_EXCLUSIVER;
	if ((req & VM_ALLOC_SBUSY) != 0)
		busy_lock = VPB_SHARERS_WORD(1);
	if ((req & VM_ALLOC_WIRED) != 0)
		vm_wire_add(npages);
	if (object != NULL) {
		if (object->memattr != VM_MEMATTR_DEFAULT &&
		    memattr == VM_MEMATTR_DEFAULT)
			memattr = object->memattr;
	}
	for (m = m_ret; m < &m_ret[npages]; m++) {
		m->aflags = 0;
		m->flags = (m->flags | PG_NODUMP) & flags;
		m->busy_lock = busy_lock;
		if ((req & VM_ALLOC_WIRED) != 0)
			m->wire_count = 1;
		m->act_count = 0;
		m->oflags = oflags;
		if (object != NULL) {
			if (vm_page_insert_after(m, object, pindex, mpred)) {
				if ((req & VM_ALLOC_WIRED) != 0)
					vm_wire_sub(npages);
				KASSERT(m->object == NULL,
				    ("page %p has object", m));
				mpred = m;
				for (m = m_ret; m < &m_ret[npages]; m++) {
					if (m <= mpred &&
					    (req & VM_ALLOC_WIRED) != 0)
						m->wire_count = 0;
					m->oflags = VPO_UNMANAGED;
					m->busy_lock = VPB_UNBUSIED;
					/* Don't change PG_ZERO. */
					vm_page_lock(m);
					vm_page_free_toq(m);
					vm_page_unlock(m);
				}
				if (req & VM_ALLOC_WAITFAIL) {
					VM_OBJECT_WUNLOCK(object);
					vm_radix_wait();
					VM_OBJECT_WLOCK(object);
				}
				return (NULL);
			}
			mpred = m;
		} else
			m->pindex = pindex;
		if (memattr != VM_MEMATTR_DEFAULT)
			pmap_page_set_memattr(m, memattr);
		pindex++;
	}
	return (m_ret);
}

/*
 * Check a page that has been freshly dequeued from a freelist.
 */
static void
vm_page_alloc_check(vm_page_t m)
{

	KASSERT(m->object == NULL, ("page %p has object", m));
	KASSERT(m->queue == PQ_NONE,
	    ("page %p has unexpected queue %d", m, m->queue));
	KASSERT(!vm_page_held(m), ("page %p is held", m));
	KASSERT(!vm_page_busied(m), ("page %p is busy", m));
	KASSERT(m->dirty == 0, ("page %p is dirty", m));
	KASSERT(pmap_page_get_memattr(m) == VM_MEMATTR_DEFAULT,
	    ("page %p has unexpected memattr %d",
	    m, pmap_page_get_memattr(m)));
	KASSERT(m->valid == 0, ("free page %p is valid", m));
}

/*
 * 	vm_page_alloc_freelist:
 *
 *	Allocate a physical page from the specified free page list.
 *
 *	The caller must always specify an allocation class.
 *
 *	allocation classes:
 *	VM_ALLOC_NORMAL		normal process request
 *	VM_ALLOC_SYSTEM		system *really* needs a page
 *	VM_ALLOC_INTERRUPT	interrupt time request
 *
 *	optional allocation flags:
 *	VM_ALLOC_COUNT(number)	the number of additional pages that the caller
 *				intends to allocate
 *	VM_ALLOC_WIRED		wire the allocated page
 *	VM_ALLOC_ZERO		prefer a zeroed page
 */
vm_page_t
vm_page_alloc_freelist(int freelist, int req)
{
	struct vm_domainset_iter di;
	vm_page_t m;
	int domain;

	vm_domainset_iter_page_init(&di, NULL, 0, &domain, &req);
	do {
		m = vm_page_alloc_freelist_domain(domain, freelist, req);
		if (m != NULL)
			break;
	} while (vm_domainset_iter_page(&di, &domain, &req) == 0);

	return (m);
}

vm_page_t
vm_page_alloc_freelist_domain(int domain, int freelist, int req)
{
	struct vm_domain *vmd;
	vm_page_t m;
	u_int flags;

	/*
	 * Do not allocate reserved pages unless the req has asked for it.
	 */
	vmd = VM_DOMAIN(domain);
again:
	if (vm_domain_allocate(vmd, req, 1)) {
		vm_domain_free_lock(vmd);
		m = vm_phys_alloc_freelist_pages(domain, freelist,
		    VM_FREEPOOL_DIRECT, 0);
		vm_domain_free_unlock(vmd);
		if (m == NULL)
			vm_domain_freecnt_inc(vmd, 1);
	}
	if (m == NULL) {
		if (vm_domain_alloc_fail(vmd, NULL, req))
			goto again;
		return (NULL);
	}
	vm_page_alloc_check(m);

	/*
	 * Initialize the page.  Only the PG_ZERO flag is inherited.
	 */
	m->aflags = 0;
	flags = 0;
	if ((req & VM_ALLOC_ZERO) != 0)
		flags = PG_ZERO;
	m->flags &= flags;
	if ((req & VM_ALLOC_WIRED) != 0) {
		/*
		 * The page lock is not required for wiring a page that does
		 * not belong to an object.
		 */
		vm_wire_add(1);
		m->wire_count = 1;
	}
	/* Unmanaged pages don't use "act_count". */
	m->oflags = VPO_UNMANAGED;
	return (m);
}

static int
vm_page_import(void *arg, void **store, int cnt, int domain, int flags)
{
	struct vm_domain *vmd;
	vm_page_t m;
	int i, j, n;

	vmd = arg;
	domain = vmd->vmd_domain;
	n = 64;	/* Starting stride. */
	vm_domain_free_lock(vmd);
	for (i = 0; i < cnt; i+=n) {
		n = vm_phys_alloc_npages(domain, VM_FREELIST_DEFAULT, &m,
		    MIN(n, cnt-i));
		if (n == 0)
			break;
		if (!vm_domain_allocate(vmd, VM_ALLOC_NORMAL, n)) {
			vm_phys_free_contig(m, n);
			break;
		}
		for (j = 0; j < n; j++)
			store[i+j] = m++;
	}
	vm_domain_free_unlock(vmd);

	return (i);
}

static void
vm_page_release(void *arg, void **store, int cnt)
{
	struct vm_domain *vmd;
	vm_page_t m;
	int i;

	vmd = arg;
	vm_domain_free_lock(vmd);
	for (i = 0; i < cnt; i++) {
		m = (vm_page_t)store[i];
		vm_phys_free_pages(m, 0);
	}
	vm_domain_free_unlock(vmd);
	vm_domain_freecnt_inc(vmd, i);
}

#define	VPSC_ANY	0	/* No restrictions. */
#define	VPSC_NORESERV	1	/* Skip reservations; implies VPSC_NOSUPER. */
#define	VPSC_NOSUPER	2	/* Skip superpages. */

/*
 *	vm_page_scan_contig:
 *
 *	Scan vm_page_array[] between the specified entries "m_start" and
 *	"m_end" for a run of contiguous physical pages that satisfy the
 *	specified conditions, and return the lowest page in the run.  The
 *	specified "alignment" determines the alignment of the lowest physical
 *	page in the run.  If the specified "boundary" is non-zero, then the
 *	run of physical pages cannot span a physical address that is a
 *	multiple of "boundary".
 *
 *	"m_end" is never dereferenced, so it need not point to a vm_page
 *	structure within vm_page_array[].
 *
 *	"npages" must be greater than zero.  "m_start" and "m_end" must not
 *	span a hole (or discontiguity) in the physical address space.  Both
 *	"alignment" and "boundary" must be a power of two.
 */
vm_page_t
vm_page_scan_contig(u_long npages, vm_page_t m_start, vm_page_t m_end,
    u_long alignment, vm_paddr_t boundary, int options)
{
	struct mtx *m_mtx;
	vm_object_t object;
	vm_paddr_t pa;
	vm_page_t m, m_run;
#if VM_NRESERVLEVEL > 0
	int level;
#endif
	int m_inc, order, run_ext, run_len;

	KASSERT(npages > 0, ("npages is 0"));
	KASSERT(powerof2(alignment), ("alignment is not a power of 2"));
	KASSERT(powerof2(boundary), ("boundary is not a power of 2"));
	m_run = NULL;
	run_len = 0;
	m_mtx = NULL;
	for (m = m_start; m < m_end && run_len < npages; m += m_inc) {
		KASSERT((m->flags & PG_MARKER) == 0,
		    ("page %p is PG_MARKER", m));
		KASSERT((m->flags & PG_FICTITIOUS) == 0 || m->wire_count == 1,
		    ("fictitious page %p has invalid wire count", m));

		/*
		 * If the current page would be the start of a run, check its
		 * physical address against the end, alignment, and boundary
		 * conditions.  If it doesn't satisfy these conditions, either
		 * terminate the scan or advance to the next page that
		 * satisfies the failed condition.
		 */
		if (run_len == 0) {
			KASSERT(m_run == NULL, ("m_run != NULL"));
			if (m + npages > m_end)
				break;
			pa = VM_PAGE_TO_PHYS(m);
			if ((pa & (alignment - 1)) != 0) {
				m_inc = atop(roundup2(pa, alignment) - pa);
				continue;
			}
			if (rounddown2(pa ^ (pa + ptoa(npages) - 1),
			    boundary) != 0) {
				m_inc = atop(roundup2(pa, boundary) - pa);
				continue;
			}
		} else
			KASSERT(m_run != NULL, ("m_run == NULL"));

		vm_page_change_lock(m, &m_mtx);
		m_inc = 1;
retry:
		if (vm_page_held(m))
			run_ext = 0;
#if VM_NRESERVLEVEL > 0
		else if ((level = vm_reserv_level(m)) >= 0 &&
		    (options & VPSC_NORESERV) != 0) {
			run_ext = 0;
			/* Advance to the end of the reservation. */
			pa = VM_PAGE_TO_PHYS(m);
			m_inc = atop(roundup2(pa + 1, vm_reserv_size(level)) -
			    pa);
		}
#endif
		else if ((object = m->object) != NULL) {
			/*
			 * The page is considered eligible for relocation if
			 * and only if it could be laundered or reclaimed by
			 * the page daemon.
			 */
			if (!VM_OBJECT_TRYRLOCK(object)) {
				mtx_unlock(m_mtx);
				VM_OBJECT_RLOCK(object);
				mtx_lock(m_mtx);
				if (m->object != object) {
					/*
					 * The page may have been freed.
					 */
					VM_OBJECT_RUNLOCK(object);
					goto retry;
				} else if (vm_page_held(m)) {
					run_ext = 0;
					goto unlock;
				}
			}
			KASSERT((m->flags & PG_UNHOLDFREE) == 0,
			    ("page %p is PG_UNHOLDFREE", m));
			/* Don't care: PG_NODUMP, PG_ZERO. */
			if (object->type != OBJT_DEFAULT &&
			    object->type != OBJT_SWAP &&
			    object->type != OBJT_VNODE) {
				run_ext = 0;
#if VM_NRESERVLEVEL > 0
			} else if ((options & VPSC_NOSUPER) != 0 &&
			    (level = vm_reserv_level_iffullpop(m)) >= 0) {
				run_ext = 0;
				/* Advance to the end of the superpage. */
				pa = VM_PAGE_TO_PHYS(m);
				m_inc = atop(roundup2(pa + 1,
				    vm_reserv_size(level)) - pa);
#endif
			} else if (object->memattr == VM_MEMATTR_DEFAULT &&
			    m->queue != PQ_NONE && !vm_page_busied(m)) {
				/*
				 * The page is allocated but eligible for
				 * relocation.  Extend the current run by one
				 * page.
				 */
				KASSERT(pmap_page_get_memattr(m) ==
				    VM_MEMATTR_DEFAULT,
				    ("page %p has an unexpected memattr", m));
				KASSERT((m->oflags & (VPO_SWAPINPROG |
				    VPO_SWAPSLEEP | VPO_UNMANAGED)) == 0,
				    ("page %p has unexpected oflags", m));
				/* Don't care: VPO_NOSYNC. */
				run_ext = 1;
			} else
				run_ext = 0;
unlock:
			VM_OBJECT_RUNLOCK(object);
#if VM_NRESERVLEVEL > 0
		} else if (level >= 0) {
			/*
			 * The page is reserved but not yet allocated.  In
			 * other words, it is still free.  Extend the current
			 * run by one page.
			 */
			run_ext = 1;
#endif
		} else if ((order = m->order) < VM_NFREEORDER) {
			/*
			 * The page is enqueued in the physical memory
			 * allocator's free page queues.  Moreover, it is the
			 * first page in a power-of-two-sized run of
			 * contiguous free pages.  Add these pages to the end
			 * of the current run, and jump ahead.
			 */
			run_ext = 1 << order;
			m_inc = 1 << order;
		} else {
			/*
			 * Skip the page for one of the following reasons: (1)
			 * It is enqueued in the physical memory allocator's
			 * free page queues.  However, it is not the first
			 * page in a run of contiguous free pages.  (This case
			 * rarely occurs because the scan is performed in
			 * ascending order.) (2) It is not reserved, and it is
			 * transitioning from free to allocated.  (Conversely,
			 * the transition from allocated to free for managed
			 * pages is blocked by the page lock.) (3) It is
			 * allocated but not contained by an object and not
			 * wired, e.g., allocated by Xen's balloon driver.
			 */
			run_ext = 0;
		}

		/*
		 * Extend or reset the current run of pages.
		 */
		if (run_ext > 0) {
			if (run_len == 0)
				m_run = m;
			run_len += run_ext;
		} else {
			if (run_len > 0) {
				m_run = NULL;
				run_len = 0;
			}
		}
	}
	if (m_mtx != NULL)
		mtx_unlock(m_mtx);
	if (run_len >= npages)
		return (m_run);
	return (NULL);
}

/*
 *	vm_page_reclaim_run:
 *
 *	Try to relocate each of the allocated virtual pages within the
 *	specified run of physical pages to a new physical address.  Free the
 *	physical pages underlying the relocated virtual pages.  A virtual page
 *	is relocatable if and only if it could be laundered or reclaimed by
 *	the page daemon.  Whenever possible, a virtual page is relocated to a
 *	physical address above "high".
 *
 *	Returns 0 if every physical page within the run was already free or
 *	just freed by a successful relocation.  Otherwise, returns a non-zero
 *	value indicating why the last attempt to relocate a virtual page was
 *	unsuccessful.
 *
 *	"req_class" must be an allocation class.
 */
static int
vm_page_reclaim_run(int req_class, int domain, u_long npages, vm_page_t m_run,
    vm_paddr_t high)
{
	struct vm_domain *vmd;
	struct mtx *m_mtx;
	struct spglist free;
	vm_object_t object;
	vm_paddr_t pa;
	vm_page_t m, m_end, m_new;
	int error, order, req;

	KASSERT((req_class & VM_ALLOC_CLASS_MASK) == req_class,
	    ("req_class is not an allocation class"));
	SLIST_INIT(&free);
	error = 0;
	m = m_run;
	m_end = m_run + npages;
	m_mtx = NULL;
	for (; error == 0 && m < m_end; m++) {
		KASSERT((m->flags & (PG_FICTITIOUS | PG_MARKER)) == 0,
		    ("page %p is PG_FICTITIOUS or PG_MARKER", m));

		/*
		 * Avoid releasing and reacquiring the same page lock.
		 */
		vm_page_change_lock(m, &m_mtx);
retry:
		if (vm_page_held(m))
			error = EBUSY;
		else if ((object = m->object) != NULL) {
			/*
			 * The page is relocated if and only if it could be
			 * laundered or reclaimed by the page daemon.
			 */
			if (!VM_OBJECT_TRYWLOCK(object)) {
				mtx_unlock(m_mtx);
				VM_OBJECT_WLOCK(object);
				mtx_lock(m_mtx);
				if (m->object != object) {
					/*
					 * The page may have been freed.
					 */
					VM_OBJECT_WUNLOCK(object);
					goto retry;
				} else if (vm_page_held(m)) {
					error = EBUSY;
					goto unlock;
				}
			}
			KASSERT((m->flags & PG_UNHOLDFREE) == 0,
			    ("page %p is PG_UNHOLDFREE", m));
			/* Don't care: PG_NODUMP, PG_ZERO. */
			if (object->type != OBJT_DEFAULT &&
			    object->type != OBJT_SWAP &&
			    object->type != OBJT_VNODE)
				error = EINVAL;
			else if (object->memattr != VM_MEMATTR_DEFAULT)
				error = EINVAL;
			else if (m->queue != PQ_NONE && !vm_page_busied(m)) {
				KASSERT(pmap_page_get_memattr(m) ==
				    VM_MEMATTR_DEFAULT,
				    ("page %p has an unexpected memattr", m));
				KASSERT((m->oflags & (VPO_SWAPINPROG |
				    VPO_SWAPSLEEP | VPO_UNMANAGED)) == 0,
				    ("page %p has unexpected oflags", m));
				/* Don't care: VPO_NOSYNC. */
				if (m->valid != 0) {
					/*
					 * First, try to allocate a new page
					 * that is above "high".  Failing
					 * that, try to allocate a new page
					 * that is below "m_run".  Allocate
					 * the new page between the end of
					 * "m_run" and "high" only as a last
					 * resort.
					 */
					req = req_class | VM_ALLOC_NOOBJ;
					if ((m->flags & PG_NODUMP) != 0)
						req |= VM_ALLOC_NODUMP;
					if (trunc_page(high) !=
					    ~(vm_paddr_t)PAGE_MASK) {
						m_new = vm_page_alloc_contig(
						    NULL, 0, req, 1,
						    round_page(high),
						    ~(vm_paddr_t)0,
						    PAGE_SIZE, 0,
						    VM_MEMATTR_DEFAULT);
					} else
						m_new = NULL;
					if (m_new == NULL) {
						pa = VM_PAGE_TO_PHYS(m_run);
						m_new = vm_page_alloc_contig(
						    NULL, 0, req, 1,
						    0, pa - 1, PAGE_SIZE, 0,
						    VM_MEMATTR_DEFAULT);
					}
					if (m_new == NULL) {
						pa += ptoa(npages);
						m_new = vm_page_alloc_contig(
						    NULL, 0, req, 1,
						    pa, high, PAGE_SIZE, 0,
						    VM_MEMATTR_DEFAULT);
					}
					if (m_new == NULL) {
						error = ENOMEM;
						goto unlock;
					}
					KASSERT(m_new->wire_count == 0,
					    ("page %p is wired", m));

					/*
					 * Replace "m" with the new page.  For
					 * vm_page_replace(), "m" must be busy
					 * and dequeued.  Finally, change "m"
					 * as if vm_page_free() was called.
					 */
					if (object->ref_count != 0)
						pmap_remove_all(m);
					m_new->aflags = m->aflags;
					KASSERT(m_new->oflags == VPO_UNMANAGED,
					    ("page %p is managed", m));
					m_new->oflags = m->oflags & VPO_NOSYNC;
					pmap_copy_page(m, m_new);
					m_new->valid = m->valid;
					m_new->dirty = m->dirty;
					m->flags &= ~PG_ZERO;
					vm_page_xbusy(m);
					vm_page_remque(m);
					vm_page_replace_checked(m_new, object,
					    m->pindex, m);
					m->valid = 0;
					vm_page_undirty(m);

					/*
					 * The new page must be deactivated
					 * before the object is unlocked.
					 */
					vm_page_change_lock(m_new, &m_mtx);
					vm_page_deactivate(m_new);
				} else {
					m->flags &= ~PG_ZERO;
					vm_page_remque(m);
					vm_page_remove(m);
					KASSERT(m->dirty == 0,
					    ("page %p is dirty", m));
				}
#if VM_NRESERVLEVEL > 0
				if (!vm_reserv_free_page(m))
#endif
					SLIST_INSERT_HEAD(&free, m,
					    plinks.s.ss);
			} else
				error = EBUSY;
unlock:
			VM_OBJECT_WUNLOCK(object);
		} else {
			MPASS(vm_phys_domain(m) == domain);
			vm_page_lock(m);
			order = m->order;
			if (order < VM_NFREEORDER) {
				/*
				 * The page is enqueued in the physical memory
				 * allocator's free page queues.  Moreover, it
				 * is the first page in a power-of-two-sized
				 * run of contiguous free pages.  Jump ahead
				 * to the last page within that run, and
				 * continue from there.
				 */
				m += (1 << order) - 1;
			}
#if VM_NRESERVLEVEL > 0
			else if (vm_reserv_is_page_free(m))
				order = 0;
#endif
			vm_page_unlock(m);
			if (order == VM_NFREEORDER)
				error = EINVAL;
		}
	}
	if (m_mtx != NULL)
		mtx_unlock(m_mtx);
<<<<<<< HEAD
	if ((m = SLIST_FIRST(&free)) != NULL) {
		int cnt;

		cnt = 0;
		vmd = VM_DOMAIN(domain);
		vm_domain_free_lock(vmd);
		do {
			MPASS(vm_phys_domain(m) == domain);
			SLIST_REMOVE_HEAD(&free, plinks.s.ss);
			vm_page_free_phys(vmd, m);
			cnt++;
		} while ((m = SLIST_FIRST(&free)) != NULL);
		vm_domain_free_unlock(vmd);
		vm_domain_freecnt_inc(vmd, cnt);
	}
=======
	vm_page_free_pages_toq(&free, false);
>>>>>>> e35a88be
	return (error);
}

#define	NRUNS	16

CTASSERT(powerof2(NRUNS));

#define	RUN_INDEX(count)	((count) & (NRUNS - 1))

#define	MIN_RECLAIM	8

/*
 *	vm_page_reclaim_contig:
 *
 *	Reclaim allocated, contiguous physical memory satisfying the specified
 *	conditions by relocating the virtual pages using that physical memory.
 *	Returns true if reclamation is successful and false otherwise.  Since
 *	relocation requires the allocation of physical pages, reclamation may
 *	fail due to a shortage of free pages.  When reclamation fails, callers
 *	are expected to perform vm_wait() before retrying a failed allocation
 *	operation, e.g., vm_page_alloc_contig().
 *
 *	The caller must always specify an allocation class through "req".
 *
 *	allocation classes:
 *	VM_ALLOC_NORMAL		normal process request
 *	VM_ALLOC_SYSTEM		system *really* needs a page
 *	VM_ALLOC_INTERRUPT	interrupt time request
 *
 *	The optional allocation flags are ignored.
 *
 *	"npages" must be greater than zero.  Both "alignment" and "boundary"
 *	must be a power of two.
 */
bool
vm_page_reclaim_contig_domain(int domain, int req, u_long npages,
    vm_paddr_t low, vm_paddr_t high, u_long alignment, vm_paddr_t boundary)
{
	struct vm_domain *vmd;
	vm_paddr_t curr_low;
	vm_page_t m_run, m_runs[NRUNS];
	u_long count, reclaimed;
	int error, i, options, req_class;

	KASSERT(npages > 0, ("npages is 0"));
	KASSERT(powerof2(alignment), ("alignment is not a power of 2"));
	KASSERT(powerof2(boundary), ("boundary is not a power of 2"));
	req_class = req & VM_ALLOC_CLASS_MASK;

	/*
	 * The page daemon is allowed to dig deeper into the free page list.
	 */
	if (curproc == pageproc && req_class != VM_ALLOC_INTERRUPT)
		req_class = VM_ALLOC_SYSTEM;

	/*
	 * Return if the number of free pages cannot satisfy the requested
	 * allocation.
	 */
	vmd = VM_DOMAIN(domain);
	count = vmd->vmd_free_count;
	if (count < npages + vmd->vmd_free_reserved || (count < npages +
	    vmd->vmd_interrupt_free_min && req_class == VM_ALLOC_SYSTEM) ||
	    (count < npages && req_class == VM_ALLOC_INTERRUPT))
		return (false);

	/*
	 * Scan up to three times, relaxing the restrictions ("options") on
	 * the reclamation of reservations and superpages each time.
	 */
	for (options = VPSC_NORESERV;;) {
		/*
		 * Find the highest runs that satisfy the given constraints
		 * and restrictions, and record them in "m_runs".
		 */
		curr_low = low;
		count = 0;
		for (;;) {
			m_run = vm_phys_scan_contig(domain, npages, curr_low,
			    high, alignment, boundary, options);
			if (m_run == NULL)
				break;
			curr_low = VM_PAGE_TO_PHYS(m_run) + ptoa(npages);
			m_runs[RUN_INDEX(count)] = m_run;
			count++;
		}

		/*
		 * Reclaim the highest runs in LIFO (descending) order until
		 * the number of reclaimed pages, "reclaimed", is at least
		 * MIN_RECLAIM.  Reset "reclaimed" each time because each
		 * reclamation is idempotent, and runs will (likely) recur
		 * from one scan to the next as restrictions are relaxed.
		 */
		reclaimed = 0;
		for (i = 0; count > 0 && i < NRUNS; i++) {
			count--;
			m_run = m_runs[RUN_INDEX(count)];
			error = vm_page_reclaim_run(req_class, domain, npages,
			    m_run, high);
			if (error == 0) {
				reclaimed += npages;
				if (reclaimed >= MIN_RECLAIM)
					return (true);
			}
		}

		/*
		 * Either relax the restrictions on the next scan or return if
		 * the last scan had no restrictions.
		 */
		if (options == VPSC_NORESERV)
			options = VPSC_NOSUPER;
		else if (options == VPSC_NOSUPER)
			options = VPSC_ANY;
		else if (options == VPSC_ANY)
			return (reclaimed != 0);
	}
}

bool
vm_page_reclaim_contig(int req, u_long npages, vm_paddr_t low, vm_paddr_t high,
    u_long alignment, vm_paddr_t boundary)
{
	struct vm_domainset_iter di;
	int domain;
	bool ret;

	vm_domainset_iter_page_init(&di, NULL, 0, &domain, &req);
	do {
		ret = vm_page_reclaim_contig_domain(domain, req, npages, low,
		    high, alignment, boundary);
		if (ret)
			break;
	} while (vm_domainset_iter_page(&di, &domain, &req) == 0);

	return (ret);
}

/*
 * Set the domain in the appropriate page level domainset.
 */
void
vm_domain_set(struct vm_domain *vmd)
{

	mtx_lock(&vm_domainset_lock);
	if (!vmd->vmd_minset && vm_paging_min(vmd)) {
		vmd->vmd_minset = 1;
		DOMAINSET_SET(vmd->vmd_domain, &vm_min_domains);
	}
	if (!vmd->vmd_severeset && vm_paging_severe(vmd)) {
		vmd->vmd_severeset = 1;
		DOMAINSET_CLR(vmd->vmd_domain, &vm_severe_domains);
	}
	mtx_unlock(&vm_domainset_lock);
}

/*
 * Clear the domain from the appropriate page level domainset.
 */
void
vm_domain_clear(struct vm_domain *vmd)
{

	mtx_lock(&vm_domainset_lock);
	if (vmd->vmd_minset && !vm_paging_min(vmd)) {
		vmd->vmd_minset = 0;
		DOMAINSET_CLR(vmd->vmd_domain, &vm_min_domains);
		if (vm_min_waiters != 0) {
			vm_min_waiters = 0;
			wakeup(&vm_min_domains);
		}
	}
	if (vmd->vmd_severeset && !vm_paging_severe(vmd)) {
		vmd->vmd_severeset = 0;
		DOMAINSET_CLR(vmd->vmd_domain, &vm_severe_domains);
		if (vm_severe_waiters != 0) {
			vm_severe_waiters = 0;
			wakeup(&vm_severe_domains);
		}
	}
	/*
	 * if pageout daemon needs pages, then tell it that there are
	 * some free.
	 */
	if (vmd->vmd_pageout_pages_needed &&
	    vmd->vmd_free_count >= vmd->vmd_pageout_free_min) {
		wakeup(&vmd->vmd_pageout_pages_needed);
		vmd->vmd_pageout_pages_needed = 0;
	}

	/* See comments in vm_wait(); */
	if (vm_pageproc_waiters) {
		vm_pageproc_waiters = 0;
		wakeup(&vm_pageproc_waiters);
	}
	mtx_unlock(&vm_domainset_lock);
}

/*
 * Wait for free pages to exceed the min threshold globally.
 */
void
vm_wait_min(void)
{

	mtx_lock(&vm_domainset_lock);
	while (vm_page_count_min()) {
		vm_min_waiters++;
		msleep(&vm_min_domains, &vm_domainset_lock, PVM, "vmwait", 0);
	}
	mtx_unlock(&vm_domainset_lock);
}

/*
 * Wait for free pages to exceed the severe threshold globally.
 */
void
vm_wait_severe(void)
{

	mtx_lock(&vm_domainset_lock);
	while (vm_page_count_severe()) {
		vm_severe_waiters++;
		msleep(&vm_severe_domains, &vm_domainset_lock, PVM,
		    "vmwait", 0);
	}
	mtx_unlock(&vm_domainset_lock);
}

u_int
vm_wait_count(void)
{

	return (vm_severe_waiters + vm_min_waiters + vm_pageproc_waiters);
}

static void
vm_wait_doms(const domainset_t *wdoms)
{

	/*
	 * We use racey wakeup synchronization to avoid expensive global
	 * locking for the pageproc when sleeping with a non-specific vm_wait.
	 * To handle this, we only sleep for one tick in this instance.  It
	 * is expected that most allocations for the pageproc will come from
	 * kmem or vm_page_grab* which will use the more specific and
	 * race-free vm_wait_domain().
	 */
	if (curproc == pageproc) {
		mtx_lock(&vm_domainset_lock);
		vm_pageproc_waiters++;
		msleep(&vm_pageproc_waiters, &vm_domainset_lock, PVM | PDROP,
		    "pageprocwait", 1);
	} else {
		/*
		 * XXX Ideally we would wait only until the allocation could
		 * be satisfied.  This condition can cause new allocators to
		 * consume all freed pages while old allocators wait.
		 */
		mtx_lock(&vm_domainset_lock);
		if (DOMAINSET_SUBSET(&vm_min_domains, wdoms)) {
			vm_min_waiters++;
			msleep(&vm_min_domains, &vm_domainset_lock, PVM,
			    "vmwait", 0);
		}
		mtx_unlock(&vm_domainset_lock);
	}
}

/*
 *	vm_wait_domain:
 *
 *	Sleep until free pages are available for allocation.
 *	- Called in various places after failed memory allocations.
 */
void
vm_wait_domain(int domain)
{
	struct vm_domain *vmd;
	domainset_t wdom;

	vmd = VM_DOMAIN(domain);
	vm_domain_free_assert_unlocked(vmd);

	if (curproc == pageproc) {
		mtx_lock(&vm_domainset_lock);
		if (vmd->vmd_free_count < vmd->vmd_pageout_free_min) {
			vmd->vmd_pageout_pages_needed = 1;
			msleep(&vmd->vmd_pageout_pages_needed,
			    &vm_domainset_lock, PDROP | PSWP, "VMWait", 0);
		} else
			mtx_unlock(&vm_domainset_lock);
	} else {
		if (pageproc == NULL)
			panic("vm_wait in early boot");
		DOMAINSET_ZERO(&wdom);
		DOMAINSET_SET(vmd->vmd_domain, &wdom);
		vm_wait_doms(&wdom);
	}
}

/*
 *	vm_wait:
 *
 *	Sleep until free pages are available for allocation in the
 *	affinity domains of the obj.  If obj is NULL, the domain set
 *	for the calling thread is used.
 *	Called in various places after failed memory allocations.
 */
void
vm_wait(vm_object_t obj)
{
	struct domainset *d;

	d = NULL;

	/*
	 * Carefully fetch pointers only once: the struct domainset
	 * itself is ummutable but the pointer might change.
	 */
	if (obj != NULL)
		d = obj->domain.dr_policy;
	if (d == NULL)
		d = curthread->td_domain.dr_policy;

	vm_wait_doms(&d->ds_mask);
}

/*
 *	vm_domain_alloc_fail:
 *
 *	Called when a page allocation function fails.  Informs the
 *	pagedaemon and performs the requested wait.  Requires the
 *	domain_free and object lock on entry.  Returns with the
 *	object lock held and free lock released.  Returns an error when
 *	retry is necessary.
 *
 */
static int
vm_domain_alloc_fail(struct vm_domain *vmd, vm_object_t object, int req)
{

	vm_domain_free_assert_unlocked(vmd);

	atomic_add_int(&vmd->vmd_pageout_deficit,
	    max((u_int)req >> VM_ALLOC_COUNT_SHIFT, 1));
	if (req & (VM_ALLOC_WAITOK | VM_ALLOC_WAITFAIL)) {
		if (object != NULL) 
			VM_OBJECT_WUNLOCK(object);
		vm_wait_domain(vmd->vmd_domain);
		if (object != NULL) 
			VM_OBJECT_WLOCK(object);
		if (req & VM_ALLOC_WAITOK)
			return (EAGAIN);
	}

	return (0);
}

/*
 *	vm_waitpfault:
 *
 *	Sleep until free pages are available for allocation.
 *	- Called only in vm_fault so that processes page faulting
 *	  can be easily tracked.
 *	- Sleeps at a lower priority than vm_wait() so that vm_wait()ing
 *	  processes will be able to grab memory first.  Do not change
 *	  this balance without careful testing first.
 */
void
vm_waitpfault(void)
{

	mtx_lock(&vm_domainset_lock);
	if (vm_page_count_min()) {
		vm_min_waiters++;
		msleep(&vm_min_domains, &vm_domainset_lock, PUSER, "pfault", 0);
	}
	mtx_unlock(&vm_domainset_lock);
}

struct vm_pagequeue *
vm_page_pagequeue(vm_page_t m)
{

	return (&vm_pagequeue_domain(m)->vmd_pagequeues[m->queue]);
}

/*
 *     vm_page_enqueue_batch:
 *
 *     Concatenate the pages in a batch queue to their corresponding paging
 *     queue.
 *
 *     The pagequeue must be locked.
 */
static void
vm_page_enqueue_batch(struct vm_pagequeue *pq, u_int idx)
{
	struct vm_batchqueue *bpq;

	KASSERT(idx < BPQ_COUNT, ("invalid batch queue index %u", idx));
	vm_pagequeue_assert_locked(pq);

	bpq = &pq->pq_bpqs[idx];
	if (bpq->bpq_cnt != 0) {
		TAILQ_CONCAT(&pq->pq_pl, &bpq->bpq_pl, plinks.q);
		vm_pagequeue_cnt_add(pq, bpq->bpq_cnt);
		bpq->bpq_cnt = 0;
	}
}

/*
 *	vm_page_dequeue:
 *
 *	Remove the given page from its current page queue.
 *
 *	The page must be locked.
 */
void
vm_page_dequeue(vm_page_t m)
{
	struct vm_pagequeue *pq;

	vm_page_assert_locked(m);
	KASSERT(m->queue < PQ_COUNT, ("vm_page_dequeue: page %p is not queued",
	    m));
	pq = vm_page_pagequeue(m);
	vm_pagequeue_lock(pq);
	m->queue = PQ_NONE;
	vm_page_enqueue_batch(pq, BPQ_IDX(m));
	TAILQ_REMOVE(&pq->pq_pl, m, plinks.q);
	vm_pagequeue_cnt_dec(pq);
	vm_pagequeue_unlock(pq);
}

/*
 *	vm_page_dequeue_locked:
 *
 *	Remove the given page from its current page queue.
 *
 *	The page and page queue must be locked.
 */
void
vm_page_dequeue_locked(vm_page_t m)
{
	struct vm_pagequeue *pq;

	vm_page_lock_assert(m, MA_OWNED);
	pq = vm_page_pagequeue(m);
	vm_pagequeue_assert_locked(pq);
	vm_page_enqueue_batch(pq, BPQ_IDX(m));
	m->queue = PQ_NONE;
	TAILQ_REMOVE(&pq->pq_pl, m, plinks.q);
	vm_pagequeue_cnt_dec(pq);
}

/*
 *	vm_page_enqueue:
 *
 *	Add the given page to the specified page queue.
 *
 *	The page must be locked.
 */
static void
vm_page_enqueue(uint8_t queue, vm_page_t m)
{
	struct vm_batchqueue *bpq;
	struct vm_pagequeue *pq;

	vm_page_lock_assert(m, MA_OWNED);
	KASSERT(queue < PQ_COUNT,
	    ("vm_page_enqueue: invalid queue %u request for page %p",
	    queue, m));
	pq = &vm_pagequeue_domain(m)->vmd_pagequeues[queue];
	m->queue = queue;
	bpq = &pq->pq_bpqs[BPQ_IDX(m)];
	TAILQ_INSERT_TAIL(&bpq->bpq_pl, m, plinks.q);
	if (bpq->bpq_cnt++ >= bpq->bpq_lim) {
		vm_pagequeue_lock(pq);
		vm_page_enqueue_batch(pq, BPQ_IDX(m));
		vm_pagequeue_unlock(pq);
	}
}

/*
 *	vm_page_requeue:
 *
 *	Move the given page to the tail of its current page queue.
 *
 *	The page must be locked.
 */
void
vm_page_requeue(vm_page_t m)
{
	struct vm_pagequeue *pq;

	vm_page_lock_assert(m, MA_OWNED);
	KASSERT(m->queue != PQ_NONE,
	    ("vm_page_requeue: page %p is not queued", m));
	pq = vm_page_pagequeue(m);
	vm_pagequeue_lock(pq);
	vm_page_enqueue_batch(pq, BPQ_IDX(m));
	TAILQ_REMOVE(&pq->pq_pl, m, plinks.q);
	TAILQ_INSERT_TAIL(&pq->pq_pl, m, plinks.q);
	vm_pagequeue_unlock(pq);
}

/*
 *	vm_page_requeue_locked:
 *
 *	Move the given page to the tail of its current page queue.
 *
 *	The page queue must be locked.
 */
void
vm_page_requeue_locked(vm_page_t m)
{
	struct vm_pagequeue *pq;

	vm_page_lock_assert(m, MA_OWNED);
	KASSERT(m->queue != PQ_NONE,
	    ("vm_page_requeue_locked: page %p is not queued", m));
	pq = vm_page_pagequeue(m);
	vm_pagequeue_assert_locked(pq);
	vm_page_enqueue_batch(pq, BPQ_IDX(m));
	TAILQ_REMOVE(&pq->pq_pl, m, plinks.q);
	TAILQ_INSERT_TAIL(&pq->pq_pl, m, plinks.q);
}

/*
 *	vm_page_activate:
 *
 *	Put the specified page on the active list (if appropriate).
 *	Ensure that act_count is at least ACT_INIT but do not otherwise
 *	mess with it.
 *
 *	The page must be locked.
 */
void
vm_page_activate(vm_page_t m)
{
	int queue;

	vm_page_lock_assert(m, MA_OWNED);
	if ((queue = m->queue) != PQ_ACTIVE) {
		if (m->wire_count == 0 && (m->oflags & VPO_UNMANAGED) == 0) {
			if (m->act_count < ACT_INIT)
				m->act_count = ACT_INIT;
			if (queue != PQ_NONE)
				vm_page_dequeue(m);
			vm_page_enqueue(PQ_ACTIVE, m);
		}
	} else {
		if (m->act_count < ACT_INIT)
			m->act_count = ACT_INIT;
	}
}

/*
 *	vm_page_free_prep:
 *
 *	Prepares the given page to be put on the free list,
 *	disassociating it from any VM object. The caller may return
 *	the page to the free list only if this function returns true.
 *
 *	The object must be locked.  The page must be locked if it is
 *	managed.  For a queued managed page, the pagequeue_locked
 *	argument specifies whether the page queue is already locked.
 */
bool
vm_page_free_prep(vm_page_t m, bool pagequeue_locked)
{

#if defined(DIAGNOSTIC) && defined(PHYS_TO_DMAP)
	if (PMAP_HAS_DMAP && (m->flags & PG_ZERO) != 0) {
		uint64_t *p;
		int i;
		p = (uint64_t *)PHYS_TO_DMAP(VM_PAGE_TO_PHYS(m));
		for (i = 0; i < PAGE_SIZE / sizeof(uint64_t); i++, p++)
			KASSERT(*p == 0, ("vm_page_free_prep %p PG_ZERO %d %jx",
			    m, i, (uintmax_t)*p));
	}
#endif
	if ((m->oflags & VPO_UNMANAGED) == 0) {
		vm_page_lock_assert(m, MA_OWNED);
		KASSERT(!pmap_page_is_mapped(m),
		    ("vm_page_free_toq: freeing mapped page %p", m));
	} else
		KASSERT(m->queue == PQ_NONE,
		    ("vm_page_free_toq: unmanaged page %p is queued", m));
	VM_CNT_INC(v_tfree);

	if (vm_page_sbusied(m))
		panic("vm_page_free: freeing busy page %p", m);

	vm_page_remove(m);

	/*
	 * If fictitious remove object association and
	 * return.
	 */
	if ((m->flags & PG_FICTITIOUS) != 0) {
		KASSERT(m->wire_count == 1,
		    ("fictitious page %p is not wired", m));
		KASSERT(m->queue == PQ_NONE,
		    ("fictitious page %p is queued", m));
		return (false);
	}

	if (m->queue != PQ_NONE) {
		if (pagequeue_locked)
			vm_page_dequeue_locked(m);
		else
			vm_page_dequeue(m);
	}
	m->valid = 0;
	vm_page_undirty(m);

	if (m->wire_count != 0)
		panic("vm_page_free: freeing wired page %p", m);
	if (m->hold_count != 0) {
		m->flags &= ~PG_ZERO;
		KASSERT((m->flags & PG_UNHOLDFREE) == 0,
		    ("vm_page_free: freeing PG_UNHOLDFREE page %p", m));
		m->flags |= PG_UNHOLDFREE;
		return (false);
	}

	/*
	 * Restore the default memory attribute to the page.
	 */
	if (pmap_page_get_memattr(m) != VM_MEMATTR_DEFAULT)
		pmap_page_set_memattr(m, VM_MEMATTR_DEFAULT);
#if VM_NRESERVLEVEL > 0
	if (vm_reserv_free_page(m))
		return (false);
#endif

	return (true);
}

/*
 * Insert the page into the physical memory allocator's free page
 * queues.  This is the last step to free a page.  The caller is
 * responsible for adjusting the free page count.
 */
static void
vm_page_free_phys(struct vm_domain *vmd, vm_page_t m)
{

	vm_domain_free_assert_locked(vmd);

#if VM_NRESERVLEVEL > 0
	if (!vm_reserv_free_page(m))
#endif
		vm_phys_free_pages(m, 0);
}

void
vm_page_free_phys_pglist(struct pglist *tq)
{
	struct vm_domain *vmd;
	vm_page_t m;
	int cnt;

	if (TAILQ_EMPTY(tq))
		return;
	vmd = NULL;
	cnt = 0;
	TAILQ_FOREACH(m, tq, listq) {
		if (vmd != vm_pagequeue_domain(m)) {
			if (vmd != NULL) {
				vm_domain_free_unlock(vmd);
				vm_domain_freecnt_inc(vmd, cnt);
				cnt = 0;
			}
			vmd = vm_pagequeue_domain(m);
			vm_domain_free_lock(vmd);
		}
		vm_page_free_phys(vmd, m);
		cnt++;
	}
	if (vmd != NULL) {
		vm_domain_free_unlock(vmd);
		vm_domain_freecnt_inc(vmd, cnt);
	}
}

/*
 *	vm_page_free_toq:
 *
 *	Returns the given page to the free list, disassociating it
 *	from any VM object.
 *
 *	The object must be locked.  The page must be locked if it is
 *	managed.
 */
void
vm_page_free_toq(vm_page_t m)
{
	struct vm_domain *vmd;

	if (!vm_page_free_prep(m, false))
		return;
	vmd = vm_pagequeue_domain(m);
	vm_domain_free_lock(vmd);
	vm_page_free_phys(vmd, m);
	vm_domain_free_unlock(vmd);
	vm_domain_freecnt_inc(vmd, 1);
}

/*
 *	vm_page_free_pages_toq:
 *
 *	Returns a list of pages to the free list, disassociating it
 *	from any VM object.  In other words, this is equivalent to
 *	calling vm_page_free_toq() for each page of a list of VM objects.
 *
 *	The objects must be locked.  The pages must be locked if it is
 *	managed.
 */
void
vm_page_free_pages_toq(struct spglist *free, bool update_wire_count)
{
	vm_page_t m;
	struct pglist pgl;
	int count;

	if (SLIST_EMPTY(free))
		return;

	count = 0;
	TAILQ_INIT(&pgl);
	while ((m = SLIST_FIRST(free)) != NULL) {
		count++;
		SLIST_REMOVE_HEAD(free, plinks.s.ss);
		if (vm_page_free_prep(m, false))
			TAILQ_INSERT_TAIL(&pgl, m, listq);
	}

	vm_page_free_phys_pglist(&pgl);

	if (update_wire_count)
		vm_wire_sub(count);
}

/*
 *	vm_page_wire:
 *
 * Mark this page as wired down.  If the page is fictitious, then
 * its wire count must remain one.
 *
 * The page must be locked.
 */
void
vm_page_wire(vm_page_t m)
{

	vm_page_assert_locked(m);
	if ((m->flags & PG_FICTITIOUS) != 0) {
		KASSERT(m->wire_count == 1,
		    ("vm_page_wire: fictitious page %p's wire count isn't one",
		    m));
		return;
	}
	if (m->wire_count == 0) {
		KASSERT((m->oflags & VPO_UNMANAGED) == 0 ||
		    m->queue == PQ_NONE,
		    ("vm_page_wire: unmanaged page %p is queued", m));
		vm_wire_add(1);
	}
	m->wire_count++;
	KASSERT(m->wire_count != 0, ("vm_page_wire: wire_count overflow m=%p", m));
}

/*
 * vm_page_unwire:
 *
 * Release one wiring of the specified page, potentially allowing it to be
 * paged out.  Returns TRUE if the number of wirings transitions to zero and
 * FALSE otherwise.
 *
 * Only managed pages belonging to an object can be paged out.  If the number
 * of wirings transitions to zero and the page is eligible for page out, then
 * the page is added to the specified paging queue (unless PQ_NONE is
 * specified, in which case the page is dequeued if it belongs to a paging
 * queue).
 *
 * If a page is fictitious, then its wire count must always be one.
 *
 * A managed page must be locked.
 */
bool
vm_page_unwire(vm_page_t m, uint8_t queue)
{
	bool unwired;

	KASSERT(queue < PQ_COUNT || queue == PQ_NONE,
	    ("vm_page_unwire: invalid queue %u request for page %p",
	    queue, m));

	unwired = vm_page_unwire_noq(m);
	if (unwired && (m->oflags & VPO_UNMANAGED) == 0 && m->object != NULL) {
		if (m->queue == queue) {
			if (queue == PQ_ACTIVE)
				vm_page_reference(m);
			else if (queue != PQ_NONE)
				vm_page_requeue(m);
		} else {
			vm_page_remque(m);
			if (queue != PQ_NONE) {
				vm_page_enqueue(queue, m);
				if (queue == PQ_ACTIVE)
					/* Initialize act_count. */
					vm_page_activate(m);
			}
		}
	}
	return (unwired);
}

/*
 *
 * vm_page_unwire_noq:
 *
 * Unwire a page without (re-)inserting it into a page queue.  It is up
 * to the caller to enqueue, requeue, or free the page as appropriate.
 * In most cases, vm_page_unwire() should be used instead.
 */
bool
vm_page_unwire_noq(vm_page_t m)
{

	if ((m->oflags & VPO_UNMANAGED) == 0)
		vm_page_assert_locked(m);
	if ((m->flags & PG_FICTITIOUS) != 0) {
		KASSERT(m->wire_count == 1,
	    ("vm_page_unwire: fictitious page %p's wire count isn't one", m));
		return (false);
	}
	if (m->wire_count == 0)
		panic("vm_page_unwire: page %p's wire count is zero", m);
	m->wire_count--;
	if (m->wire_count == 0) {
		vm_wire_sub(1);
		return (true);
	} else
		return (false);
}

/*
 * Move the specified page to the inactive queue.
 *
 * Normally, "noreuse" is FALSE, resulting in LRU ordering of the inactive
 * queue.  However, setting "noreuse" to TRUE will accelerate the specified
 * page's reclamation, but it will not unmap the page from any address space.
 * This is implemented by inserting the page near the head of the inactive
 * queue, using a marker page to guide FIFO insertion ordering.
 *
 * The page must be locked.
 */
static inline void
_vm_page_deactivate(vm_page_t m, boolean_t noreuse)
{
	struct vm_batchqueue *bpq;
	struct vm_pagequeue *pq;
	int queue;

	vm_page_assert_locked(m);

	/*
	 * Ignore if the page is already inactive, unless it is unlikely to be
	 * reactivated.
	 */
	if ((queue = m->queue) == PQ_INACTIVE && !noreuse)
		return;
	if (m->wire_count == 0 && (m->oflags & VPO_UNMANAGED) == 0) {
		pq = &vm_pagequeue_domain(m)->vmd_pagequeues[PQ_INACTIVE];
		/* Avoid multiple acquisitions of the inactive queue lock. */
		if (queue == PQ_INACTIVE) {
			vm_pagequeue_lock(pq);
			vm_page_dequeue_locked(m);
		} else {
			if (queue != PQ_NONE)
				vm_page_dequeue(m);
			bpq = &pq->pq_bpqs[BPQ_IDX(m)];
			if (bpq->bpq_cnt < bpq->bpq_lim) {
				bpq->bpq_cnt++;
				m->queue = PQ_INACTIVE;
				TAILQ_INSERT_TAIL(&bpq->bpq_pl, m, plinks.q);
				return;
			}
			vm_pagequeue_lock(pq);
		}
		m->queue = PQ_INACTIVE;
		vm_page_enqueue_batch(pq, BPQ_IDX(m));
		if (noreuse)
			TAILQ_INSERT_BEFORE(
			    &vm_pagequeue_domain(m)->vmd_inacthead, m,
			    plinks.q);
		else
			TAILQ_INSERT_TAIL(&pq->pq_pl, m, plinks.q);
		vm_pagequeue_cnt_inc(pq);
		vm_pagequeue_unlock(pq);
	}
}

/*
 * Move the specified page to the inactive queue.
 *
 * The page must be locked.
 */
void
vm_page_deactivate(vm_page_t m)
{

	_vm_page_deactivate(m, FALSE);
}

/*
 * Move the specified page to the inactive queue with the expectation
 * that it is unlikely to be reused.
 *
 * The page must be locked.
 */
void
vm_page_deactivate_noreuse(vm_page_t m)
{

	_vm_page_deactivate(m, TRUE);
}

/*
 * vm_page_launder
 *
 * 	Put a page in the laundry.
 */
void
vm_page_launder(vm_page_t m)
{
	int queue;

	vm_page_assert_locked(m);
	if ((queue = m->queue) != PQ_LAUNDRY && m->wire_count == 0 &&
	    (m->oflags & VPO_UNMANAGED) == 0) {
		if (queue != PQ_NONE)
			vm_page_dequeue(m);
		vm_page_enqueue(PQ_LAUNDRY, m);
	}
}

/*
 * vm_page_unswappable
 *
 *	Put a page in the PQ_UNSWAPPABLE holding queue.
 */
void
vm_page_unswappable(vm_page_t m)
{

	vm_page_assert_locked(m);
	KASSERT(m->wire_count == 0 && (m->oflags & VPO_UNMANAGED) == 0,
	    ("page %p already unswappable", m));
	if (m->queue != PQ_NONE)
		vm_page_dequeue(m);
	vm_page_enqueue(PQ_UNSWAPPABLE, m);
}

/*
 * Attempt to free the page.  If it cannot be freed, do nothing.  Returns true
 * if the page is freed and false otherwise.
 *
 * The page must be managed.  The page and its containing object must be
 * locked.
 */
bool
vm_page_try_to_free(vm_page_t m)
{

	vm_page_assert_locked(m);
	VM_OBJECT_ASSERT_WLOCKED(m->object);
	KASSERT((m->oflags & VPO_UNMANAGED) == 0, ("page %p is unmanaged", m));
	if (m->dirty != 0 || vm_page_held(m) || vm_page_busied(m))
		return (false);
	if (m->object->ref_count != 0) {
		pmap_remove_all(m);
		if (m->dirty != 0)
			return (false);
	}
	vm_page_free(m);
	return (true);
}

/*
 * vm_page_advise
 *
 * 	Apply the specified advice to the given page.
 *
 *	The object and page must be locked.
 */
void
vm_page_advise(vm_page_t m, int advice)
{

	vm_page_assert_locked(m);
	VM_OBJECT_ASSERT_WLOCKED(m->object);
	if (advice == MADV_FREE)
		/*
		 * Mark the page clean.  This will allow the page to be freed
		 * without first paging it out.  MADV_FREE pages are often
		 * quickly reused by malloc(3), so we do not do anything that
		 * would result in a page fault on a later access.
		 */
		vm_page_undirty(m);
	else if (advice != MADV_DONTNEED) {
		if (advice == MADV_WILLNEED)
			vm_page_activate(m);
		return;
	}

	/*
	 * Clear any references to the page.  Otherwise, the page daemon will
	 * immediately reactivate the page.
	 */
	vm_page_aflag_clear(m, PGA_REFERENCED);

	if (advice != MADV_FREE && m->dirty == 0 && pmap_is_modified(m))
		vm_page_dirty(m);

	/*
	 * Place clean pages near the head of the inactive queue rather than
	 * the tail, thus defeating the queue's LRU operation and ensuring that
	 * the page will be reused quickly.  Dirty pages not already in the
	 * laundry are moved there.
	 */
	if (m->dirty == 0)
		vm_page_deactivate_noreuse(m);
	else
		vm_page_launder(m);
}

/*
 * Grab a page, waiting until we are waken up due to the page
 * changing state.  We keep on waiting, if the page continues
 * to be in the object.  If the page doesn't exist, first allocate it
 * and then conditionally zero it.
 *
 * This routine may sleep.
 *
 * The object must be locked on entry.  The lock will, however, be released
 * and reacquired if the routine sleeps.
 */
vm_page_t
vm_page_grab(vm_object_t object, vm_pindex_t pindex, int allocflags)
{
	vm_page_t m;
	int sleep;
	int pflags;

	VM_OBJECT_ASSERT_WLOCKED(object);
	KASSERT((allocflags & VM_ALLOC_SBUSY) == 0 ||
	    (allocflags & VM_ALLOC_IGN_SBUSY) != 0,
	    ("vm_page_grab: VM_ALLOC_SBUSY/VM_ALLOC_IGN_SBUSY mismatch"));
	pflags = allocflags &
	    ~(VM_ALLOC_NOWAIT | VM_ALLOC_WAITOK | VM_ALLOC_WAITFAIL);
	if ((allocflags & VM_ALLOC_NOWAIT) == 0)
		pflags |= VM_ALLOC_WAITFAIL;
retrylookup:
	if ((m = vm_page_lookup(object, pindex)) != NULL) {
		sleep = (allocflags & VM_ALLOC_IGN_SBUSY) != 0 ?
		    vm_page_xbusied(m) : vm_page_busied(m);
		if (sleep) {
			if ((allocflags & VM_ALLOC_NOWAIT) != 0)
				return (NULL);
			/*
			 * Reference the page before unlocking and
			 * sleeping so that the page daemon is less
			 * likely to reclaim it.
			 */
			vm_page_aflag_set(m, PGA_REFERENCED);
			vm_page_lock(m);
			VM_OBJECT_WUNLOCK(object);
			vm_page_busy_sleep(m, "pgrbwt", (allocflags &
			    VM_ALLOC_IGN_SBUSY) != 0);
			VM_OBJECT_WLOCK(object);
			goto retrylookup;
		} else {
			if ((allocflags & VM_ALLOC_WIRED) != 0) {
				vm_page_lock(m);
				vm_page_wire(m);
				vm_page_unlock(m);
			}
			if ((allocflags &
			    (VM_ALLOC_NOBUSY | VM_ALLOC_SBUSY)) == 0)
				vm_page_xbusy(m);
			if ((allocflags & VM_ALLOC_SBUSY) != 0)
				vm_page_sbusy(m);
			return (m);
		}
	}
	m = vm_page_alloc(object, pindex, pflags);
	if (m == NULL) {
		if ((allocflags & VM_ALLOC_NOWAIT) != 0)
			return (NULL);
		goto retrylookup;
	}
	if (allocflags & VM_ALLOC_ZERO && (m->flags & PG_ZERO) == 0)
		pmap_zero_page(m);
	return (m);
}

/*
 * Return the specified range of pages from the given object.  For each
 * page offset within the range, if a page already exists within the object
 * at that offset and it is busy, then wait for it to change state.  If,
 * instead, the page doesn't exist, then allocate it.
 *
 * The caller must always specify an allocation class.
 *
 * allocation classes:
 *	VM_ALLOC_NORMAL		normal process request
 *	VM_ALLOC_SYSTEM		system *really* needs the pages
 *
 * The caller must always specify that the pages are to be busied and/or
 * wired.
 *
 * optional allocation flags:
 *	VM_ALLOC_IGN_SBUSY	do not sleep on soft busy pages
 *	VM_ALLOC_NOBUSY		do not exclusive busy the page
 *	VM_ALLOC_NOWAIT		do not sleep
 *	VM_ALLOC_SBUSY		set page to sbusy state
 *	VM_ALLOC_WIRED		wire the pages
 *	VM_ALLOC_ZERO		zero and validate any invalid pages
 *
 * If VM_ALLOC_NOWAIT is not specified, this routine may sleep.  Otherwise, it
 * may return a partial prefix of the requested range.
 */
int
vm_page_grab_pages(vm_object_t object, vm_pindex_t pindex, int allocflags,
    vm_page_t *ma, int count)
{
	vm_page_t m, mpred;
	int pflags;
	int i;
	bool sleep;

	VM_OBJECT_ASSERT_WLOCKED(object);
	KASSERT(((u_int)allocflags >> VM_ALLOC_COUNT_SHIFT) == 0,
	    ("vm_page_grap_pages: VM_ALLOC_COUNT() is not allowed"));
	KASSERT((allocflags & VM_ALLOC_NOBUSY) == 0 ||
	    (allocflags & VM_ALLOC_WIRED) != 0,
	    ("vm_page_grab_pages: the pages must be busied or wired"));
	KASSERT((allocflags & VM_ALLOC_SBUSY) == 0 ||
	    (allocflags & VM_ALLOC_IGN_SBUSY) != 0,
	    ("vm_page_grab_pages: VM_ALLOC_SBUSY/IGN_SBUSY mismatch"));
	if (count == 0)
		return (0);
	pflags = allocflags & ~(VM_ALLOC_NOWAIT | VM_ALLOC_WAITOK |
	    VM_ALLOC_WAITFAIL | VM_ALLOC_IGN_SBUSY);
	if ((allocflags & VM_ALLOC_NOWAIT) == 0)
		pflags |= VM_ALLOC_WAITFAIL;
	i = 0;
retrylookup:
	m = vm_radix_lookup_le(&object->rtree, pindex + i);
	if (m == NULL || m->pindex != pindex + i) {
		mpred = m;
		m = NULL;
	} else
		mpred = TAILQ_PREV(m, pglist, listq);
	for (; i < count; i++) {
		if (m != NULL) {
			sleep = (allocflags & VM_ALLOC_IGN_SBUSY) != 0 ?
			    vm_page_xbusied(m) : vm_page_busied(m);
			if (sleep) {
				if ((allocflags & VM_ALLOC_NOWAIT) != 0)
					break;
				/*
				 * Reference the page before unlocking and
				 * sleeping so that the page daemon is less
				 * likely to reclaim it.
				 */
				vm_page_aflag_set(m, PGA_REFERENCED);
				vm_page_lock(m);
				VM_OBJECT_WUNLOCK(object);
				vm_page_busy_sleep(m, "grbmaw", (allocflags &
				    VM_ALLOC_IGN_SBUSY) != 0);
				VM_OBJECT_WLOCK(object);
				goto retrylookup;
			}
			if ((allocflags & VM_ALLOC_WIRED) != 0) {
				vm_page_lock(m);
				vm_page_wire(m);
				vm_page_unlock(m);
			}
			if ((allocflags & (VM_ALLOC_NOBUSY |
			    VM_ALLOC_SBUSY)) == 0)
				vm_page_xbusy(m);
			if ((allocflags & VM_ALLOC_SBUSY) != 0)
				vm_page_sbusy(m);
		} else {
			m = vm_page_alloc_after(object, pindex + i,
			    pflags | VM_ALLOC_COUNT(count - i), mpred);
			if (m == NULL) {
				if ((allocflags & VM_ALLOC_NOWAIT) != 0)
					break;
				goto retrylookup;
			}
		}
		if (m->valid == 0 && (allocflags & VM_ALLOC_ZERO) != 0) {
			if ((m->flags & PG_ZERO) == 0)
				pmap_zero_page(m);
			m->valid = VM_PAGE_BITS_ALL;
		}
		ma[i] = mpred = m;
		m = vm_page_next(m);
	}
	return (i);
}

/*
 * Mapping function for valid or dirty bits in a page.
 *
 * Inputs are required to range within a page.
 */
vm_page_bits_t
vm_page_bits(int base, int size)
{
	int first_bit;
	int last_bit;

	KASSERT(
	    base + size <= PAGE_SIZE,
	    ("vm_page_bits: illegal base/size %d/%d", base, size)
	);

	if (size == 0)		/* handle degenerate case */
		return (0);

	first_bit = base >> DEV_BSHIFT;
	last_bit = (base + size - 1) >> DEV_BSHIFT;

	return (((vm_page_bits_t)2 << last_bit) -
	    ((vm_page_bits_t)1 << first_bit));
}

/*
 *	vm_page_set_valid_range:
 *
 *	Sets portions of a page valid.  The arguments are expected
 *	to be DEV_BSIZE aligned but if they aren't the bitmap is inclusive
 *	of any partial chunks touched by the range.  The invalid portion of
 *	such chunks will be zeroed.
 *
 *	(base + size) must be less then or equal to PAGE_SIZE.
 */
void
vm_page_set_valid_range(vm_page_t m, int base, int size)
{
	int endoff, frag;

	VM_OBJECT_ASSERT_WLOCKED(m->object);
	if (size == 0)	/* handle degenerate case */
		return;

	/*
	 * If the base is not DEV_BSIZE aligned and the valid
	 * bit is clear, we have to zero out a portion of the
	 * first block.
	 */
	if ((frag = rounddown2(base, DEV_BSIZE)) != base &&
	    (m->valid & (1 << (base >> DEV_BSHIFT))) == 0)
		pmap_zero_page_area(m, frag, base - frag);

	/*
	 * If the ending offset is not DEV_BSIZE aligned and the
	 * valid bit is clear, we have to zero out a portion of
	 * the last block.
	 */
	endoff = base + size;
	if ((frag = rounddown2(endoff, DEV_BSIZE)) != endoff &&
	    (m->valid & (1 << (endoff >> DEV_BSHIFT))) == 0)
		pmap_zero_page_area(m, endoff,
		    DEV_BSIZE - (endoff & (DEV_BSIZE - 1)));

	/*
	 * Assert that no previously invalid block that is now being validated
	 * is already dirty.
	 */
	KASSERT((~m->valid & vm_page_bits(base, size) & m->dirty) == 0,
	    ("vm_page_set_valid_range: page %p is dirty", m));

	/*
	 * Set valid bits inclusive of any overlap.
	 */
	m->valid |= vm_page_bits(base, size);
}

/*
 * Clear the given bits from the specified page's dirty field.
 */
static __inline void
vm_page_clear_dirty_mask(vm_page_t m, vm_page_bits_t pagebits)
{
	uintptr_t addr;
#if PAGE_SIZE < 16384
	int shift;
#endif

	/*
	 * If the object is locked and the page is neither exclusive busy nor
	 * write mapped, then the page's dirty field cannot possibly be
	 * set by a concurrent pmap operation.
	 */
	VM_OBJECT_ASSERT_WLOCKED(m->object);
	if (!vm_page_xbusied(m) && !pmap_page_is_write_mapped(m))
		m->dirty &= ~pagebits;
	else {
		/*
		 * The pmap layer can call vm_page_dirty() without
		 * holding a distinguished lock.  The combination of
		 * the object's lock and an atomic operation suffice
		 * to guarantee consistency of the page dirty field.
		 *
		 * For PAGE_SIZE == 32768 case, compiler already
		 * properly aligns the dirty field, so no forcible
		 * alignment is needed. Only require existence of
		 * atomic_clear_64 when page size is 32768.
		 */
		addr = (uintptr_t)&m->dirty;
#if PAGE_SIZE == 32768
		atomic_clear_64((uint64_t *)addr, pagebits);
#elif PAGE_SIZE == 16384
		atomic_clear_32((uint32_t *)addr, pagebits);
#else		/* PAGE_SIZE <= 8192 */
		/*
		 * Use a trick to perform a 32-bit atomic on the
		 * containing aligned word, to not depend on the existence
		 * of atomic_clear_{8, 16}.
		 */
		shift = addr & (sizeof(uint32_t) - 1);
#if BYTE_ORDER == BIG_ENDIAN
		shift = (sizeof(uint32_t) - sizeof(m->dirty) - shift) * NBBY;
#else
		shift *= NBBY;
#endif
		addr &= ~(sizeof(uint32_t) - 1);
		atomic_clear_32((uint32_t *)addr, pagebits << shift);
#endif		/* PAGE_SIZE */
	}
}

/*
 *	vm_page_set_validclean:
 *
 *	Sets portions of a page valid and clean.  The arguments are expected
 *	to be DEV_BSIZE aligned but if they aren't the bitmap is inclusive
 *	of any partial chunks touched by the range.  The invalid portion of
 *	such chunks will be zero'd.
 *
 *	(base + size) must be less then or equal to PAGE_SIZE.
 */
void
vm_page_set_validclean(vm_page_t m, int base, int size)
{
	vm_page_bits_t oldvalid, pagebits;
	int endoff, frag;

	VM_OBJECT_ASSERT_WLOCKED(m->object);
	if (size == 0)	/* handle degenerate case */
		return;

	/*
	 * If the base is not DEV_BSIZE aligned and the valid
	 * bit is clear, we have to zero out a portion of the
	 * first block.
	 */
	if ((frag = rounddown2(base, DEV_BSIZE)) != base &&
	    (m->valid & ((vm_page_bits_t)1 << (base >> DEV_BSHIFT))) == 0)
		pmap_zero_page_area(m, frag, base - frag);

	/*
	 * If the ending offset is not DEV_BSIZE aligned and the
	 * valid bit is clear, we have to zero out a portion of
	 * the last block.
	 */
	endoff = base + size;
	if ((frag = rounddown2(endoff, DEV_BSIZE)) != endoff &&
	    (m->valid & ((vm_page_bits_t)1 << (endoff >> DEV_BSHIFT))) == 0)
		pmap_zero_page_area(m, endoff,
		    DEV_BSIZE - (endoff & (DEV_BSIZE - 1)));

	/*
	 * Set valid, clear dirty bits.  If validating the entire
	 * page we can safely clear the pmap modify bit.  We also
	 * use this opportunity to clear the VPO_NOSYNC flag.  If a process
	 * takes a write fault on a MAP_NOSYNC memory area the flag will
	 * be set again.
	 *
	 * We set valid bits inclusive of any overlap, but we can only
	 * clear dirty bits for DEV_BSIZE chunks that are fully within
	 * the range.
	 */
	oldvalid = m->valid;
	pagebits = vm_page_bits(base, size);
	m->valid |= pagebits;
#if 0	/* NOT YET */
	if ((frag = base & (DEV_BSIZE - 1)) != 0) {
		frag = DEV_BSIZE - frag;
		base += frag;
		size -= frag;
		if (size < 0)
			size = 0;
	}
	pagebits = vm_page_bits(base, size & (DEV_BSIZE - 1));
#endif
	if (base == 0 && size == PAGE_SIZE) {
		/*
		 * The page can only be modified within the pmap if it is
		 * mapped, and it can only be mapped if it was previously
		 * fully valid.
		 */
		if (oldvalid == VM_PAGE_BITS_ALL)
			/*
			 * Perform the pmap_clear_modify() first.  Otherwise,
			 * a concurrent pmap operation, such as
			 * pmap_protect(), could clear a modification in the
			 * pmap and set the dirty field on the page before
			 * pmap_clear_modify() had begun and after the dirty
			 * field was cleared here.
			 */
			pmap_clear_modify(m);
		m->dirty = 0;
		m->oflags &= ~VPO_NOSYNC;
	} else if (oldvalid != VM_PAGE_BITS_ALL)
		m->dirty &= ~pagebits;
	else
		vm_page_clear_dirty_mask(m, pagebits);
}

void
vm_page_clear_dirty(vm_page_t m, int base, int size)
{

	vm_page_clear_dirty_mask(m, vm_page_bits(base, size));
}

/*
 *	vm_page_set_invalid:
 *
 *	Invalidates DEV_BSIZE'd chunks within a page.  Both the
 *	valid and dirty bits for the effected areas are cleared.
 */
void
vm_page_set_invalid(vm_page_t m, int base, int size)
{
	vm_page_bits_t bits;
	vm_object_t object;

	object = m->object;
	VM_OBJECT_ASSERT_WLOCKED(object);
	if (object->type == OBJT_VNODE && base == 0 && IDX_TO_OFF(m->pindex) +
	    size >= object->un_pager.vnp.vnp_size)
		bits = VM_PAGE_BITS_ALL;
	else
		bits = vm_page_bits(base, size);
	if (object->ref_count != 0 && m->valid == VM_PAGE_BITS_ALL &&
	    bits != 0)
		pmap_remove_all(m);
	KASSERT((bits == 0 && m->valid == VM_PAGE_BITS_ALL) ||
	    !pmap_page_is_mapped(m),
	    ("vm_page_set_invalid: page %p is mapped", m));
	m->valid &= ~bits;
	m->dirty &= ~bits;
}

/*
 * vm_page_zero_invalid()
 *
 *	The kernel assumes that the invalid portions of a page contain
 *	garbage, but such pages can be mapped into memory by user code.
 *	When this occurs, we must zero out the non-valid portions of the
 *	page so user code sees what it expects.
 *
 *	Pages are most often semi-valid when the end of a file is mapped
 *	into memory and the file's size is not page aligned.
 */
void
vm_page_zero_invalid(vm_page_t m, boolean_t setvalid)
{
	int b;
	int i;

	VM_OBJECT_ASSERT_WLOCKED(m->object);
	/*
	 * Scan the valid bits looking for invalid sections that
	 * must be zeroed.  Invalid sub-DEV_BSIZE'd areas ( where the
	 * valid bit may be set ) have already been zeroed by
	 * vm_page_set_validclean().
	 */
	for (b = i = 0; i <= PAGE_SIZE / DEV_BSIZE; ++i) {
		if (i == (PAGE_SIZE / DEV_BSIZE) ||
		    (m->valid & ((vm_page_bits_t)1 << i))) {
			if (i > b) {
				pmap_zero_page_area(m,
				    b << DEV_BSHIFT, (i - b) << DEV_BSHIFT);
			}
			b = i + 1;
		}
	}

	/*
	 * setvalid is TRUE when we can safely set the zero'd areas
	 * as being valid.  We can do this if there are no cache consistancy
	 * issues.  e.g. it is ok to do with UFS, but not ok to do with NFS.
	 */
	if (setvalid)
		m->valid = VM_PAGE_BITS_ALL;
}

/*
 *	vm_page_is_valid:
 *
 *	Is (partial) page valid?  Note that the case where size == 0
 *	will return FALSE in the degenerate case where the page is
 *	entirely invalid, and TRUE otherwise.
 */
int
vm_page_is_valid(vm_page_t m, int base, int size)
{
	vm_page_bits_t bits;

	VM_OBJECT_ASSERT_LOCKED(m->object);
	bits = vm_page_bits(base, size);
	return (m->valid != 0 && (m->valid & bits) == bits);
}

/*
 * Returns true if all of the specified predicates are true for the entire
 * (super)page and false otherwise.
 */
bool
vm_page_ps_test(vm_page_t m, int flags, vm_page_t skip_m)
{
	vm_object_t object;
	int i, npages;

	object = m->object;
	VM_OBJECT_ASSERT_LOCKED(object);
	npages = atop(pagesizes[m->psind]);

	/*
	 * The physically contiguous pages that make up a superpage, i.e., a
	 * page with a page size index ("psind") greater than zero, will
	 * occupy adjacent entries in vm_page_array[].
	 */
	for (i = 0; i < npages; i++) {
		/* Always test object consistency, including "skip_m". */
		if (m[i].object != object)
			return (false);
		if (&m[i] == skip_m)
			continue;
		if ((flags & PS_NONE_BUSY) != 0 && vm_page_busied(&m[i]))
			return (false);
		if ((flags & PS_ALL_DIRTY) != 0) {
			/*
			 * Calling vm_page_test_dirty() or pmap_is_modified()
			 * might stop this case from spuriously returning
			 * "false".  However, that would require a write lock
			 * on the object containing "m[i]".
			 */
			if (m[i].dirty != VM_PAGE_BITS_ALL)
				return (false);
		}
		if ((flags & PS_ALL_VALID) != 0 &&
		    m[i].valid != VM_PAGE_BITS_ALL)
			return (false);
	}
	return (true);
}

/*
 * Set the page's dirty bits if the page is modified.
 */
void
vm_page_test_dirty(vm_page_t m)
{

	VM_OBJECT_ASSERT_WLOCKED(m->object);
	if (m->dirty != VM_PAGE_BITS_ALL && pmap_is_modified(m))
		vm_page_dirty(m);
}

void
vm_page_lock_KBI(vm_page_t m, const char *file, int line)
{

	mtx_lock_flags_(vm_page_lockptr(m), 0, file, line);
}

void
vm_page_unlock_KBI(vm_page_t m, const char *file, int line)
{

	mtx_unlock_flags_(vm_page_lockptr(m), 0, file, line);
}

int
vm_page_trylock_KBI(vm_page_t m, const char *file, int line)
{

	return (mtx_trylock_flags_(vm_page_lockptr(m), 0, file, line));
}

#if defined(INVARIANTS) || defined(INVARIANT_SUPPORT)
void
vm_page_assert_locked_KBI(vm_page_t m, const char *file, int line)
{

	vm_page_lock_assert_KBI(m, MA_OWNED, file, line);
}

void
vm_page_lock_assert_KBI(vm_page_t m, int a, const char *file, int line)
{

	mtx_assert_(vm_page_lockptr(m), a, file, line);
}
#endif

#ifdef INVARIANTS
void
vm_page_object_lock_assert(vm_page_t m)
{

	/*
	 * Certain of the page's fields may only be modified by the
	 * holder of the containing object's lock or the exclusive busy.
	 * holder.  Unfortunately, the holder of the write busy is
	 * not recorded, and thus cannot be checked here.
	 */
	if (m->object != NULL && !vm_page_xbusied(m))
		VM_OBJECT_ASSERT_WLOCKED(m->object);
}

void
vm_page_assert_pga_writeable(vm_page_t m, uint8_t bits)
{

	if ((bits & PGA_WRITEABLE) == 0)
		return;

	/*
	 * The PGA_WRITEABLE flag can only be set if the page is
	 * managed, is exclusively busied or the object is locked.
	 * Currently, this flag is only set by pmap_enter().
	 */
	KASSERT((m->oflags & VPO_UNMANAGED) == 0,
	    ("PGA_WRITEABLE on unmanaged page"));
	if (!vm_page_xbusied(m))
		VM_OBJECT_ASSERT_LOCKED(m->object);
}
#endif

#include "opt_ddb.h"
#ifdef DDB
#include <sys/kernel.h>

#include <ddb/ddb.h>

DB_SHOW_COMMAND(page, vm_page_print_page_info)
{

	db_printf("vm_cnt.v_free_count: %d\n", vm_free_count());
	db_printf("vm_cnt.v_inactive_count: %d\n", vm_inactive_count());
	db_printf("vm_cnt.v_active_count: %d\n", vm_active_count());
	db_printf("vm_cnt.v_laundry_count: %d\n", vm_laundry_count());
	db_printf("vm_cnt.v_wire_count: %d\n", vm_wire_count());
	db_printf("vm_cnt.v_free_reserved: %d\n", vm_cnt.v_free_reserved);
	db_printf("vm_cnt.v_free_min: %d\n", vm_cnt.v_free_min);
	db_printf("vm_cnt.v_free_target: %d\n", vm_cnt.v_free_target);
	db_printf("vm_cnt.v_inactive_target: %d\n", vm_cnt.v_inactive_target);
}

DB_SHOW_COMMAND(pageq, vm_page_print_pageq_info)
{
	int dom;

	db_printf("pq_free %d\n", vm_free_count());
	for (dom = 0; dom < vm_ndomains; dom++) {
		db_printf(
    "dom %d page_cnt %d free %d pq_act %d pq_inact %d pq_laund %d pq_unsw %d\n",
		    dom,
		    vm_dom[dom].vmd_page_count,
		    vm_dom[dom].vmd_free_count,
		    vm_dom[dom].vmd_pagequeues[PQ_ACTIVE].pq_cnt,
		    vm_dom[dom].vmd_pagequeues[PQ_INACTIVE].pq_cnt,
		    vm_dom[dom].vmd_pagequeues[PQ_LAUNDRY].pq_cnt,
		    vm_dom[dom].vmd_pagequeues[PQ_UNSWAPPABLE].pq_cnt);
	}
}

DB_SHOW_COMMAND(pginfo, vm_page_print_pginfo)
{
	vm_page_t m;
	boolean_t phys;

	if (!have_addr) {
		db_printf("show pginfo addr\n");
		return;
	}

	phys = strchr(modif, 'p') != NULL;
	if (phys)
		m = PHYS_TO_VM_PAGE(addr);
	else
		m = (vm_page_t)addr;
	db_printf(
    "page %p obj %p pidx 0x%jx phys 0x%jx q %d hold %d wire %d\n"
    "  af 0x%x of 0x%x f 0x%x act %d busy %x valid 0x%x dirty 0x%x\n",
	    m, m->object, (uintmax_t)m->pindex, (uintmax_t)m->phys_addr,
	    m->queue, m->hold_count, m->wire_count, m->aflags, m->oflags,
	    m->flags, m->act_count, m->busy_lock, m->valid, m->dirty);
}
#endif /* DDB */<|MERGE_RESOLUTION|>--- conflicted
+++ resolved
@@ -2634,25 +2634,7 @@
 	}
 	if (m_mtx != NULL)
 		mtx_unlock(m_mtx);
-<<<<<<< HEAD
-	if ((m = SLIST_FIRST(&free)) != NULL) {
-		int cnt;
-
-		cnt = 0;
-		vmd = VM_DOMAIN(domain);
-		vm_domain_free_lock(vmd);
-		do {
-			MPASS(vm_phys_domain(m) == domain);
-			SLIST_REMOVE_HEAD(&free, plinks.s.ss);
-			vm_page_free_phys(vmd, m);
-			cnt++;
-		} while ((m = SLIST_FIRST(&free)) != NULL);
-		vm_domain_free_unlock(vmd);
-		vm_domain_freecnt_inc(vmd, cnt);
-	}
-=======
 	vm_page_free_pages_toq(&free, false);
->>>>>>> e35a88be
 	return (error);
 }
 
