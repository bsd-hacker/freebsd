--- conflicted
+++ resolved
@@ -3081,34 +3081,20 @@
  * Attempt to free the page.  If it cannot be freed, do nothing.  Returns true
  * if the page is freed and false otherwise.
  *
-<<<<<<< HEAD
- *	Attempt to free the page.  If we cannot free it, we do nothing.
- *	true is returned on success, false on failure.
-=======
  * The page must be managed.  The page and its containing object must be
  * locked.
->>>>>>> ff7911a9
  */
 bool
 vm_page_try_to_free(vm_page_t m)
 {
 
 	vm_page_assert_locked(m);
-<<<<<<< HEAD
-	if (m->object != NULL)
-		VM_OBJECT_ASSERT_WLOCKED(m->object);
-	if (m->dirty != 0 || m->hold_count != 0 || m->wire_count != 0 ||
-	    (m->oflags & VPO_UNMANAGED) != 0 || vm_page_busied(m))
-		return (false);
-	if (m->object != NULL && m->object->ref_count != 0) {
-=======
 	VM_OBJECT_ASSERT_WLOCKED(m->object);
 	KASSERT((m->oflags & VPO_UNMANAGED) == 0, ("page %p is unmanaged", m));
 	if (m->dirty != 0 || m->hold_count != 0 || m->wire_count != 0 ||
 	    vm_page_busied(m))
 		return (false);
 	if (m->object->ref_count != 0) {
->>>>>>> ff7911a9
 		pmap_remove_all(m);
 		if (m->dirty != 0)
 			return (false);
