/*-
 * Copyright (c) 1991, 1993
 *	The Regents of the University of California.  All rights reserved.
 * Copyright (c) 1994 John S. Dyson
 * All rights reserved.
 * Copyright (c) 1994 David Greenman
 * All rights reserved.
 *
 *
 * This code is derived from software contributed to Berkeley by
 * The Mach Operating System project at Carnegie-Mellon University.
 *
 * Redistribution and use in source and binary forms, with or without
 * modification, are permitted provided that the following conditions
 * are met:
 * 1. Redistributions of source code must retain the above copyright
 *    notice, this list of conditions and the following disclaimer.
 * 2. Redistributions in binary form must reproduce the above copyright
 *    notice, this list of conditions and the following disclaimer in the
 *    documentation and/or other materials provided with the distribution.
 * 3. All advertising materials mentioning features or use of this software
 *    must display the following acknowledgement:
 *	This product includes software developed by the University of
 *	California, Berkeley and its contributors.
 * 4. Neither the name of the University nor the names of its contributors
 *    may be used to endorse or promote products derived from this software
 *    without specific prior written permission.
 *
 * THIS SOFTWARE IS PROVIDED BY THE REGENTS AND CONTRIBUTORS ``AS IS'' AND
 * ANY EXPRESS OR IMPLIED WARRANTIES, INCLUDING, BUT NOT LIMITED TO, THE
 * IMPLIED WARRANTIES OF MERCHANTABILITY AND FITNESS FOR A PARTICULAR PURPOSE
 * ARE DISCLAIMED.  IN NO EVENT SHALL THE REGENTS OR CONTRIBUTORS BE LIABLE
 * FOR ANY DIRECT, INDIRECT, INCIDENTAL, SPECIAL, EXEMPLARY, OR CONSEQUENTIAL
 * DAMAGES (INCLUDING, BUT NOT LIMITED TO, PROCUREMENT OF SUBSTITUTE GOODS
 * OR SERVICES; LOSS OF USE, DATA, OR PROFITS; OR BUSINESS INTERRUPTION)
 * HOWEVER CAUSED AND ON ANY THEORY OF LIABILITY, WHETHER IN CONTRACT, STRICT
 * LIABILITY, OR TORT (INCLUDING NEGLIGENCE OR OTHERWISE) ARISING IN ANY WAY
 * OUT OF THE USE OF THIS SOFTWARE, EVEN IF ADVISED OF THE POSSIBILITY OF
 * SUCH DAMAGE.
 *
 *	from: @(#)vm_fault.c	8.4 (Berkeley) 1/12/94
 *
 *
 * Copyright (c) 1987, 1990 Carnegie-Mellon University.
 * All rights reserved.
 *
 * Authors: Avadis Tevanian, Jr., Michael Wayne Young
 *
 * Permission to use, copy, modify and distribute this software and
 * its documentation is hereby granted, provided that both the copyright
 * notice and this permission notice appear in all copies of the
 * software, derivative works or modified versions, and any portions
 * thereof, and that both notices appear in supporting documentation.
 *
 * CARNEGIE MELLON ALLOWS FREE USE OF THIS SOFTWARE IN ITS "AS IS"
 * CONDITION.  CARNEGIE MELLON DISCLAIMS ANY LIABILITY OF ANY KIND
 * FOR ANY DAMAGES WHATSOEVER RESULTING FROM THE USE OF THIS SOFTWARE.
 *
 * Carnegie Mellon requests users of this software to return to
 *
 *  Software Distribution Coordinator  or  Software.Distribution@CS.CMU.EDU
 *  School of Computer Science
 *  Carnegie Mellon University
 *  Pittsburgh PA 15213-3890
 *
 * any improvements or extensions that they make and grant Carnegie the
 * rights to redistribute these changes.
 */

/*
 *	Page fault handling module.
 */

#include <sys/cdefs.h>
__FBSDID("$FreeBSD$");

#include "opt_vm.h"

#include <sys/param.h>
#include <sys/systm.h>
#include <sys/kernel.h>
#include <sys/lock.h>
#include <sys/mutex.h>
#include <sys/proc.h>
#include <sys/resourcevar.h>
#include <sys/sysctl.h>
#include <sys/vmmeter.h>
#include <sys/vnode.h>

#include <vm/vm.h>
#include <vm/vm_param.h>
#include <vm/pmap.h>
#include <vm/vm_map.h>
#include <vm/vm_object.h>
#include <vm/vm_page.h>
#include <vm/vm_pageout.h>
#include <vm/vm_kern.h>
#include <vm/vm_pager.h>
#include <vm/vm_extern.h>

#include <sys/mount.h>	/* XXX Temporary for VFS_LOCK_GIANT() */

#define PFBAK 4
#define PFFOR 4
#define PAGEORDER_SIZE (PFBAK+PFFOR)

static int prefault_pageorder[] = {
	-1 * PAGE_SIZE, 1 * PAGE_SIZE,
	-2 * PAGE_SIZE, 2 * PAGE_SIZE,
	-3 * PAGE_SIZE, 3 * PAGE_SIZE,
	-4 * PAGE_SIZE, 4 * PAGE_SIZE
};

static int vm_fault_additional_pages(vm_page_t, int, int, vm_page_t *, int *);
static void vm_fault_prefault(pmap_t, vm_offset_t, vm_map_entry_t);

#define VM_FAULT_READ_AHEAD 8
#define VM_FAULT_READ_BEHIND 7
#define VM_FAULT_READ (VM_FAULT_READ_AHEAD+VM_FAULT_READ_BEHIND+1)

struct faultstate {
	vm_page_t m;
	vm_object_t object;
	vm_pindex_t pindex;
	vm_page_t first_m;
	vm_object_t	first_object;
	vm_pindex_t first_pindex;
	vm_map_t map;
	vm_map_entry_t entry;
	int lookup_still_valid;
	struct vnode *vp;
	int vfslocked;
};

static inline void
release_page(struct faultstate *fs)
{

	vm_page_wakeup(fs->m);
	vm_page_lock(fs->m);
	vm_page_deactivate(fs->m);
	vm_page_unlock(fs->m);
	fs->m = NULL;
}

static inline void
unlock_map(struct faultstate *fs)
{

	if (fs->lookup_still_valid) {
		vm_map_lookup_done(fs->map, fs->entry);
		fs->lookup_still_valid = FALSE;
	}
}

static void
unlock_and_deallocate(struct faultstate *fs)
{

	vm_object_pip_wakeup(fs->object);
	VM_OBJECT_UNLOCK(fs->object);
	if (fs->object != fs->first_object) {
		VM_OBJECT_LOCK(fs->first_object);
		vm_page_lock(fs->first_m);
		vm_page_free(fs->first_m);
		vm_page_unlock(fs->first_m);
		vm_object_pip_wakeup(fs->first_object);
		VM_OBJECT_UNLOCK(fs->first_object);
		fs->first_m = NULL;
	}
	vm_object_deallocate(fs->first_object);
	unlock_map(fs);	
	if (fs->vp != NULL) { 
		vput(fs->vp);
		fs->vp = NULL;
	}
	VFS_UNLOCK_GIANT(fs->vfslocked);
	fs->vfslocked = 0;
}

/*
 * TRYPAGER - used by vm_fault to calculate whether the pager for the
 *	      current object *might* contain the page.
 *
 *	      default objects are zero-fill, there is no real pager.
 */
#define TRYPAGER	(fs.object->type != OBJT_DEFAULT && \
			((fault_flags & VM_FAULT_CHANGE_WIRING) == 0 || wired))

/*
 *	vm_fault:
 *
 *	Handle a page fault occurring at the given address,
 *	requiring the given permissions, in the map specified.
 *	If successful, the page is inserted into the
 *	associated physical map.
 *
 *	NOTE: the given address should be truncated to the
 *	proper page address.
 *
 *	KERN_SUCCESS is returned if the page fault is handled; otherwise,
 *	a standard error specifying why the fault is fatal is returned.
 *
 *	The map in question must be referenced, and remains so.
 *	Caller may hold no locks.
 */
int
vm_fault(vm_map_t map, vm_offset_t vaddr, vm_prot_t fault_type,
    int fault_flags)
{

	if ((curthread->td_pflags & TDP_NOFAULTING) != 0)
		return (KERN_PROTECTION_FAILURE);
	return (vm_fault_hold(map, vaddr, fault_type, fault_flags, NULL));
}

int
vm_fault_hold(vm_map_t map, vm_offset_t vaddr, vm_prot_t fault_type,
    int fault_flags, vm_page_t *m_hold)
{
	vm_prot_t prot;
	int is_first_object_locked, result;
	boolean_t growstack, wired;
	int map_generation;
	vm_object_t next_object;
	vm_page_t marray[VM_FAULT_READ], mt, mt_prev;
	int hardfault;
	int faultcount, ahead, behind, alloc_req;
	struct faultstate fs;
	struct vnode *vp;
	int locked, error;

	hardfault = 0;
	growstack = TRUE;
	PCPU_INC(cnt.v_vm_faults);
	fs.vp = NULL;
	fs.vfslocked = 0;
	faultcount = behind = 0;

RetryFault:;

	/*
	 * Find the backing store object and offset into it to begin the
	 * search.
	 */
	fs.map = map;
	result = vm_map_lookup(&fs.map, vaddr, fault_type, &fs.entry,
	    &fs.first_object, &fs.first_pindex, &prot, &wired);
	if (result != KERN_SUCCESS) {
		if (growstack && result == KERN_INVALID_ADDRESS &&
		    map != kernel_map) {
			result = vm_map_growstack(curproc, vaddr);
			if (result != KERN_SUCCESS)
				return (KERN_FAILURE);
			growstack = FALSE;
			goto RetryFault;
		}
		return (result);
	}

	map_generation = fs.map->timestamp;

	if (fs.entry->eflags & MAP_ENTRY_NOFAULT) {
		panic("vm_fault: fault on nofault entry, addr: %lx",
		    (u_long)vaddr);
	}

	/*
	 * Make a reference to this object to prevent its disposal while we
	 * are messing with it.  Once we have the reference, the map is free
	 * to be diddled.  Since objects reference their shadows (and copies),
	 * they will stay around as well.
	 *
	 * Bump the paging-in-progress count to prevent size changes (e.g. 
	 * truncation operations) during I/O.  This must be done after
	 * obtaining the vnode lock in order to avoid possible deadlocks.
	 */
	VM_OBJECT_LOCK(fs.first_object);
	vm_object_reference_locked(fs.first_object);
	vm_object_pip_add(fs.first_object, 1);

	fs.lookup_still_valid = TRUE;

	if (wired)
		fault_type = prot | (fault_type & VM_PROT_COPY);

	fs.first_m = NULL;

	/*
	 * Search for the page at object/offset.
	 */
	fs.object = fs.first_object;
	fs.pindex = fs.first_pindex;
	while (TRUE) {
		/*
		 * If the object is dead, we stop here
		 */
		if (fs.object->flags & OBJ_DEAD) {
			unlock_and_deallocate(&fs);
			return (KERN_PROTECTION_FAILURE);
		}

		/*
		 * See if page is resident
		 */
		fs.m = vm_page_lookup(fs.object, fs.pindex);
		if (fs.m != NULL) {
			/* 
			 * check for page-based copy on write.
			 * We check fs.object == fs.first_object so
			 * as to ensure the legacy COW mechanism is
			 * used when the page in question is part of
			 * a shadow object.  Otherwise, vm_page_cowfault()
			 * removes the page from the backing object, 
			 * which is not what we want.
			 */
			vm_page_lock(fs.m);
			if ((fs.m->cow) && 
			    (fault_type & VM_PROT_WRITE) &&
			    (fs.object == fs.first_object)) {
				vm_page_cowfault(fs.m);
				unlock_and_deallocate(&fs);
				goto RetryFault;
			}

			/*
			 * Wait/Retry if the page is busy.  We have to do this
			 * if the page is busy via either VPO_BUSY or 
			 * vm_page_t->busy because the vm_pager may be using
			 * vm_page_t->busy for pageouts ( and even pageins if
			 * it is the vnode pager ), and we could end up trying
			 * to pagein and pageout the same page simultaneously.
			 *
			 * We can theoretically allow the busy case on a read
			 * fault if the page is marked valid, but since such
			 * pages are typically already pmap'd, putting that
			 * special case in might be more effort then it is 
			 * worth.  We cannot under any circumstances mess
			 * around with a vm_page_t->busy page except, perhaps,
			 * to pmap it.
			 */
			if ((fs.m->oflags & VPO_BUSY) || fs.m->busy) {
				/*
				 * Reference the page before unlocking and
				 * sleeping so that the page daemon is less
				 * likely to reclaim it. 
				 */
<<<<<<< HEAD
				vm_page_lock_queues();
				vm_page_flag_set(fs.m, PG_REFERENCED);
				vm_page_unlock_queues();
=======
				vm_page_aflag_set(fs.m, PGA_REFERENCED);
>>>>>>> 567164fb
				vm_page_unlock(fs.m);
				if (fs.object != fs.first_object) {
					if (!VM_OBJECT_TRYLOCK(
					    fs.first_object)) {
						VM_OBJECT_UNLOCK(fs.object);
						VM_OBJECT_LOCK(fs.first_object);
						VM_OBJECT_LOCK(fs.object);
					}
					vm_page_lock(fs.first_m);
					vm_page_free(fs.first_m);
					vm_page_unlock(fs.first_m);
					vm_object_pip_wakeup(fs.first_object);
					VM_OBJECT_UNLOCK(fs.first_object);
					fs.first_m = NULL;
				}
				unlock_map(&fs);
				if (fs.m == vm_page_lookup(fs.object,
				    fs.pindex)) {
					vm_page_sleep_if_busy(fs.m, TRUE,
					    "vmpfw");
				}
				vm_object_pip_wakeup(fs.object);
				VM_OBJECT_UNLOCK(fs.object);
				PCPU_INC(cnt.v_intrans);
				vm_object_deallocate(fs.first_object);
				goto RetryFault;
			}
			vm_page_lock_queues();
			vm_pageq_remove(fs.m);
			vm_page_unlock(fs.m);

			/*
			 * Mark page busy for other processes, and the 
			 * pagedaemon.  If it still isn't completely valid
			 * (readable), jump to readrest, else break-out ( we
			 * found the page ).
			 */
			vm_page_busy(fs.m);
			if (fs.m->valid != VM_PAGE_BITS_ALL)
				goto readrest;
			break;
		}

		/*
		 * Page is not resident, If this is the search termination
		 * or the pager might contain the page, allocate a new page.
		 */
		if (TRYPAGER || fs.object == fs.first_object) {
			if (fs.pindex >= fs.object->size) {
				unlock_and_deallocate(&fs);
				return (KERN_PROTECTION_FAILURE);
			}

			/*
			 * Allocate a new page for this object/offset pair.
			 *
			 * Unlocked read of the p_flag is harmless. At
			 * worst, the P_KILLED might be not observed
			 * there, and allocation can fail, causing
			 * restart and new reading of the p_flag.
			 */
			fs.m = NULL;
			if (!vm_page_count_severe() || P_KILLED(curproc)) {
#if VM_NRESERVLEVEL > 0
				if ((fs.object->flags & OBJ_COLORED) == 0) {
					fs.object->flags |= OBJ_COLORED;
					fs.object->pg_color = atop(vaddr) -
					    fs.pindex;
				}
#endif
				alloc_req = P_KILLED(curproc) ?
				    VM_ALLOC_SYSTEM : VM_ALLOC_NORMAL;
				if (fs.object->type != OBJT_VNODE &&
				    fs.object->backing_object == NULL)
					alloc_req |= VM_ALLOC_ZERO;
				fs.m = vm_page_alloc(fs.object, fs.pindex,
				    alloc_req);
			}
			if (fs.m == NULL) {
				unlock_and_deallocate(&fs);
				VM_WAITPFAULT;
				goto RetryFault;
			} else if (fs.m->valid == VM_PAGE_BITS_ALL)
				break;
		}

readrest:
		/*
		 * We have found a valid page or we have allocated a new page.
		 * The page thus may not be valid or may not be entirely 
		 * valid.
		 *
		 * Attempt to fault-in the page if there is a chance that the
		 * pager has it, and potentially fault in additional pages
		 * at the same time.
		 */
		if (TRYPAGER) {
			int rv;
			int reqpage = 0;
			u_char behavior = vm_map_entry_behavior(fs.entry);

			if (behavior == MAP_ENTRY_BEHAV_RANDOM ||
			    P_KILLED(curproc)) {
				ahead = 0;
				behind = 0;
			} else {
				behind = (vaddr - fs.entry->start) >> PAGE_SHIFT;
				if (behind > VM_FAULT_READ_BEHIND)
					behind = VM_FAULT_READ_BEHIND;

				ahead = ((fs.entry->end - vaddr) >> PAGE_SHIFT) - 1;
				if (ahead > VM_FAULT_READ_AHEAD)
					ahead = VM_FAULT_READ_AHEAD;
			}
			is_first_object_locked = FALSE;
			if ((behavior == MAP_ENTRY_BEHAV_SEQUENTIAL ||
			     (behavior != MAP_ENTRY_BEHAV_RANDOM &&
			      fs.pindex >= fs.entry->lastr &&
			      fs.pindex < fs.entry->lastr + VM_FAULT_READ)) &&
			    (fs.first_object == fs.object ||
			     (is_first_object_locked = VM_OBJECT_TRYLOCK(fs.first_object))) &&
			    fs.first_object->type != OBJT_DEVICE &&
			    fs.first_object->type != OBJT_PHYS &&
			    fs.first_object->type != OBJT_SG) {
				vm_pindex_t firstpindex;

				if (fs.first_pindex < 2 * VM_FAULT_READ)
					firstpindex = 0;
				else
					firstpindex = fs.first_pindex - 2 * VM_FAULT_READ;
				mt = fs.first_object != fs.object ?
				    fs.first_m : fs.m;
				KASSERT(mt != NULL, ("vm_fault: missing mt"));
				KASSERT((mt->oflags & VPO_BUSY) != 0,
				    ("vm_fault: mt %p not busy", mt));
				mt_prev = vm_page_prev(mt);

				/*
				 * note: partially valid pages cannot be 
				 * included in the lookahead - NFS piecemeal
				 * writes will barf on it badly.
				 */
				while ((mt = mt_prev) != NULL &&
				    mt->pindex >= firstpindex &&
				    mt->valid == VM_PAGE_BITS_ALL) {
					mt_prev = vm_page_prev(mt);
					if (mt->busy ||
					    (mt->oflags & VPO_BUSY))
						continue;
					vm_page_lock(mt);
					if (mt->hold_count ||
					    mt->wire_count) {
						vm_page_unlock(mt);
						continue;
					}
					pmap_remove_all(mt);
					if (mt->dirty != 0)
						vm_page_deactivate(mt);
					else
						vm_page_cache(mt);
					vm_page_unlock(mt);
				}
				ahead += behind;
				behind = 0;
			}
			if (is_first_object_locked)
				VM_OBJECT_UNLOCK(fs.first_object);

			/*
			 * Call the pager to retrieve the data, if any, after
			 * releasing the lock on the map.  We hold a ref on
			 * fs.object and the pages are VPO_BUSY'd.
			 */
			unlock_map(&fs);

vnode_lock:
			if (fs.object->type == OBJT_VNODE) {
				vp = fs.object->handle;
				if (vp == fs.vp)
					goto vnode_locked;
				else if (fs.vp != NULL) {
					vput(fs.vp);
					fs.vp = NULL;
				}
				locked = VOP_ISLOCKED(vp);

				if (VFS_NEEDSGIANT(vp->v_mount) && !fs.vfslocked) {
					fs.vfslocked = 1;
					if (!mtx_trylock(&Giant)) {
						VM_OBJECT_UNLOCK(fs.object);
						mtx_lock(&Giant);
						VM_OBJECT_LOCK(fs.object);
						goto vnode_lock;
					}
				}
				if (locked != LK_EXCLUSIVE)
					locked = LK_SHARED;
				/* Do not sleep for vnode lock while fs.m is busy */
				error = vget(vp, locked | LK_CANRECURSE |
				    LK_NOWAIT, curthread);
				if (error != 0) {
					int vfslocked;

					vfslocked = fs.vfslocked;
					fs.vfslocked = 0; /* Keep Giant */
					vhold(vp);
					release_page(&fs);
					unlock_and_deallocate(&fs);
					error = vget(vp, locked | LK_RETRY |
					    LK_CANRECURSE, curthread);
					vdrop(vp);
					fs.vp = vp;
					fs.vfslocked = vfslocked;
					KASSERT(error == 0,
					    ("vm_fault: vget failed"));
					goto RetryFault;
				}
				fs.vp = vp;
			}
vnode_locked:
			KASSERT(fs.vp == NULL || !fs.map->system_map,
			    ("vm_fault: vnode-backed object mapped by system map"));

			/*
			 * now we find out if any other pages should be paged
			 * in at this time this routine checks to see if the
			 * pages surrounding this fault reside in the same
			 * object as the page for this fault.  If they do,
			 * then they are faulted in also into the object.  The
			 * array "marray" returned contains an array of
			 * vm_page_t structs where one of them is the
			 * vm_page_t passed to the routine.  The reqpage
			 * return value is the index into the marray for the
			 * vm_page_t passed to the routine.
			 *
			 * fs.m plus the additional pages are VPO_BUSY'd.
			 */
			faultcount = vm_fault_additional_pages(
			    fs.m, behind, ahead, marray, &reqpage);

			rv = faultcount ?
			    vm_pager_get_pages(fs.object, marray, faultcount,
				reqpage) : VM_PAGER_FAIL;

			if (rv == VM_PAGER_OK) {
				/*
				 * Found the page. Leave it busy while we play
				 * with it.
				 */

				/*
				 * Relookup in case pager changed page. Pager
				 * is responsible for disposition of old page
				 * if moved.
				 */
				fs.m = vm_page_lookup(fs.object, fs.pindex);
				if (!fs.m) {
					unlock_and_deallocate(&fs);
					goto RetryFault;
				}

				hardfault++;
				break; /* break to PAGE HAS BEEN FOUND */
			}
			/*
			 * Remove the bogus page (which does not exist at this
			 * object/offset); before doing so, we must get back
			 * our object lock to preserve our invariant.
			 *
			 * Also wake up any other process that may want to bring
			 * in this page.
			 *
			 * If this is the top-level object, we must leave the
			 * busy page to prevent another process from rushing
			 * past us, and inserting the page in that object at
			 * the same time that we are.
			 */
			if (rv == VM_PAGER_ERROR)
				printf("vm_fault: pager read error, pid %d (%s)\n",
				    curproc->p_pid, curproc->p_comm);
			/*
			 * Data outside the range of the pager or an I/O error
			 */
			/*
			 * XXX - the check for kernel_map is a kludge to work
			 * around having the machine panic on a kernel space
			 * fault w/ I/O error.
			 */
			if (((fs.map != kernel_map) && (rv == VM_PAGER_ERROR)) ||
				(rv == VM_PAGER_BAD)) {
				vm_page_lock(fs.m);
				vm_page_free(fs.m);
				vm_page_unlock(fs.m);
				fs.m = NULL;
				unlock_and_deallocate(&fs);
				return ((rv == VM_PAGER_ERROR) ? KERN_FAILURE : KERN_PROTECTION_FAILURE);
			}
			if (fs.object != fs.first_object) {
				vm_page_lock(fs.m);
				vm_page_free(fs.m);
				vm_page_unlock(fs.m);
				fs.m = NULL;
				/*
				 * XXX - we cannot just fall out at this
				 * point, m has been freed and is invalid!
				 */
			}
		}

		/*
		 * We get here if the object has default pager (or unwiring) 
		 * or the pager doesn't have the page.
		 */
		if (fs.object == fs.first_object)
			fs.first_m = fs.m;

		/*
		 * Move on to the next object.  Lock the next object before
		 * unlocking the current one.
		 */
		fs.pindex += OFF_TO_IDX(fs.object->backing_object_offset);
		next_object = fs.object->backing_object;
		if (next_object == NULL) {
			/*
			 * If there's no object left, fill the page in the top
			 * object with zeros.
			 */
			if (fs.object != fs.first_object) {
				vm_object_pip_wakeup(fs.object);
				VM_OBJECT_UNLOCK(fs.object);

				fs.object = fs.first_object;
				fs.pindex = fs.first_pindex;
				fs.m = fs.first_m;
				VM_OBJECT_LOCK(fs.object);
			}
			fs.first_m = NULL;

			/*
			 * Zero the page if necessary and mark it valid.
			 */
			if ((fs.m->flags & PG_ZERO) == 0) {
				pmap_zero_page(fs.m);
			} else {
				PCPU_INC(cnt.v_ozfod);
			}
			PCPU_INC(cnt.v_zfod);
			fs.m->valid = VM_PAGE_BITS_ALL;
			break;	/* break to PAGE HAS BEEN FOUND */
		} else {
			KASSERT(fs.object != next_object,
			    ("object loop %p", next_object));
			VM_OBJECT_LOCK(next_object);
			vm_object_pip_add(next_object, 1);
			if (fs.object != fs.first_object)
				vm_object_pip_wakeup(fs.object);
			VM_OBJECT_UNLOCK(fs.object);
			fs.object = next_object;
		}
	}

	KASSERT((fs.m->oflags & VPO_BUSY) != 0,
	    ("vm_fault: not busy after main loop"));

	/*
	 * PAGE HAS BEEN FOUND. [Loop invariant still holds -- the object lock
	 * is held.]
	 */

	/*
	 * If the page is being written, but isn't already owned by the
	 * top-level object, we have to copy it into a new page owned by the
	 * top-level object.
	 */
	if (fs.object != fs.first_object) {
		/*
		 * We only really need to copy if we want to write it.
		 */
		if ((fault_type & (VM_PROT_COPY | VM_PROT_WRITE)) != 0) {
			/*
			 * This allows pages to be virtually copied from a 
			 * backing_object into the first_object, where the 
			 * backing object has no other refs to it, and cannot
			 * gain any more refs.  Instead of a bcopy, we just 
			 * move the page from the backing object to the 
			 * first object.  Note that we must mark the page 
			 * dirty in the first object so that it will go out 
			 * to swap when needed.
			 */
			is_first_object_locked = FALSE;
			if (
				/*
				 * Only one shadow object
				 */
				(fs.object->shadow_count == 1) &&
				/*
				 * No COW refs, except us
				 */
				(fs.object->ref_count == 1) &&
				/*
				 * No one else can look this object up
				 */
				(fs.object->handle == NULL) &&
				/*
				 * No other ways to look the object up
				 */
				((fs.object->type == OBJT_DEFAULT) ||
				 (fs.object->type == OBJT_SWAP)) &&
			    (is_first_object_locked = VM_OBJECT_TRYLOCK(fs.first_object)) &&
				/*
				 * We don't chase down the shadow chain
				 */
			    fs.object == fs.first_object->backing_object) {
				/*
				 * get rid of the unnecessary page
				 */
				vm_page_lock(fs.first_m);
				vm_page_free(fs.first_m);
				vm_page_unlock(fs.first_m);
				/*
				 * grab the page and put it into the 
				 * process'es object.  The page is 
				 * automatically made dirty.
				 */
				vm_page_lock(fs.m);
				vm_page_rename(fs.m, fs.first_object, fs.first_pindex);
				vm_page_unlock(fs.m);
				vm_page_busy(fs.m);
				fs.first_m = fs.m;
				fs.m = NULL;
				PCPU_INC(cnt.v_cow_optim);
			} else {
				/*
				 * Oh, well, lets copy it.
				 */
				pmap_copy_page(fs.m, fs.first_m);
				fs.first_m->valid = VM_PAGE_BITS_ALL;
				if (wired && (fault_flags &
				    VM_FAULT_CHANGE_WIRING) == 0) {
					vm_page_lock(fs.first_m);
					vm_page_wire(fs.first_m);
					vm_page_unlock(fs.first_m);
					
					vm_page_lock(fs.m);
					vm_page_unwire(fs.m, FALSE);
					vm_page_unlock(fs.m);
				}
				/*
				 * We no longer need the old page or object.
				 */
				release_page(&fs);
			}
			/*
			 * fs.object != fs.first_object due to above 
			 * conditional
			 */
			vm_object_pip_wakeup(fs.object);
			VM_OBJECT_UNLOCK(fs.object);
			/*
			 * Only use the new page below...
			 */
			fs.object = fs.first_object;
			fs.pindex = fs.first_pindex;
			fs.m = fs.first_m;
			if (!is_first_object_locked)
				VM_OBJECT_LOCK(fs.object);
			PCPU_INC(cnt.v_cow_faults);
		} else {
			prot &= ~VM_PROT_WRITE;
		}
	}

	/*
	 * We must verify that the maps have not changed since our last
	 * lookup.
	 */
	if (!fs.lookup_still_valid) {
		vm_object_t retry_object;
		vm_pindex_t retry_pindex;
		vm_prot_t retry_prot;

		if (!vm_map_trylock_read(fs.map)) {
			release_page(&fs);
			unlock_and_deallocate(&fs);
			goto RetryFault;
		}
		fs.lookup_still_valid = TRUE;
		if (fs.map->timestamp != map_generation) {
			result = vm_map_lookup_locked(&fs.map, vaddr, fault_type,
			    &fs.entry, &retry_object, &retry_pindex, &retry_prot, &wired);

			/*
			 * If we don't need the page any longer, put it on the inactive
			 * list (the easiest thing to do here).  If no one needs it,
			 * pageout will grab it eventually.
			 */
			if (result != KERN_SUCCESS) {
				release_page(&fs);
				unlock_and_deallocate(&fs);

				/*
				 * If retry of map lookup would have blocked then
				 * retry fault from start.
				 */
				if (result == KERN_FAILURE)
					goto RetryFault;
				return (result);
			}
			if ((retry_object != fs.first_object) ||
			    (retry_pindex != fs.first_pindex)) {
				release_page(&fs);
				unlock_and_deallocate(&fs);
				goto RetryFault;
			}

			/*
			 * Check whether the protection has changed or the object has
			 * been copied while we left the map unlocked. Changing from
			 * read to write permission is OK - we leave the page
			 * write-protected, and catch the write fault. Changing from
			 * write to read permission means that we can't mark the page
			 * write-enabled after all.
			 */
			prot &= retry_prot;
		}
	}
	/*
	 * If the page was filled by a pager, update the map entry's
	 * last read offset.  Since the pager does not return the
	 * actual set of pages that it read, this update is based on
	 * the requested set.  Typically, the requested and actual
	 * sets are the same.
	 *
	 * XXX The following assignment modifies the map
	 * without holding a write lock on it.
	 */
	if (hardfault)
		fs.entry->lastr = fs.pindex + faultcount - behind;

	if ((prot & VM_PROT_WRITE) != 0 ||
	    (fault_flags & VM_FAULT_DIRTY) != 0) {
		vm_object_set_writeable_dirty(fs.object);

		/*
		 * If this is a NOSYNC mmap we do not want to set VPO_NOSYNC
		 * if the page is already dirty to prevent data written with
		 * the expectation of being synced from not being synced.
		 * Likewise if this entry does not request NOSYNC then make
		 * sure the page isn't marked NOSYNC.  Applications sharing
		 * data should use the same flags to avoid ping ponging.
		 */
		if (fs.entry->eflags & MAP_ENTRY_NOSYNC) {
			if (fs.m->dirty == 0)
				fs.m->oflags |= VPO_NOSYNC;
		} else {
			fs.m->oflags &= ~VPO_NOSYNC;
		}

		/*
		 * If the fault is a write, we know that this page is being
		 * written NOW so dirty it explicitly to save on 
		 * pmap_is_modified() calls later.
		 *
		 * Also tell the backing pager, if any, that it should remove
		 * any swap backing since the page is now dirty.
		 */
		if (((fault_type & VM_PROT_WRITE) != 0 &&
		    (fault_flags & VM_FAULT_CHANGE_WIRING) == 0) ||
		    (fault_flags & VM_FAULT_DIRTY) != 0) {
			vm_page_dirty(fs.m);
			vm_pager_page_unswapped(fs.m);
		}
	}

	/*
	 * Page had better still be busy
	 */
	KASSERT(fs.m->oflags & VPO_BUSY,
		("vm_fault: page %p not busy!", fs.m));
	/*
	 * Page must be completely valid or it is not fit to
	 * map into user space.  vm_pager_get_pages() ensures this.
	 */
	KASSERT(fs.m->valid == VM_PAGE_BITS_ALL,
	    ("vm_fault: page %p partially invalid", fs.m));
	VM_OBJECT_UNLOCK(fs.object);

	/*
	 * Put this page into the physical map.  We had to do the unlock above
	 * because pmap_enter() may sleep.  We don't put the page
	 * back on the active queue until later so that the pageout daemon
	 * won't find it (yet).
	 */
	pmap_enter(fs.map->pmap, vaddr, fault_type, fs.m, prot, wired);
	if ((fault_flags & VM_FAULT_CHANGE_WIRING) == 0 && wired == 0)
		vm_fault_prefault(fs.map->pmap, vaddr, fs.entry);
	VM_OBJECT_LOCK(fs.object);
	vm_page_lock(fs.m);

	/*
	 * If the page is not wired down, then put it where the pageout daemon
	 * can find it.
	 */
	if (fault_flags & VM_FAULT_CHANGE_WIRING) {
		if (wired)
			vm_page_wire(fs.m);
		else
			vm_page_unwire(fs.m, 1);
	} else
		vm_page_activate(fs.m);
<<<<<<< HEAD
=======
	if (m_hold != NULL) {
		*m_hold = fs.m;
		vm_page_hold(fs.m);
	}
>>>>>>> 567164fb
	vm_page_unlock(fs.m);
	vm_page_wakeup(fs.m);

	/*
	 * Unlock everything, and return
	 */
	unlock_and_deallocate(&fs);
	if (hardfault)
		curthread->td_ru.ru_majflt++;
	else
		curthread->td_ru.ru_minflt++;

	return (KERN_SUCCESS);
}

/*
 * vm_fault_prefault provides a quick way of clustering
 * pagefaults into a processes address space.  It is a "cousin"
 * of vm_map_pmap_enter, except it runs at page fault time instead
 * of mmap time.
 */
static void
vm_fault_prefault(pmap_t pmap, vm_offset_t addra, vm_map_entry_t entry)
{
	int i;
	vm_offset_t addr, starta;
	vm_pindex_t pindex;
	vm_page_t m;
	vm_object_t object;

	if (pmap != vmspace_pmap(curthread->td_proc->p_vmspace))
		return;

	object = entry->object.vm_object;

	starta = addra - PFBAK * PAGE_SIZE;
	if (starta < entry->start) {
		starta = entry->start;
	} else if (starta > addra) {
		starta = 0;
	}

	for (i = 0; i < PAGEORDER_SIZE; i++) {
		vm_object_t backing_object, lobject;

		addr = addra + prefault_pageorder[i];
		if (addr > addra + (PFFOR * PAGE_SIZE))
			addr = 0;

		if (addr < starta || addr >= entry->end)
			continue;

		if (!pmap_is_prefaultable(pmap, addr))
			continue;

		pindex = ((addr - entry->start) + entry->offset) >> PAGE_SHIFT;
		lobject = object;
		VM_OBJECT_LOCK(lobject);
		while ((m = vm_page_lookup(lobject, pindex)) == NULL &&
		    lobject->type == OBJT_DEFAULT &&
		    (backing_object = lobject->backing_object) != NULL) {
			KASSERT((lobject->backing_object_offset & PAGE_MASK) ==
			    0, ("vm_fault_prefault: unaligned object offset"));
			pindex += lobject->backing_object_offset >> PAGE_SHIFT;
			VM_OBJECT_LOCK(backing_object);
			VM_OBJECT_UNLOCK(lobject);
			lobject = backing_object;
		}
		/*
		 * give-up when a page is not in memory
		 */
		if (m == NULL) {
			VM_OBJECT_UNLOCK(lobject);
			break;
		}
		if (m->valid == VM_PAGE_BITS_ALL &&
		    (m->flags & PG_FICTITIOUS) == 0)
			pmap_enter_quick(pmap, addr, m, entry->protection);
		VM_OBJECT_UNLOCK(lobject);
	}
}

/*
 * Hold each of the physical pages that are mapped by the specified range of
 * virtual addresses, ["addr", "addr" + "len"), if those mappings are valid
 * and allow the specified types of access, "prot".  If all of the implied
 * pages are successfully held, then the number of held pages is returned
 * together with pointers to those pages in the array "ma".  However, if any
 * of the pages cannot be held, -1 is returned.
 */
int
vm_fault_quick_hold_pages(vm_map_t map, vm_offset_t addr, vm_size_t len,
    vm_prot_t prot, vm_page_t *ma, int max_count)
{
	vm_offset_t end, va;
	vm_page_t *mp;
	int count;
	boolean_t pmap_failed;

	if (len == 0)
		return (0);
	end = round_page(addr + len);	
	addr = trunc_page(addr);

	/*
	 * Check for illegal addresses.
	 */
	if (addr < vm_map_min(map) || addr > end || end > vm_map_max(map))
		return (-1);

	count = howmany(end - addr, PAGE_SIZE);
	if (count > max_count)
		panic("vm_fault_quick_hold_pages: count > max_count");

	/*
	 * Most likely, the physical pages are resident in the pmap, so it is
	 * faster to try pmap_extract_and_hold() first.
	 */
	pmap_failed = FALSE;
	for (mp = ma, va = addr; va < end; mp++, va += PAGE_SIZE) {
		*mp = pmap_extract_and_hold(map->pmap, va, prot);
		if (*mp == NULL)
			pmap_failed = TRUE;
		else if ((prot & VM_PROT_WRITE) != 0 &&
		    (*mp)->dirty != VM_PAGE_BITS_ALL) {
			/*
			 * Explicitly dirty the physical page.  Otherwise, the
			 * caller's changes may go unnoticed because they are
			 * performed through an unmanaged mapping or by a DMA
			 * operation.
			 *
			 * The object lock is not held here.
			 * See vm_page_clear_dirty_mask().
			 */
			vm_page_dirty(*mp);
		}
	}
	if (pmap_failed) {
		/*
		 * One or more pages could not be held by the pmap.  Either no
		 * page was mapped at the specified virtual address or that
		 * mapping had insufficient permissions.  Attempt to fault in
		 * and hold these pages.
		 */
		for (mp = ma, va = addr; va < end; mp++, va += PAGE_SIZE)
			if (*mp == NULL && vm_fault_hold(map, va, prot,
			    VM_FAULT_NORMAL, mp) != KERN_SUCCESS)
				goto error;
	}
	return (count);
error:	
	for (mp = ma; mp < ma + count; mp++)
		if (*mp != NULL) {
			vm_page_lock(*mp);
			vm_page_unhold(*mp);
			vm_page_unlock(*mp);
		}
	return (-1);
}

/*
 *	vm_fault_wire:
 *
 *	Wire down a range of virtual addresses in a map.
 */
int
vm_fault_wire(vm_map_t map, vm_offset_t start, vm_offset_t end,
    boolean_t fictitious)
{
	vm_offset_t va;
	int rv;

	/*
	 * We simulate a fault to get the page and enter it in the physical
	 * map.  For user wiring, we only ask for read access on currently
	 * read-only sections.
	 */
	for (va = start; va < end; va += PAGE_SIZE) {
		rv = vm_fault(map, va, VM_PROT_NONE, VM_FAULT_CHANGE_WIRING);
		if (rv) {
			if (va != start)
				vm_fault_unwire(map, start, va, fictitious);
			return (rv);
		}
	}
	return (KERN_SUCCESS);
}

/*
 *	vm_fault_unwire:
 *
 *	Unwire a range of virtual addresses in a map.
 */
void
vm_fault_unwire(vm_map_t map, vm_offset_t start, vm_offset_t end,
    boolean_t fictitious)
{
	vm_paddr_t pa;
	vm_offset_t va;
	vm_page_t m;
	pmap_t pmap;

	pmap = vm_map_pmap(map);

	/*
	 * Since the pages are wired down, we must be able to get their
	 * mappings from the physical map system.
	 */
	for (va = start; va < end; va += PAGE_SIZE) {
		pa = pmap_extract(pmap, va);
		if (pa != 0) {
			pmap_change_wiring(pmap, va, FALSE);
			if (!fictitious) {
				m = PHYS_TO_VM_PAGE(pa);
				vm_page_lock(m);
				vm_page_unwire(m, TRUE);
				vm_page_unlock(m);
			}
		}
	}
}

/*
 *	Routine:
 *		vm_fault_copy_entry
 *	Function:
 *		Create new shadow object backing dst_entry with private copy of
 *		all underlying pages. When src_entry is equal to dst_entry,
 *		function implements COW for wired-down map entry. Otherwise,
 *		it forks wired entry into dst_map.
 *
 *	In/out conditions:
 *		The source and destination maps must be locked for write.
 *		The source map entry must be wired down (or be a sharing map
 *		entry corresponding to a main map entry that is wired down).
 */
void
vm_fault_copy_entry(vm_map_t dst_map, vm_map_t src_map,
    vm_map_entry_t dst_entry, vm_map_entry_t src_entry,
    vm_ooffset_t *fork_charge)
{
	vm_object_t backing_object, dst_object, object, src_object;
	vm_pindex_t dst_pindex, pindex, src_pindex;
	vm_prot_t access, prot;
	vm_offset_t vaddr;
	vm_page_t dst_m;
	vm_page_t src_m;
	boolean_t src_readonly, upgrade;

#ifdef	lint
	src_map++;
#endif	/* lint */

	upgrade = src_entry == dst_entry;

	src_object = src_entry->object.vm_object;
	src_pindex = OFF_TO_IDX(src_entry->offset);
	src_readonly = (src_entry->protection & VM_PROT_WRITE) == 0;

	/*
	 * Create the top-level object for the destination entry. (Doesn't
	 * actually shadow anything - we copy the pages directly.)
	 */
	dst_object = vm_object_allocate(OBJT_DEFAULT,
	    OFF_TO_IDX(dst_entry->end - dst_entry->start));
#if VM_NRESERVLEVEL > 0
	dst_object->flags |= OBJ_COLORED;
	dst_object->pg_color = atop(dst_entry->start);
#endif

	VM_OBJECT_LOCK(dst_object);
	KASSERT(upgrade || dst_entry->object.vm_object == NULL,
	    ("vm_fault_copy_entry: vm_object not NULL"));
	dst_entry->object.vm_object = dst_object;
	dst_entry->offset = 0;
	dst_object->charge = dst_entry->end - dst_entry->start;
	if (fork_charge != NULL) {
		KASSERT(dst_entry->cred == NULL,
		    ("vm_fault_copy_entry: leaked swp charge"));
		dst_object->cred = curthread->td_ucred;
		crhold(dst_object->cred);
		*fork_charge += dst_object->charge;
	} else {
		dst_object->cred = dst_entry->cred;
		dst_entry->cred = NULL;
	}
	access = prot = dst_entry->protection;
	/*
	 * If not an upgrade, then enter the mappings in the pmap as
	 * read and/or execute accesses.  Otherwise, enter them as
	 * write accesses.
	 *
	 * A writeable large page mapping is only created if all of
	 * the constituent small page mappings are modified. Marking
	 * PTEs as modified on inception allows promotion to happen
	 * without taking potentially large number of soft faults.
	 */
	if (!upgrade)
		access &= ~VM_PROT_WRITE;

	/*
	 * Loop through all of the pages in the entry's range, copying each
	 * one from the source object (it should be there) to the destination
	 * object.
	 */
	for (vaddr = dst_entry->start, dst_pindex = 0;
	    vaddr < dst_entry->end;
	    vaddr += PAGE_SIZE, dst_pindex++) {

		/*
		 * Allocate a page in the destination object.
		 */
		do {
			dst_m = vm_page_alloc(dst_object, dst_pindex,
			    VM_ALLOC_NORMAL);
			if (dst_m == NULL) {
				VM_OBJECT_UNLOCK(dst_object);
				VM_WAIT;
				VM_OBJECT_LOCK(dst_object);
			}
		} while (dst_m == NULL);

		/*
		 * Find the page in the source object, and copy it in.
		 * (Because the source is wired down, the page will be in
		 * memory.)
		 */
		VM_OBJECT_LOCK(src_object);
		object = src_object;
		pindex = src_pindex + dst_pindex;
		while ((src_m = vm_page_lookup(object, pindex)) == NULL &&
		    src_readonly &&
		    (backing_object = object->backing_object) != NULL) {
			/*
			 * Allow fallback to backing objects if we are reading.
			 */
			VM_OBJECT_LOCK(backing_object);
			pindex += OFF_TO_IDX(object->backing_object_offset);
			VM_OBJECT_UNLOCK(object);
			object = backing_object;
		}
		if (src_m == NULL)
			panic("vm_fault_copy_wired: page missing");
		pmap_copy_page(src_m, dst_m);
		VM_OBJECT_UNLOCK(object);
		dst_m->valid = VM_PAGE_BITS_ALL;
		VM_OBJECT_UNLOCK(dst_object);

		/*
		 * Enter it in the pmap. If a wired, copy-on-write
		 * mapping is being replaced by a write-enabled
		 * mapping, then wire that new mapping.
		 */
		pmap_enter(dst_map->pmap, vaddr, access, dst_m, prot, upgrade);

		/*
		 * Mark it no longer busy, and put it on the active list.
		 */
		VM_OBJECT_LOCK(dst_object);
		
		if (upgrade) {
			vm_page_lock(src_m);
			vm_page_unwire(src_m, 0);
			vm_page_unlock(src_m);

			vm_page_lock(dst_m);
			vm_page_wire(dst_m);
			vm_page_unlock(dst_m);
		} else {
			vm_page_lock(dst_m);
			vm_page_activate(dst_m);
			vm_page_unlock(dst_m);
		}
		vm_page_wakeup(dst_m);
	}
	VM_OBJECT_UNLOCK(dst_object);
	if (upgrade) {
		dst_entry->eflags &= ~(MAP_ENTRY_COW | MAP_ENTRY_NEEDS_COPY);
		vm_object_deallocate(src_object);
	}
}


/*
 * This routine checks around the requested page for other pages that
 * might be able to be faulted in.  This routine brackets the viable
 * pages for the pages to be paged in.
 *
 * Inputs:
 *	m, rbehind, rahead
 *
 * Outputs:
 *  marray (array of vm_page_t), reqpage (index of requested page)
 *
 * Return value:
 *  number of pages in marray
 */
static int
vm_fault_additional_pages(m, rbehind, rahead, marray, reqpage)
	vm_page_t m;
	int rbehind;
	int rahead;
	vm_page_t *marray;
	int *reqpage;
{
	int i,j;
	vm_object_t object;
	vm_pindex_t pindex, startpindex, endpindex, tpindex;
	vm_page_t rtm;
	int cbehind, cahead;

	VM_OBJECT_LOCK_ASSERT(m->object, MA_OWNED);

	object = m->object;
	pindex = m->pindex;
	cbehind = cahead = 0;

	/*
	 * if the requested page is not available, then give up now
	 */
	if (!vm_pager_has_page(object, pindex, &cbehind, &cahead)) {
		return 0;
	}

	if ((cbehind == 0) && (cahead == 0)) {
		*reqpage = 0;
		marray[0] = m;
		return 1;
	}

	if (rahead > cahead) {
		rahead = cahead;
	}

	if (rbehind > cbehind) {
		rbehind = cbehind;
	}

	/*
	 * scan backward for the read behind pages -- in memory 
	 */
	if (pindex > 0) {
		if (rbehind > pindex) {
			rbehind = pindex;
			startpindex = 0;
		} else {
			startpindex = pindex - rbehind;
		}

		if ((rtm = TAILQ_PREV(m, pglist, listq)) != NULL &&
		    rtm->pindex >= startpindex)
			startpindex = rtm->pindex + 1;

		/* tpindex is unsigned; beware of numeric underflow. */
		for (i = 0, tpindex = pindex - 1; tpindex >= startpindex &&
		    tpindex < pindex; i++, tpindex--) {

			rtm = vm_page_alloc(object, tpindex, VM_ALLOC_NORMAL |
			    VM_ALLOC_IFNOTCACHED);
			if (rtm == NULL) {
				/*
				 * Shift the allocated pages to the
				 * beginning of the array.
				 */
				for (j = 0; j < i; j++) {
					marray[j] = marray[j + tpindex + 1 -
					    startpindex];
				}
				break;
			}

			marray[tpindex - startpindex] = rtm;
		}
	} else {
		startpindex = 0;
		i = 0;
	}

	marray[i] = m;
	/* page offset of the required page */
	*reqpage = i;

	tpindex = pindex + 1;
	i++;

	/*
	 * scan forward for the read ahead pages
	 */
	endpindex = tpindex + rahead;
	if ((rtm = TAILQ_NEXT(m, listq)) != NULL && rtm->pindex < endpindex)
		endpindex = rtm->pindex;
	if (endpindex > object->size)
		endpindex = object->size;

	for (; tpindex < endpindex; i++, tpindex++) {

		rtm = vm_page_alloc(object, tpindex, VM_ALLOC_NORMAL |
		    VM_ALLOC_IFNOTCACHED);
		if (rtm == NULL) {
			break;
		}

		marray[i] = rtm;
	}

	/* return number of pages */
	return i;
}

int
vm_fault_disable_pagefaults(void)
{

	return (curthread_pflags_set(TDP_NOFAULTING));
}

void
vm_fault_enable_pagefaults(int save)
{

	curthread_pflags_restore(save);
}<|MERGE_RESOLUTION|>--- conflicted
+++ resolved
@@ -345,13 +345,7 @@
 				 * sleeping so that the page daemon is less
 				 * likely to reclaim it. 
 				 */
-<<<<<<< HEAD
-				vm_page_lock_queues();
-				vm_page_flag_set(fs.m, PG_REFERENCED);
-				vm_page_unlock_queues();
-=======
 				vm_page_aflag_set(fs.m, PGA_REFERENCED);
->>>>>>> 567164fb
 				vm_page_unlock(fs.m);
 				if (fs.object != fs.first_object) {
 					if (!VM_OBJECT_TRYLOCK(
@@ -379,7 +373,6 @@
 				vm_object_deallocate(fs.first_object);
 				goto RetryFault;
 			}
-			vm_page_lock_queues();
 			vm_pageq_remove(fs.m);
 			vm_page_unlock(fs.m);
 
@@ -962,13 +955,10 @@
 			vm_page_unwire(fs.m, 1);
 	} else
 		vm_page_activate(fs.m);
-<<<<<<< HEAD
-=======
 	if (m_hold != NULL) {
 		*m_hold = fs.m;
 		vm_page_hold(fs.m);
 	}
->>>>>>> 567164fb
 	vm_page_unlock(fs.m);
 	vm_page_wakeup(fs.m);
 
