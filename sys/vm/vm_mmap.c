/*-
 * Copyright (c) 1988 University of Utah.
 * Copyright (c) 1991, 1993
 *	The Regents of the University of California.  All rights reserved.
 *
 * This code is derived from software contributed to Berkeley by
 * the Systems Programming Group of the University of Utah Computer
 * Science Department.
 *
 * Redistribution and use in source and binary forms, with or without
 * modification, are permitted provided that the following conditions
 * are met:
 * 1. Redistributions of source code must retain the above copyright
 *    notice, this list of conditions and the following disclaimer.
 * 2. Redistributions in binary form must reproduce the above copyright
 *    notice, this list of conditions and the following disclaimer in the
 *    documentation and/or other materials provided with the distribution.
 * 4. Neither the name of the University nor the names of its contributors
 *    may be used to endorse or promote products derived from this software
 *    without specific prior written permission.
 *
 * THIS SOFTWARE IS PROVIDED BY THE REGENTS AND CONTRIBUTORS ``AS IS'' AND
 * ANY EXPRESS OR IMPLIED WARRANTIES, INCLUDING, BUT NOT LIMITED TO, THE
 * IMPLIED WARRANTIES OF MERCHANTABILITY AND FITNESS FOR A PARTICULAR PURPOSE
 * ARE DISCLAIMED.  IN NO EVENT SHALL THE REGENTS OR CONTRIBUTORS BE LIABLE
 * FOR ANY DIRECT, INDIRECT, INCIDENTAL, SPECIAL, EXEMPLARY, OR CONSEQUENTIAL
 * DAMAGES (INCLUDING, BUT NOT LIMITED TO, PROCUREMENT OF SUBSTITUTE GOODS
 * OR SERVICES; LOSS OF USE, DATA, OR PROFITS; OR BUSINESS INTERRUPTION)
 * HOWEVER CAUSED AND ON ANY THEORY OF LIABILITY, WHETHER IN CONTRACT, STRICT
 * LIABILITY, OR TORT (INCLUDING NEGLIGENCE OR OTHERWISE) ARISING IN ANY WAY
 * OUT OF THE USE OF THIS SOFTWARE, EVEN IF ADVISED OF THE POSSIBILITY OF
 * SUCH DAMAGE.
 *
 * from: Utah $Hdr: vm_mmap.c 1.6 91/10/21$
 *
 *	@(#)vm_mmap.c	8.4 (Berkeley) 1/12/94
 */

/*
 * Mapped file (mmap) interface to VM
 */

#include <sys/cdefs.h>
__FBSDID("$FreeBSD$");

#include "opt_compat.h"
#include "opt_hwpmc_hooks.h"

#include <sys/param.h>
#include <sys/systm.h>
#include <sys/capsicum.h>
#include <sys/kernel.h>
#include <sys/lock.h>
#include <sys/mutex.h>
#include <sys/sysproto.h>
#include <sys/filedesc.h>
#include <sys/priv.h>
#include <sys/proc.h>
#include <sys/procctl.h>
#include <sys/racct.h>
#include <sys/resource.h>
#include <sys/resourcevar.h>
#include <sys/rwlock.h>
#include <sys/sysctl.h>
#include <sys/vnode.h>
#include <sys/fcntl.h>
#include <sys/file.h>
#include <sys/mman.h>
#include <sys/mount.h>
#include <sys/conf.h>
#include <sys/stat.h>
#include <sys/syscallsubr.h>
#include <sys/sysent.h>
#include <sys/vmmeter.h>

#include <security/mac/mac_framework.h>

#include <vm/vm.h>
#include <vm/vm_param.h>
#include <vm/pmap.h>
#include <vm/vm_map.h>
#include <vm/vm_object.h>
#include <vm/vm_page.h>
#include <vm/vm_pager.h>
#include <vm/vm_pageout.h>
#include <vm/vm_extern.h>
#include <vm/vm_page.h>
#include <vm/vnode_pager.h>

#ifdef HWPMC_HOOKS
#include <sys/pmckern.h>
#endif

int old_mlock = 0;
SYSCTL_INT(_vm, OID_AUTO, old_mlock, CTLFLAG_RWTUN, &old_mlock, 0,
    "Do not apply RLIMIT_MEMLOCK on mlockall");

#ifdef MAP_32BIT
#define	MAP_32BIT_MAX_ADDR	((vm_offset_t)1 << 31)
#endif

static int vm_mmap_vnode(struct thread *, vm_size_t, vm_prot_t, vm_prot_t *,
    int *, struct vnode *, vm_ooffset_t *, vm_object_t *, boolean_t *);
static int vm_mmap_cdev(struct thread *, vm_size_t, vm_prot_t, vm_prot_t *,
    int *, struct cdev *, vm_ooffset_t *, vm_object_t *);
static int vm_mmap_shm(struct thread *, vm_size_t, vm_prot_t, vm_prot_t *,
    int *, struct shmfd *, vm_ooffset_t, vm_object_t *);

#ifndef _SYS_SYSPROTO_H_
struct sbrk_args {
	int incr;
};
#endif

/*
 * MPSAFE
 */
/* ARGSUSED */
int
sys_sbrk(td, uap)
	struct thread *td;
	struct sbrk_args *uap;
{
	/* Not yet implemented */
	return (EOPNOTSUPP);
}

#ifndef _SYS_SYSPROTO_H_
struct sstk_args {
	int incr;
};
#endif

/*
 * MPSAFE
 */
/* ARGSUSED */
int
sys_sstk(td, uap)
	struct thread *td;
	struct sstk_args *uap;
{
	/* Not yet implemented */
	return (EOPNOTSUPP);
}

#if defined(COMPAT_43)
#ifndef _SYS_SYSPROTO_H_
struct getpagesize_args {
	int dummy;
};
#endif

int
ogetpagesize(td, uap)
	struct thread *td;
	struct getpagesize_args *uap;
{
	/* MP SAFE */
	td->td_retval[0] = PAGE_SIZE;
	return (0);
}
#endif				/* COMPAT_43 */


/*
 * Memory Map (mmap) system call.  Note that the file offset
 * and address are allowed to be NOT page aligned, though if
 * the MAP_FIXED flag it set, both must have the same remainder
 * modulo the PAGE_SIZE (POSIX 1003.1b).  If the address is not
 * page-aligned, the actual mapping starts at trunc_page(addr)
 * and the return value is adjusted up by the page offset.
 *
 * Generally speaking, only character devices which are themselves
 * memory-based, such as a video framebuffer, can be mmap'd.  Otherwise
 * there would be no cache coherency between a descriptor and a VM mapping
 * both to the same character device.
 */
#ifndef _SYS_SYSPROTO_H_
struct mmap_args {
	void *addr;
	size_t len;
	int prot;
	int flags;
	int fd;
	long pad;
	off_t pos;
};
#endif

/*
 * MPSAFE
 */
int
sys_mmap(td, uap)
	struct thread *td;
	struct mmap_args *uap;
{
#ifdef HWPMC_HOOKS
	struct pmckern_map_in pkm;
#endif
	struct file *fp;
	struct vnode *vp;
	vm_offset_t addr;
	vm_size_t size, pageoff;
	vm_prot_t cap_maxprot, maxprot;
	void *handle;
	objtype_t handle_type;
	int align, error, flags, prot;
	off_t pos;
	struct vmspace *vms = td->td_proc->p_vmspace;
	cap_rights_t rights;

	addr = (vm_offset_t) uap->addr;
	size = uap->len;
	prot = uap->prot;
	flags = uap->flags;
	pos = uap->pos;

	fp = NULL;

	/*
	 * Enforce the constraints.
	 * Mapping of length 0 is only allowed for old binaries.
	 * Anonymous mapping shall specify -1 as filedescriptor and
	 * zero position for new code. Be nice to ancient a.out
	 * binaries and correct pos for anonymous mapping, since old
	 * ld.so sometimes issues anonymous map requests with non-zero
	 * pos.
	 */
	if (!SV_CURPROC_FLAG(SV_AOUT)) {
		if ((uap->len == 0 && curproc->p_osrel >= P_OSREL_MAP_ANON) ||
		    ((flags & MAP_ANON) != 0 && (uap->fd != -1 || pos != 0)))
			return (EINVAL);
	} else {
		if ((flags & MAP_ANON) != 0)
			pos = 0;
	}

	if (flags & MAP_STACK) {
		if ((uap->fd != -1) ||
		    ((prot & (PROT_READ | PROT_WRITE)) != (PROT_READ | PROT_WRITE)))
			return (EINVAL);
		flags |= MAP_ANON;
		pos = 0;
	}
<<<<<<< HEAD
	/* XXX: MAP_RENAME, MAP_NORESERVE */
	if ((flags & ~(MAP_SHARED | MAP_PRIVATE | MAP_FIXED | MAP_HASSEMAPHORE |
	    MAP_STACK | MAP_NOSYNC | MAP_ANON | MAP_EXCL | MAP_NOCORE |
	    MAP_PREFAULT_READ |
=======
	if ((flags & ~(MAP_SHARED | MAP_PRIVATE | MAP_FIXED | MAP_RENAME |
	    MAP_NORESERVE | MAP_HASSEMAPHORE | MAP_STACK | MAP_NOSYNC |
	    MAP_ANON | MAP_EXCL | MAP_NOCORE | MAP_PREFAULT_READ |
>>>>>>> 9436b270
#ifdef MAP_32BIT
	    MAP_32BIT |
#endif
	    MAP_ALIGNMENT_MASK)) != 0)
		return (EINVAL);
	if ((flags & (MAP_EXCL | MAP_FIXED)) == MAP_EXCL)
		return (EINVAL);
<<<<<<< HEAD
	if ((flags & (MAP_ANON | MAP_SHARED | MAP_PRIVATE)) == 0 ||
	    (flags & (MAP_SHARED | MAP_PRIVATE)) == (MAP_SHARED | MAP_PRIVATE))
=======
	if ((flags & (MAP_SHARED | MAP_PRIVATE)) == (MAP_SHARED | MAP_PRIVATE))
>>>>>>> 9436b270
		return (EINVAL);
	if (prot != PROT_NONE &&
	    (prot & ~(PROT_READ | PROT_WRITE | PROT_EXEC)) != 0)
		return (EINVAL);

	/*
	 * Align the file position to a page boundary,
	 * and save its page offset component.
	 */
	pageoff = (pos & PAGE_MASK);
	pos -= pageoff;

	/* Adjust size for rounding (on both ends). */
	size += pageoff;			/* low end... */
	size = (vm_size_t) round_page(size);	/* hi end */

	/* Ensure alignment is at least a page and fits in a pointer. */
	align = flags & MAP_ALIGNMENT_MASK;
	if (align != 0 && align != MAP_ALIGNED_SUPER &&
	    (align >> MAP_ALIGNMENT_SHIFT >= sizeof(void *) * NBBY ||
	    align >> MAP_ALIGNMENT_SHIFT < PAGE_SHIFT))
		return (EINVAL);

	/*
	 * Check for illegal addresses.  Watch out for address wrap... Note
	 * that VM_*_ADDRESS are not constants due to casts (argh).
	 */
	if (flags & MAP_FIXED) {
		/*
		 * The specified address must have the same remainder
		 * as the file offset taken modulo PAGE_SIZE, so it
		 * should be aligned after adjustment by pageoff.
		 */
		addr -= pageoff;
		if (addr & PAGE_MASK)
			return (EINVAL);

		/* Address range must be all in user VM space. */
		if (addr < vm_map_min(&vms->vm_map) ||
		    addr + size > vm_map_max(&vms->vm_map))
			return (EINVAL);
		if (addr + size < addr)
			return (EINVAL);
#ifdef MAP_32BIT
		if (flags & MAP_32BIT && addr + size > MAP_32BIT_MAX_ADDR)
			return (EINVAL);
	} else if (flags & MAP_32BIT) {
		/*
		 * For MAP_32BIT, override the hint if it is too high and
		 * do not bother moving the mapping past the heap (since
		 * the heap is usually above 2GB).
		 */
		if (addr + size > MAP_32BIT_MAX_ADDR)
			addr = 0;
#endif
	} else {
		/*
		 * XXX for non-fixed mappings where no hint is provided or
		 * the hint would fall in the potential heap space,
		 * place it after the end of the largest possible heap.
		 *
		 * There should really be a pmap call to determine a reasonable
		 * location.
		 */
		PROC_LOCK(td->td_proc);
		if (addr == 0 ||
		    (addr >= round_page((vm_offset_t)vms->vm_taddr) &&
		    addr < round_page((vm_offset_t)vms->vm_daddr +
		    lim_max(td->td_proc, RLIMIT_DATA))))
			addr = round_page((vm_offset_t)vms->vm_daddr +
			    lim_max(td->td_proc, RLIMIT_DATA));
		PROC_UNLOCK(td->td_proc);
	}
	if (flags & MAP_ANON) {
		/*
		 * Mapping blank space is trivial.
		 */
		handle = NULL;
		handle_type = OBJT_DEFAULT;
		maxprot = VM_PROT_ALL;
		cap_maxprot = VM_PROT_ALL;
	} else {
		/*
		 * Mapping file, get fp for validation and don't let the
		 * descriptor disappear on us if we block. Check capability
		 * rights, but also return the maximum rights to be combined
		 * with maxprot later.
		 */
		cap_rights_init(&rights, CAP_MMAP);
		if (prot & PROT_READ)
			cap_rights_set(&rights, CAP_MMAP_R);
		if ((flags & MAP_SHARED) != 0) {
			if (prot & PROT_WRITE)
				cap_rights_set(&rights, CAP_MMAP_W);
		}
		if (prot & PROT_EXEC)
			cap_rights_set(&rights, CAP_MMAP_X);
		error = fget_mmap(td, uap->fd, &rights, &cap_maxprot, &fp);
		if (error != 0)
			goto done;
		if ((flags & (MAP_SHARED | MAP_PRIVATE)) == 0 &&
		    td->td_proc->p_osrel >= P_OSREL_MAP_FSTRICT) {
			error = EINVAL;
			goto done;
		}
		if (fp->f_type == DTYPE_SHM) {
			handle = fp->f_data;
			handle_type = OBJT_SWAP;
			maxprot = VM_PROT_NONE;

			/* FREAD should always be set. */
			if (fp->f_flag & FREAD)
				maxprot |= VM_PROT_EXECUTE | VM_PROT_READ;
			if (fp->f_flag & FWRITE)
				maxprot |= VM_PROT_WRITE;
			goto map;
		}
		if (fp->f_type != DTYPE_VNODE) {
			error = ENODEV;
			goto done;
		}
#if defined(COMPAT_FREEBSD7) || defined(COMPAT_FREEBSD6) || \
    defined(COMPAT_FREEBSD5) || defined(COMPAT_FREEBSD4)
		/*
		 * POSIX shared-memory objects are defined to have
		 * kernel persistence, and are not defined to support
		 * read(2)/write(2) -- or even open(2).  Thus, we can
		 * use MAP_ASYNC to trade on-disk coherence for speed.
		 * The shm_open(3) library routine turns on the FPOSIXSHM
		 * flag to request this behavior.
		 */
		if (fp->f_flag & FPOSIXSHM)
			flags |= MAP_NOSYNC;
#endif
		vp = fp->f_vnode;
		/*
		 * Ensure that file and memory protections are
		 * compatible.  Note that we only worry about
		 * writability if mapping is shared; in this case,
		 * current and max prot are dictated by the open file.
		 * XXX use the vnode instead?  Problem is: what
		 * credentials do we use for determination? What if
		 * proc does a setuid?
		 */
		if (vp->v_mount != NULL && vp->v_mount->mnt_flag & MNT_NOEXEC)
			maxprot = VM_PROT_NONE;
		else
			maxprot = VM_PROT_EXECUTE;
		if (fp->f_flag & FREAD) {
			maxprot |= VM_PROT_READ;
		} else if (prot & PROT_READ) {
			error = EACCES;
			goto done;
		}
		/*
		 * If we are sharing potential changes (either via
		 * MAP_SHARED or via the implicit sharing of character
		 * device mappings), and we are trying to get write
		 * permission although we opened it without asking
		 * for it, bail out.
		 */
		if ((flags & MAP_SHARED) != 0) {
			if ((fp->f_flag & FWRITE) != 0) {
				maxprot |= VM_PROT_WRITE;
			} else if ((prot & PROT_WRITE) != 0) {
				error = EACCES;
				goto done;
			}
		} else if (vp->v_type != VCHR || (fp->f_flag & FWRITE) != 0) {
			maxprot |= VM_PROT_WRITE;
			cap_maxprot |= VM_PROT_WRITE;
		}
		handle = (void *)vp;
		handle_type = OBJT_VNODE;
	}
map:
	td->td_fpop = fp;
	maxprot &= cap_maxprot;

	/* This relies on VM_PROT_* matching PROT_*. */
	error = vm_mmap(&vms->vm_map, &addr, size, prot, maxprot,
	    flags, handle_type, handle, pos);
	td->td_fpop = NULL;
#ifdef HWPMC_HOOKS
	/* inform hwpmc(4) if an executable is being mapped */
	if (error == 0 && handle_type == OBJT_VNODE &&
	    (prot & PROT_EXEC)) {
		pkm.pm_file = handle;
		pkm.pm_address = (uintptr_t) addr;
		PMC_CALL_HOOK(td, PMC_FN_MMAP, (void *) &pkm);
	}
#endif
	if (error == 0)
		td->td_retval[0] = (register_t) (addr + pageoff);
done:
	if (fp)
		fdrop(fp, td);

	return (error);
}

int
freebsd6_mmap(struct thread *td, struct freebsd6_mmap_args *uap)
{
	struct mmap_args oargs;

	oargs.addr = uap->addr;
	oargs.len = uap->len;
	oargs.prot = uap->prot;
	oargs.flags = uap->flags;
	oargs.fd = uap->fd;
	oargs.pos = uap->pos;
	return (sys_mmap(td, &oargs));
}

#ifdef COMPAT_43
#ifndef _SYS_SYSPROTO_H_
struct ommap_args {
	caddr_t addr;
	int len;
	int prot;
	int flags;
	int fd;
	long pos;
};
#endif
int
ommap(td, uap)
	struct thread *td;
	struct ommap_args *uap;
{
	struct mmap_args nargs;
	static const char cvtbsdprot[8] = {
		0,
		PROT_EXEC,
		PROT_WRITE,
		PROT_EXEC | PROT_WRITE,
		PROT_READ,
		PROT_EXEC | PROT_READ,
		PROT_WRITE | PROT_READ,
		PROT_EXEC | PROT_WRITE | PROT_READ,
	};

#define	OMAP_ANON	0x0002
#define	OMAP_COPY	0x0020
#define	OMAP_SHARED	0x0010
#define	OMAP_FIXED	0x0100

	nargs.addr = uap->addr;
	nargs.len = uap->len;
	nargs.prot = cvtbsdprot[uap->prot & 0x7];
#ifdef COMPAT_FREEBSD32
#if defined(__amd64__)
	if (i386_read_exec && SV_PROC_FLAG(td->td_proc, SV_ILP32) &&
	    nargs.prot != 0)
		nargs.prot |= PROT_EXEC;
#endif
#endif
	nargs.flags = 0;
	if (uap->flags & OMAP_ANON)
		nargs.flags |= MAP_ANON;
	if (uap->flags & OMAP_COPY)
		nargs.flags |= MAP_COPY;
	if (uap->flags & OMAP_SHARED)
		nargs.flags |= MAP_SHARED;
	else
		nargs.flags |= MAP_PRIVATE;
	if (uap->flags & OMAP_FIXED)
		nargs.flags |= MAP_FIXED;
	nargs.fd = uap->fd;
	nargs.pos = uap->pos;
	return (sys_mmap(td, &nargs));
}
#endif				/* COMPAT_43 */


#ifndef _SYS_SYSPROTO_H_
struct msync_args {
	void *addr;
	size_t len;
	int flags;
};
#endif
/*
 * MPSAFE
 */
int
sys_msync(td, uap)
	struct thread *td;
	struct msync_args *uap;
{
	vm_offset_t addr;
	vm_size_t size, pageoff;
	int flags;
	vm_map_t map;
	int rv;

	addr = (vm_offset_t) uap->addr;
	size = uap->len;
	flags = uap->flags;

	pageoff = (addr & PAGE_MASK);
	addr -= pageoff;
	size += pageoff;
	size = (vm_size_t) round_page(size);
	if (addr + size < addr)
		return (EINVAL);

	if ((flags & (MS_ASYNC|MS_INVALIDATE)) == (MS_ASYNC|MS_INVALIDATE))
		return (EINVAL);

	map = &td->td_proc->p_vmspace->vm_map;

	/*
	 * Clean the pages and interpret the return value.
	 */
	rv = vm_map_sync(map, addr, addr + size, (flags & MS_ASYNC) == 0,
	    (flags & MS_INVALIDATE) != 0);
	switch (rv) {
	case KERN_SUCCESS:
		return (0);
	case KERN_INVALID_ADDRESS:
		return (ENOMEM);
	case KERN_INVALID_ARGUMENT:
		return (EBUSY);
	case KERN_FAILURE:
		return (EIO);
	default:
		return (EINVAL);
	}
}

#ifndef _SYS_SYSPROTO_H_
struct munmap_args {
	void *addr;
	size_t len;
};
#endif
/*
 * MPSAFE
 */
int
sys_munmap(td, uap)
	struct thread *td;
	struct munmap_args *uap;
{
#ifdef HWPMC_HOOKS
	struct pmckern_map_out pkm;
	vm_map_entry_t entry;
#endif
	vm_offset_t addr;
	vm_size_t size, pageoff;
	vm_map_t map;

	addr = (vm_offset_t) uap->addr;
	size = uap->len;
	if (size == 0)
		return (EINVAL);

	pageoff = (addr & PAGE_MASK);
	addr -= pageoff;
	size += pageoff;
	size = (vm_size_t) round_page(size);
	if (addr + size < addr)
		return (EINVAL);

	/*
	 * Check for illegal addresses.  Watch out for address wrap...
	 */
	map = &td->td_proc->p_vmspace->vm_map;
	if (addr < vm_map_min(map) || addr + size > vm_map_max(map))
		return (EINVAL);
	vm_map_lock(map);
#ifdef HWPMC_HOOKS
	/*
	 * Inform hwpmc if the address range being unmapped contains
	 * an executable region.
	 */
	pkm.pm_address = (uintptr_t) NULL;
	if (vm_map_lookup_entry(map, addr, &entry)) {
		for (;
		     entry != &map->header && entry->start < addr + size;
		     entry = entry->next) {
			if (vm_map_check_protection(map, entry->start,
				entry->end, VM_PROT_EXECUTE) == TRUE) {
				pkm.pm_address = (uintptr_t) addr;
				pkm.pm_size = (size_t) size;
				break;
			}
		}
	}
#endif
	vm_map_delete(map, addr, addr + size);

#ifdef HWPMC_HOOKS
	/* downgrade the lock to prevent a LOR with the pmc-sx lock */
	vm_map_lock_downgrade(map);
	if (pkm.pm_address != (uintptr_t) NULL)
		PMC_CALL_HOOK(td, PMC_FN_MUNMAP, (void *) &pkm);
	vm_map_unlock_read(map);
#else
	vm_map_unlock(map);
#endif
	/* vm_map_delete returns nothing but KERN_SUCCESS anyway */
	return (0);
}

#ifndef _SYS_SYSPROTO_H_
struct mprotect_args {
	const void *addr;
	size_t len;
	int prot;
};
#endif
/*
 * MPSAFE
 */
int
sys_mprotect(td, uap)
	struct thread *td;
	struct mprotect_args *uap;
{
	vm_offset_t addr;
	vm_size_t size, pageoff;
	vm_prot_t prot;

	addr = (vm_offset_t) uap->addr;
	size = uap->len;
	prot = uap->prot & VM_PROT_ALL;

	pageoff = (addr & PAGE_MASK);
	addr -= pageoff;
	size += pageoff;
	size = (vm_size_t) round_page(size);
	if (addr + size < addr)
		return (EINVAL);

	switch (vm_map_protect(&td->td_proc->p_vmspace->vm_map, addr,
	    addr + size, prot, FALSE)) {
	case KERN_SUCCESS:
		return (0);
	case KERN_PROTECTION_FAILURE:
		return (EACCES);
	case KERN_RESOURCE_SHORTAGE:
		return (ENOMEM);
	}
	return (EINVAL);
}

#ifndef _SYS_SYSPROTO_H_
struct minherit_args {
	void *addr;
	size_t len;
	int inherit;
};
#endif
/*
 * MPSAFE
 */
int
sys_minherit(td, uap)
	struct thread *td;
	struct minherit_args *uap;
{
	vm_offset_t addr;
	vm_size_t size, pageoff;
	vm_inherit_t inherit;

	addr = (vm_offset_t)uap->addr;
	size = uap->len;
	inherit = uap->inherit;

	pageoff = (addr & PAGE_MASK);
	addr -= pageoff;
	size += pageoff;
	size = (vm_size_t) round_page(size);
	if (addr + size < addr)
		return (EINVAL);

	switch (vm_map_inherit(&td->td_proc->p_vmspace->vm_map, addr,
	    addr + size, inherit)) {
	case KERN_SUCCESS:
		return (0);
	case KERN_PROTECTION_FAILURE:
		return (EACCES);
	}
	return (EINVAL);
}

#ifndef _SYS_SYSPROTO_H_
struct madvise_args {
	void *addr;
	size_t len;
	int behav;
};
#endif

/*
 * MPSAFE
 */
int
sys_madvise(td, uap)
	struct thread *td;
	struct madvise_args *uap;
{
	vm_offset_t start, end;
	vm_map_t map;
	int flags;

	/*
	 * Check for our special case, advising the swap pager we are
	 * "immortal."
	 */
	if (uap->behav == MADV_PROTECT) {
		flags = PPROT_SET;
		return (kern_procctl(td, P_PID, td->td_proc->p_pid,
		    PROC_SPROTECT, &flags));
	}

	/*
	 * Check for illegal behavior
	 */
	if (uap->behav < 0 || uap->behav > MADV_CORE)
		return (EINVAL);
	/*
	 * Check for illegal addresses.  Watch out for address wrap... Note
	 * that VM_*_ADDRESS are not constants due to casts (argh).
	 */
	map = &td->td_proc->p_vmspace->vm_map;
	if ((vm_offset_t)uap->addr < vm_map_min(map) ||
	    (vm_offset_t)uap->addr + uap->len > vm_map_max(map))
		return (EINVAL);
	if (((vm_offset_t) uap->addr + uap->len) < (vm_offset_t) uap->addr)
		return (EINVAL);

	/*
	 * Since this routine is only advisory, we default to conservative
	 * behavior.
	 */
	start = trunc_page((vm_offset_t) uap->addr);
	end = round_page((vm_offset_t) uap->addr + uap->len);

	if (vm_map_madvise(map, start, end, uap->behav))
		return (EINVAL);
	return (0);
}

#ifndef _SYS_SYSPROTO_H_
struct mincore_args {
	const void *addr;
	size_t len;
	char *vec;
};
#endif

/*
 * MPSAFE
 */
int
sys_mincore(td, uap)
	struct thread *td;
	struct mincore_args *uap;
{
	vm_offset_t addr, first_addr;
	vm_offset_t end, cend;
	pmap_t pmap;
	vm_map_t map;
	char *vec;
	int error = 0;
	int vecindex, lastvecindex;
	vm_map_entry_t current;
	vm_map_entry_t entry;
	vm_object_t object;
	vm_paddr_t locked_pa;
	vm_page_t m;
	vm_pindex_t pindex;
	int mincoreinfo;
	unsigned int timestamp;
	boolean_t locked;

	/*
	 * Make sure that the addresses presented are valid for user
	 * mode.
	 */
	first_addr = addr = trunc_page((vm_offset_t) uap->addr);
	end = addr + (vm_size_t)round_page(uap->len);
	map = &td->td_proc->p_vmspace->vm_map;
	if (end > vm_map_max(map) || end < addr)
		return (ENOMEM);

	/*
	 * Address of byte vector
	 */
	vec = uap->vec;

	pmap = vmspace_pmap(td->td_proc->p_vmspace);

	vm_map_lock_read(map);
RestartScan:
	timestamp = map->timestamp;

	if (!vm_map_lookup_entry(map, addr, &entry)) {
		vm_map_unlock_read(map);
		return (ENOMEM);
	}

	/*
	 * Do this on a map entry basis so that if the pages are not
	 * in the current processes address space, we can easily look
	 * up the pages elsewhere.
	 */
	lastvecindex = -1;
	for (current = entry;
	    (current != &map->header) && (current->start < end);
	    current = current->next) {

		/*
		 * check for contiguity
		 */
		if (current->end < end &&
		    (entry->next == &map->header ||
		     current->next->start > current->end)) {
			vm_map_unlock_read(map);
			return (ENOMEM);
		}

		/*
		 * ignore submaps (for now) or null objects
		 */
		if ((current->eflags & MAP_ENTRY_IS_SUB_MAP) ||
			current->object.vm_object == NULL)
			continue;

		/*
		 * limit this scan to the current map entry and the
		 * limits for the mincore call
		 */
		if (addr < current->start)
			addr = current->start;
		cend = current->end;
		if (cend > end)
			cend = end;

		/*
		 * scan this entry one page at a time
		 */
		while (addr < cend) {
			/*
			 * Check pmap first, it is likely faster, also
			 * it can provide info as to whether we are the
			 * one referencing or modifying the page.
			 */
			object = NULL;
			locked_pa = 0;
		retry:
			m = NULL;
			mincoreinfo = pmap_mincore(pmap, addr, &locked_pa);
			if (locked_pa != 0) {
				/*
				 * The page is mapped by this process but not
				 * both accessed and modified.  It is also
				 * managed.  Acquire the object lock so that
				 * other mappings might be examined.
				 */
				m = PHYS_TO_VM_PAGE(locked_pa);
				if (m->object != object) {
					if (object != NULL)
						VM_OBJECT_WUNLOCK(object);
					object = m->object;
					locked = VM_OBJECT_TRYWLOCK(object);
					vm_page_unlock(m);
					if (!locked) {
						VM_OBJECT_WLOCK(object);
						vm_page_lock(m);
						goto retry;
					}
				} else
					vm_page_unlock(m);
				KASSERT(m->valid == VM_PAGE_BITS_ALL,
				    ("mincore: page %p is mapped but invalid",
				    m));
			} else if (mincoreinfo == 0) {
				/*
				 * The page is not mapped by this process.  If
				 * the object implements managed pages, then
				 * determine if the page is resident so that
				 * the mappings might be examined.
				 */
				if (current->object.vm_object != object) {
					if (object != NULL)
						VM_OBJECT_WUNLOCK(object);
					object = current->object.vm_object;
					VM_OBJECT_WLOCK(object);
				}
				if (object->type == OBJT_DEFAULT ||
				    object->type == OBJT_SWAP ||
				    object->type == OBJT_VNODE) {
					pindex = OFF_TO_IDX(current->offset +
					    (addr - current->start));
					m = vm_page_lookup(object, pindex);
					if (m == NULL &&
					    vm_page_is_cached(object, pindex))
						mincoreinfo = MINCORE_INCORE;
					if (m != NULL && m->valid == 0)
						m = NULL;
					if (m != NULL)
						mincoreinfo = MINCORE_INCORE;
				}
			}
			if (m != NULL) {
				/* Examine other mappings to the page. */
				if (m->dirty == 0 && pmap_is_modified(m))
					vm_page_dirty(m);
				if (m->dirty != 0)
					mincoreinfo |= MINCORE_MODIFIED_OTHER;
				/*
				 * The first test for PGA_REFERENCED is an
				 * optimization.  The second test is
				 * required because a concurrent pmap
				 * operation could clear the last reference
				 * and set PGA_REFERENCED before the call to
				 * pmap_is_referenced(). 
				 */
				if ((m->aflags & PGA_REFERENCED) != 0 ||
				    pmap_is_referenced(m) ||
				    (m->aflags & PGA_REFERENCED) != 0)
					mincoreinfo |= MINCORE_REFERENCED_OTHER;
			}
			if (object != NULL)
				VM_OBJECT_WUNLOCK(object);

			/*
			 * subyte may page fault.  In case it needs to modify
			 * the map, we release the lock.
			 */
			vm_map_unlock_read(map);

			/*
			 * calculate index into user supplied byte vector
			 */
			vecindex = OFF_TO_IDX(addr - first_addr);

			/*
			 * If we have skipped map entries, we need to make sure that
			 * the byte vector is zeroed for those skipped entries.
			 */
			while ((lastvecindex + 1) < vecindex) {
				++lastvecindex;
				error = subyte(vec + lastvecindex, 0);
				if (error) {
					error = EFAULT;
					goto done2;
				}
			}

			/*
			 * Pass the page information to the user
			 */
			error = subyte(vec + vecindex, mincoreinfo);
			if (error) {
				error = EFAULT;
				goto done2;
			}

			/*
			 * If the map has changed, due to the subyte, the previous
			 * output may be invalid.
			 */
			vm_map_lock_read(map);
			if (timestamp != map->timestamp)
				goto RestartScan;

			lastvecindex = vecindex;
			addr += PAGE_SIZE;
		}
	}

	/*
	 * subyte may page fault.  In case it needs to modify
	 * the map, we release the lock.
	 */
	vm_map_unlock_read(map);

	/*
	 * Zero the last entries in the byte vector.
	 */
	vecindex = OFF_TO_IDX(end - first_addr);
	while ((lastvecindex + 1) < vecindex) {
		++lastvecindex;
		error = subyte(vec + lastvecindex, 0);
		if (error) {
			error = EFAULT;
			goto done2;
		}
	}

	/*
	 * If the map has changed, due to the subyte, the previous
	 * output may be invalid.
	 */
	vm_map_lock_read(map);
	if (timestamp != map->timestamp)
		goto RestartScan;
	vm_map_unlock_read(map);
done2:
	return (error);
}

#ifndef _SYS_SYSPROTO_H_
struct mlock_args {
	const void *addr;
	size_t len;
};
#endif
/*
 * MPSAFE
 */
int
sys_mlock(td, uap)
	struct thread *td;
	struct mlock_args *uap;
{

	return (vm_mlock(td->td_proc, td->td_ucred, uap->addr, uap->len));
}

int
vm_mlock(struct proc *proc, struct ucred *cred, const void *addr0, size_t len)
{
	vm_offset_t addr, end, last, start;
	vm_size_t npages, size;
	vm_map_t map;
	unsigned long nsize;
	int error;

	error = priv_check_cred(cred, PRIV_VM_MLOCK, 0);
	if (error)
		return (error);
	addr = (vm_offset_t)addr0;
	size = len;
	last = addr + size;
	start = trunc_page(addr);
	end = round_page(last);
	if (last < addr || end < addr)
		return (EINVAL);
	npages = atop(end - start);
	if (npages > vm_page_max_wired)
		return (ENOMEM);
	map = &proc->p_vmspace->vm_map;
	PROC_LOCK(proc);
	nsize = ptoa(npages + pmap_wired_count(map->pmap));
	if (nsize > lim_cur(proc, RLIMIT_MEMLOCK)) {
		PROC_UNLOCK(proc);
		return (ENOMEM);
	}
	PROC_UNLOCK(proc);
	if (npages + vm_cnt.v_wire_count > vm_page_max_wired)
		return (EAGAIN);
#ifdef RACCT
	PROC_LOCK(proc);
	error = racct_set(proc, RACCT_MEMLOCK, nsize);
	PROC_UNLOCK(proc);
	if (error != 0)
		return (ENOMEM);
#endif
	error = vm_map_wire(map, start, end,
	    VM_MAP_WIRE_USER | VM_MAP_WIRE_NOHOLES);
#ifdef RACCT
	if (error != KERN_SUCCESS) {
		PROC_LOCK(proc);
		racct_set(proc, RACCT_MEMLOCK,
		    ptoa(pmap_wired_count(map->pmap)));
		PROC_UNLOCK(proc);
	}
#endif
	return (error == KERN_SUCCESS ? 0 : ENOMEM);
}

#ifndef _SYS_SYSPROTO_H_
struct mlockall_args {
	int	how;
};
#endif

/*
 * MPSAFE
 */
int
sys_mlockall(td, uap)
	struct thread *td;
	struct mlockall_args *uap;
{
	vm_map_t map;
	int error;

	map = &td->td_proc->p_vmspace->vm_map;
	error = priv_check(td, PRIV_VM_MLOCK);
	if (error)
		return (error);

	if ((uap->how == 0) || ((uap->how & ~(MCL_CURRENT|MCL_FUTURE)) != 0))
		return (EINVAL);

	/*
	 * If wiring all pages in the process would cause it to exceed
	 * a hard resource limit, return ENOMEM.
	 */
	if (!old_mlock && uap->how & MCL_CURRENT) {
		PROC_LOCK(td->td_proc);
		if (map->size > lim_cur(td->td_proc, RLIMIT_MEMLOCK)) {
			PROC_UNLOCK(td->td_proc);
			return (ENOMEM);
		}
		PROC_UNLOCK(td->td_proc);
	}
#ifdef RACCT
	PROC_LOCK(td->td_proc);
	error = racct_set(td->td_proc, RACCT_MEMLOCK, map->size);
	PROC_UNLOCK(td->td_proc);
	if (error != 0)
		return (ENOMEM);
#endif

	if (uap->how & MCL_FUTURE) {
		vm_map_lock(map);
		vm_map_modflags(map, MAP_WIREFUTURE, 0);
		vm_map_unlock(map);
		error = 0;
	}

	if (uap->how & MCL_CURRENT) {
		/*
		 * P1003.1-2001 mandates that all currently mapped pages
		 * will be memory resident and locked (wired) upon return
		 * from mlockall(). vm_map_wire() will wire pages, by
		 * calling vm_fault_wire() for each page in the region.
		 */
		error = vm_map_wire(map, vm_map_min(map), vm_map_max(map),
		    VM_MAP_WIRE_USER|VM_MAP_WIRE_HOLESOK);
		error = (error == KERN_SUCCESS ? 0 : EAGAIN);
	}
#ifdef RACCT
	if (error != KERN_SUCCESS) {
		PROC_LOCK(td->td_proc);
		racct_set(td->td_proc, RACCT_MEMLOCK,
		    ptoa(pmap_wired_count(map->pmap)));
		PROC_UNLOCK(td->td_proc);
	}
#endif

	return (error);
}

#ifndef _SYS_SYSPROTO_H_
struct munlockall_args {
	register_t dummy;
};
#endif

/*
 * MPSAFE
 */
int
sys_munlockall(td, uap)
	struct thread *td;
	struct munlockall_args *uap;
{
	vm_map_t map;
	int error;

	map = &td->td_proc->p_vmspace->vm_map;
	error = priv_check(td, PRIV_VM_MUNLOCK);
	if (error)
		return (error);

	/* Clear the MAP_WIREFUTURE flag from this vm_map. */
	vm_map_lock(map);
	vm_map_modflags(map, 0, MAP_WIREFUTURE);
	vm_map_unlock(map);

	/* Forcibly unwire all pages. */
	error = vm_map_unwire(map, vm_map_min(map), vm_map_max(map),
	    VM_MAP_WIRE_USER|VM_MAP_WIRE_HOLESOK);
#ifdef RACCT
	if (error == KERN_SUCCESS) {
		PROC_LOCK(td->td_proc);
		racct_set(td->td_proc, RACCT_MEMLOCK, 0);
		PROC_UNLOCK(td->td_proc);
	}
#endif

	return (error);
}

#ifndef _SYS_SYSPROTO_H_
struct munlock_args {
	const void *addr;
	size_t len;
};
#endif
/*
 * MPSAFE
 */
int
sys_munlock(td, uap)
	struct thread *td;
	struct munlock_args *uap;
{
	vm_offset_t addr, end, last, start;
	vm_size_t size;
#ifdef RACCT
	vm_map_t map;
#endif
	int error;

	error = priv_check(td, PRIV_VM_MUNLOCK);
	if (error)
		return (error);
	addr = (vm_offset_t)uap->addr;
	size = uap->len;
	last = addr + size;
	start = trunc_page(addr);
	end = round_page(last);
	if (last < addr || end < addr)
		return (EINVAL);
	error = vm_map_unwire(&td->td_proc->p_vmspace->vm_map, start, end,
	    VM_MAP_WIRE_USER | VM_MAP_WIRE_NOHOLES);
#ifdef RACCT
	if (error == KERN_SUCCESS) {
		PROC_LOCK(td->td_proc);
		map = &td->td_proc->p_vmspace->vm_map;
		racct_set(td->td_proc, RACCT_MEMLOCK,
		    ptoa(pmap_wired_count(map->pmap)));
		PROC_UNLOCK(td->td_proc);
	}
#endif
	return (error == KERN_SUCCESS ? 0 : ENOMEM);
}

/*
 * vm_mmap_vnode()
 *
 * Helper function for vm_mmap.  Perform sanity check specific for mmap
 * operations on vnodes.
 *
 * For VCHR vnodes, the vnode lock is held over the call to
 * vm_mmap_cdev() to keep vp->v_rdev valid.
 */
int
vm_mmap_vnode(struct thread *td, vm_size_t objsize,
    vm_prot_t prot, vm_prot_t *maxprotp, int *flagsp,
    struct vnode *vp, vm_ooffset_t *foffp, vm_object_t *objp,
    boolean_t *writecounted)
{
	struct vattr va;
	vm_object_t obj;
	vm_offset_t foff;
	struct mount *mp;
	struct ucred *cred;
	int error, flags, locktype;

	mp = vp->v_mount;
	cred = td->td_ucred;
	if ((*maxprotp & VM_PROT_WRITE) && (*flagsp & MAP_SHARED))
		locktype = LK_EXCLUSIVE;
	else
		locktype = LK_SHARED;
	if ((error = vget(vp, locktype, td)) != 0)
		return (error);
	foff = *foffp;
	flags = *flagsp;
	obj = vp->v_object;
	if (vp->v_type == VREG) {
		/*
		 * Get the proper underlying object
		 */
		if (obj == NULL) {
			error = EINVAL;
			goto done;
		}
		if (obj->type == OBJT_VNODE && obj->handle != vp) {
			vput(vp);
			vp = (struct vnode *)obj->handle;
			/*
			 * Bypass filesystems obey the mpsafety of the
			 * underlying fs.  Tmpfs never bypasses.
			 */
			error = vget(vp, locktype, td);
			if (error != 0)
				return (error);
		}
		if (locktype == LK_EXCLUSIVE) {
			*writecounted = TRUE;
			vnode_pager_update_writecount(obj, 0, objsize);
		}
	} else if (vp->v_type == VCHR) {
		error = vm_mmap_cdev(td, objsize, prot, maxprotp, flagsp,
		    vp->v_rdev, foffp, objp);
		if (error == 0)
			goto mark_atime;
		goto done;
	} else {
		error = EINVAL;
		goto done;
	}
	if ((error = VOP_GETATTR(vp, &va, cred)))
		goto done;
#ifdef MAC
	error = mac_vnode_check_mmap(cred, vp, prot, flags);
	if (error != 0)
		goto done;
#endif
	if ((flags & MAP_SHARED) != 0) {
		if ((va.va_flags & (SF_SNAPSHOT|IMMUTABLE|APPEND)) != 0) {
			if (prot & PROT_WRITE) {
				error = EPERM;
				goto done;
			}
			*maxprotp &= ~VM_PROT_WRITE;
		}
	}
	/*
	 * If it is a regular file without any references
	 * we do not need to sync it.
	 * Adjust object size to be the size of actual file.
	 */
	objsize = round_page(va.va_size);
	if (va.va_nlink == 0)
		flags |= MAP_NOSYNC;
	if (obj->type == OBJT_VNODE)
		obj = vm_pager_allocate(OBJT_VNODE, vp, objsize, prot, foff,
		    cred);
	else {
		KASSERT(obj->type == OBJT_DEFAULT || obj->type == OBJT_SWAP,
		    ("wrong object type"));
		vm_object_reference(obj);
	}
	if (obj == NULL) {
		error = ENOMEM;
		goto done;
	}
	*objp = obj;
	*flagsp = flags;

mark_atime:
	vfs_mark_atime(vp, cred);

done:
	if (error != 0 && *writecounted) {
		*writecounted = FALSE;
		vnode_pager_update_writecount(obj, objsize, 0);
	}
	vput(vp);
	return (error);
}

/*
 * vm_mmap_cdev()
 *
 * MPSAFE
 *
 * Helper function for vm_mmap.  Perform sanity check specific for mmap
 * operations on cdevs.
 */
int
vm_mmap_cdev(struct thread *td, vm_size_t objsize,
    vm_prot_t prot, vm_prot_t *maxprotp, int *flagsp,
    struct cdev *cdev, vm_ooffset_t *foff, vm_object_t *objp)
{
	vm_object_t obj;
	struct cdevsw *dsw;
	int error, flags, ref;

	flags = *flagsp;

	dsw = dev_refthread(cdev, &ref);
	if (dsw == NULL)
		return (ENXIO);
	if (dsw->d_flags & D_MMAP_ANON) {
		dev_relthread(cdev, ref);
		*maxprotp = VM_PROT_ALL;
		*flagsp |= MAP_ANON;
		return (0);
	}
	/*
	 * cdevs do not provide private mappings of any kind.
	 */
	if ((*maxprotp & VM_PROT_WRITE) == 0 &&
	    (prot & PROT_WRITE) != 0) {
		dev_relthread(cdev, ref);
		return (EACCES);
	}
	if (flags & (MAP_PRIVATE|MAP_COPY)) {
		dev_relthread(cdev, ref);
		return (EINVAL);
	}
	/*
	 * Force device mappings to be shared.
	 */
	flags |= MAP_SHARED;
#ifdef MAC_XXX
	error = mac_cdev_check_mmap(td->td_ucred, cdev, prot);
	if (error != 0) {
		dev_relthread(cdev, ref);
		return (error);
	}
#endif
	/*
	 * First, try d_mmap_single().  If that is not implemented
	 * (returns ENODEV), fall back to using the device pager.
	 * Note that d_mmap_single() must return a reference to the
	 * object (it needs to bump the reference count of the object
	 * it returns somehow).
	 *
	 * XXX assumes VM_PROT_* == PROT_*
	 */
	error = dsw->d_mmap_single(cdev, foff, objsize, objp, (int)prot);
	dev_relthread(cdev, ref);
	if (error != ENODEV)
		return (error);
	obj = vm_pager_allocate(OBJT_DEVICE, cdev, objsize, prot, *foff,
	    td->td_ucred);
	if (obj == NULL)
		return (EINVAL);
	*objp = obj;
	*flagsp = flags;
	return (0);
}

/*
 * vm_mmap_shm()
 *
 * MPSAFE
 *
 * Helper function for vm_mmap.  Perform sanity check specific for mmap
 * operations on shm file descriptors.
 */
int
vm_mmap_shm(struct thread *td, vm_size_t objsize,
    vm_prot_t prot, vm_prot_t *maxprotp, int *flagsp,
    struct shmfd *shmfd, vm_ooffset_t foff, vm_object_t *objp)
{
	int error;

	if ((*flagsp & MAP_SHARED) != 0 &&
	    (*maxprotp & VM_PROT_WRITE) == 0 &&
	    (prot & PROT_WRITE) != 0)
		return (EACCES);
#ifdef MAC
	error = mac_posixshm_check_mmap(td->td_ucred, shmfd, prot, *flagsp);
	if (error != 0)
		return (error);
#endif
	error = shm_mmap(shmfd, objsize, foff, objp);
	if (error)
		return (error);
	return (0);
}

/*
 * vm_mmap()
 *
 * MPSAFE
 *
 * Internal version of mmap.  Currently used by mmap, exec, and sys5
 * shared memory.  Handle is either a vnode pointer or NULL for MAP_ANON.
 */
int
vm_mmap(vm_map_t map, vm_offset_t *addr, vm_size_t size, vm_prot_t prot,
	vm_prot_t maxprot, int flags,
	objtype_t handle_type, void *handle,
	vm_ooffset_t foff)
{
	boolean_t fitit;
	vm_object_t object = NULL;
	struct thread *td = curthread;
	int docow, error, findspace, rv;
	boolean_t writecounted;

	if (size == 0)
		return (0);

	size = round_page(size);

	if (map == &td->td_proc->p_vmspace->vm_map) {
		PROC_LOCK(td->td_proc);
		if (map->size + size > lim_cur(td->td_proc, RLIMIT_VMEM)) {
			PROC_UNLOCK(td->td_proc);
			return (ENOMEM);
		}
		if (racct_set(td->td_proc, RACCT_VMEM, map->size + size)) {
			PROC_UNLOCK(td->td_proc);
			return (ENOMEM);
		}
		if (!old_mlock && map->flags & MAP_WIREFUTURE) {
			if (ptoa(pmap_wired_count(map->pmap)) + size >
			    lim_cur(td->td_proc, RLIMIT_MEMLOCK)) {
				racct_set_force(td->td_proc, RACCT_VMEM,
				    map->size);
				PROC_UNLOCK(td->td_proc);
				return (ENOMEM);
			}
			error = racct_set(td->td_proc, RACCT_MEMLOCK,
			    ptoa(pmap_wired_count(map->pmap)) + size);
			if (error != 0) {
				racct_set_force(td->td_proc, RACCT_VMEM,
				    map->size);
				PROC_UNLOCK(td->td_proc);
				return (error);
			}
		}
		PROC_UNLOCK(td->td_proc);
	}

	/*
	 * We currently can only deal with page aligned file offsets.
	 * The check is here rather than in the syscall because the
	 * kernel calls this function internally for other mmaping
	 * operations (such as in exec) and non-aligned offsets will
	 * cause pmap inconsistencies...so we want to be sure to
	 * disallow this in all cases.
	 */
	if (foff & PAGE_MASK)
		return (EINVAL);

	if ((flags & MAP_FIXED) == 0) {
		fitit = TRUE;
		*addr = round_page(*addr);
	} else {
		if (*addr != trunc_page(*addr))
			return (EINVAL);
		fitit = FALSE;
	}
	writecounted = FALSE;

	/*
	 * Lookup/allocate object.
	 */
	switch (handle_type) {
	case OBJT_DEVICE:
		error = vm_mmap_cdev(td, size, prot, &maxprot, &flags,
		    handle, &foff, &object);
		break;
	case OBJT_VNODE:
		error = vm_mmap_vnode(td, size, prot, &maxprot, &flags,
		    handle, &foff, &object, &writecounted);
		break;
	case OBJT_SWAP:
		error = vm_mmap_shm(td, size, prot, &maxprot, &flags,
		    handle, foff, &object);
		break;
	case OBJT_DEFAULT:
		if (handle == NULL) {
			error = 0;
			break;
		}
		/* FALLTHROUGH */
	default:
		error = EINVAL;
		break;
	}
	if (error)
		return (error);
	if (flags & MAP_ANON) {
		object = NULL;
		docow = 0;
		/*
		 * Unnamed anonymous regions always start at 0.
		 */
		if (handle == 0)
			foff = 0;
	} else if (flags & MAP_PREFAULT_READ)
		docow = MAP_PREFAULT;
	else
		docow = MAP_PREFAULT_PARTIAL;

	if ((flags & (MAP_ANON|MAP_SHARED)) == 0)
		docow |= MAP_COPY_ON_WRITE;
	if (flags & MAP_NOSYNC)
		docow |= MAP_DISABLE_SYNCER;
	if (flags & MAP_NOCORE)
		docow |= MAP_DISABLE_COREDUMP;
	/* Shared memory is also shared with children. */
	if (flags & MAP_SHARED)
		docow |= MAP_INHERIT_SHARE;
	if (writecounted)
		docow |= MAP_VN_WRITECOUNT;
	if (flags & MAP_STACK) {
		if (object != NULL)
			return (EINVAL);
		docow |= MAP_STACK_GROWS_DOWN;
	}
	if ((flags & MAP_EXCL) != 0)
		docow |= MAP_CHECK_EXCL;

	if (fitit) {
		if ((flags & MAP_ALIGNMENT_MASK) == MAP_ALIGNED_SUPER)
			findspace = VMFS_SUPER_SPACE;
		else if ((flags & MAP_ALIGNMENT_MASK) != 0)
			findspace = VMFS_ALIGNED_SPACE(flags >>
			    MAP_ALIGNMENT_SHIFT);
		else
			findspace = VMFS_OPTIMAL_SPACE;
		rv = vm_map_find(map, object, foff, addr, size,
#ifdef MAP_32BIT
		    flags & MAP_32BIT ? MAP_32BIT_MAX_ADDR :
#endif
		    0, findspace, prot, maxprot, docow);
	} else {
		rv = vm_map_fixed(map, object, foff, *addr, size,
		    prot, maxprot, docow);
	}

	if (rv == KERN_SUCCESS) {
		/*
		 * If the process has requested that all future mappings
		 * be wired, then heed this.
		 */
		if (map->flags & MAP_WIREFUTURE) {
			vm_map_wire(map, *addr, *addr + size,
			    VM_MAP_WIRE_USER | ((flags & MAP_STACK) ?
			    VM_MAP_WIRE_HOLESOK : VM_MAP_WIRE_NOHOLES));
		}
	} else {
		/*
		 * If this mapping was accounted for in the vnode's
		 * writecount, then undo that now.
		 */
		if (writecounted)
			vnode_pager_release_writecount(object, 0, size);
		/*
		 * Lose the object reference.  Will destroy the
		 * object if it's an unnamed anonymous mapping
		 * or named anonymous without other references.
		 */
		vm_object_deallocate(object);
	}
	return (vm_mmap_to_errno(rv));
}

/*
 * Translate a Mach VM return code to zero on success or the appropriate errno
 * on failure.
 */
int
vm_mmap_to_errno(int rv)
{

	switch (rv) {
	case KERN_SUCCESS:
		return (0);
	case KERN_INVALID_ADDRESS:
	case KERN_NO_SPACE:
		return (ENOMEM);
	case KERN_PROTECTION_FAILURE:
		return (EACCES);
	default:
		return (EINVAL);
	}
}<|MERGE_RESOLUTION|>--- conflicted
+++ resolved
@@ -244,16 +244,9 @@
 		flags |= MAP_ANON;
 		pos = 0;
 	}
-<<<<<<< HEAD
-	/* XXX: MAP_RENAME, MAP_NORESERVE */
-	if ((flags & ~(MAP_SHARED | MAP_PRIVATE | MAP_FIXED | MAP_HASSEMAPHORE |
-	    MAP_STACK | MAP_NOSYNC | MAP_ANON | MAP_EXCL | MAP_NOCORE |
-	    MAP_PREFAULT_READ |
-=======
 	if ((flags & ~(MAP_SHARED | MAP_PRIVATE | MAP_FIXED | MAP_RENAME |
 	    MAP_NORESERVE | MAP_HASSEMAPHORE | MAP_STACK | MAP_NOSYNC |
 	    MAP_ANON | MAP_EXCL | MAP_NOCORE | MAP_PREFAULT_READ |
->>>>>>> 9436b270
 #ifdef MAP_32BIT
 	    MAP_32BIT |
 #endif
@@ -261,12 +254,7 @@
 		return (EINVAL);
 	if ((flags & (MAP_EXCL | MAP_FIXED)) == MAP_EXCL)
 		return (EINVAL);
-<<<<<<< HEAD
-	if ((flags & (MAP_ANON | MAP_SHARED | MAP_PRIVATE)) == 0 ||
-	    (flags & (MAP_SHARED | MAP_PRIVATE)) == (MAP_SHARED | MAP_PRIVATE))
-=======
 	if ((flags & (MAP_SHARED | MAP_PRIVATE)) == (MAP_SHARED | MAP_PRIVATE))
->>>>>>> 9436b270
 		return (EINVAL);
 	if (prot != PROT_NONE &&
 	    (prot & ~(PROT_READ | PROT_WRITE | PROT_EXEC)) != 0)
