/*
 * Copyright (c) 2013 EMC Corp.
 * Copyright (c) 2011 Jeffrey Roberson <jeff@freebsd.org>
 * Copyright (c) 2008 Mayur Shardul <mayur.shardul@gmail.com>
 * All rights reserved.
 *
 * Redistribution and use in source and binary forms, with or without
 * modification, are permitted provided that the following conditions
 * are met:
 * 1. Redistributions of source code must retain the above copyright
 *    notice, this list of conditions and the following disclaimer.
 * 2. Redistributions in binary form must reproduce the above copyright
 *    notice, this list of conditions and the following disclaimer in the
 *    documentation and/or other materials provided with the distribution.
 *
 * THIS SOFTWARE IS PROVIDED BY THE AUTHOR AND CONTRIBUTORS ``AS IS'' AND
 * ANY EXPRESS OR IMPLIED WARRANTIES, INCLUDING, BUT NOT LIMITED TO, THE
 * IMPLIED WARRANTIES OF MERCHANTABILITY AND FITNESS FOR A PARTICULAR PURPOSE
 * ARE DISCLAIMED.  IN NO EVENT SHALL THE AUTHOR OR CONTRIBUTORS BE LIABLE
 * FOR ANY DIRECT, INDIRECT, INCIDENTAL, SPECIAL, EXEMPLARY, OR CONSEQUENTIAL
 * DAMAGES (INCLUDING, BUT NOT LIMITED TO, PROCUREMENT OF SUBSTITUTE GOODS
 * OR SERVICES; LOSS OF USE, DATA, OR PROFITS; OR BUSINESS INTERRUPTION)
 * HOWEVER CAUSED AND ON ANY THEORY OF LIABILITY, WHETHER IN CONTRACT, STRICT
 * LIABILITY, OR TORT (INCLUDING NEGLIGENCE OR OTHERWISE) ARISING IN ANY WAY
 * OUT OF THE USE OF THIS SOFTWARE, EVEN IF ADVISED OF THE POSSIBILITY OF
 * SUCH DAMAGE.
 *
 */

/*
 * Path-compressed radix trie implementation.
 * The following code is not generalized into a general purpose library
 * because there are way too many parameters embedded that should really
 * be decided by the library consumers.  At the same time, consumers
 * of this code must achieve highest possible performance.
 *
 * The implementation takes into account the following rationale:
 * - Size of the nodes should be as small as possible but still big enough
 *   to avoid a large maximum depth for the trie.  This is a balance
 *   between the necessity to not wire too much physical memory for the nodes
 *   and the necessity to avoid too much cache pollution during the trie
 *   operations.
 * - There is not a huge bias toward the number of lookup operations over
 *   the number of insert and remove operations.  This basically implies
 *   that optimizations supposedly helping one operation but hurting the
 *   other might be carefully evaluated.
 * - On average not many nodes are expected to be fully populated, hence
 *   level compression may just complicate things.
 */

#include <sys/cdefs.h>
__FBSDID("$FreeBSD$");

#include "opt_ddb.h"

#include <sys/param.h>
#include <sys/systm.h>
#include <sys/kernel.h>
#include <sys/vmmeter.h>

#include <vm/uma.h>
#include <vm/vm.h>
#include <vm/vm_param.h>
#include <vm/vm_page.h>
#include <vm/vm_radix.h>

#ifdef DDB
#include <ddb/ddb.h>
#endif

/*
 * These widths should allow the pointers to a node's children to fit within
 * a single cache line.  The extra levels from a narrow width should not be
 * a problem thanks to path compression.
 */
#ifdef __LP64__
#define	VM_RADIX_WIDTH	4
#else
#define	VM_RADIX_WIDTH	3
#endif

#define	VM_RADIX_COUNT	(1 << VM_RADIX_WIDTH)
#define	VM_RADIX_MASK	(VM_RADIX_COUNT - 1)
#define	VM_RADIX_LIMIT							\
	(howmany((sizeof(vm_pindex_t) * NBBY), VM_RADIX_WIDTH) - 1)

/* Flag bits stored in node pointers. */
#define	VM_RADIX_ISLEAF	0x1
#define	VM_RADIX_FLAGS	0x1
#define	VM_RADIX_PAD	VM_RADIX_FLAGS

/* Returns one unit associated with specified level. */
#define	VM_RADIX_UNITLEVEL(lev)						\
	((vm_pindex_t)1 << ((lev) * VM_RADIX_WIDTH))

struct vm_radix_node {
	vm_pindex_t	 rn_owner;			/* Owner of record. */
	uint16_t	 rn_count;			/* Valid children. */
	uint16_t	 rn_clev;			/* Current level. */
	void		*rn_child[VM_RADIX_COUNT];	/* Child nodes. */
};

static uma_zone_t vm_radix_node_zone;

/*
 * Allocate a radix node.  Pre-allocation should ensure that the request
 * will always be satisfied.
 */
static __inline struct vm_radix_node *
vm_radix_node_get(vm_pindex_t owner, uint16_t count, uint16_t clevel)
{
	struct vm_radix_node *rnode;

	rnode = uma_zalloc(vm_radix_node_zone, M_NOWAIT);

	/*
	 * The required number of nodes should already be pre-allocated
	 * by vm_radix_prealloc().  However, UMA can hold a few nodes
	 * in per-CPU buckets, which will not be accessible by the
	 * current CPU.  Thus, the allocation could return NULL when
	 * the pre-allocated pool is close to exhaustion.  Anyway,
	 * in practice this should never occur because a new node
	 * is not always required for insert.  Thus, the pre-allocated
	 * pool should have some extra pages that prevent this from
	 * becoming a problem.
	 */
	if (rnode == NULL)
		panic("%s: uma_zalloc() returned NULL for a new node",
		    __func__);
	rnode->rn_owner = owner;
	rnode->rn_count = count;
	rnode->rn_clev = clevel;
	return (rnode);
}

/*
 * Free radix node.
 */
static __inline void
vm_radix_node_put(struct vm_radix_node *rnode)
{

	uma_zfree(vm_radix_node_zone, rnode);
}

/*
 * Return the position in the array for a given level.
 */
static __inline int
vm_radix_slot(vm_pindex_t index, uint16_t level)
{

	return ((index >> (level * VM_RADIX_WIDTH)) & VM_RADIX_MASK);
}

/* Trims the key after the specified level. */
static __inline vm_pindex_t
vm_radix_trimkey(vm_pindex_t index, uint16_t level)
{
	vm_pindex_t ret;

	ret = index;
	if (level > 0) {
		ret >>= level * VM_RADIX_WIDTH;
		ret <<= level * VM_RADIX_WIDTH;
	}
	return (ret);
}

/*
 * Get the root node for a radix tree.
 */
static __inline struct vm_radix_node *
vm_radix_getroot(struct vm_radix *rtree)
{

	return ((struct vm_radix_node *)rtree->rt_root);
}

/*
 * Set the root node for a radix tree.
 */
static __inline void
vm_radix_setroot(struct vm_radix *rtree, struct vm_radix_node *rnode)
{

	rtree->rt_root = (uintptr_t)rnode;
}

/*
<<<<<<< HEAD
 * Returns the associated page extracted from rnode if available,
 * and NULL otherwise.
=======
 * Returns TRUE if the specified radix node is a leaf and FALSE otherwise.
 */
static __inline boolean_t
vm_radix_isleaf(struct vm_radix_node *rnode)
{

	return (((uintptr_t)rnode & VM_RADIX_ISLEAF) != 0);
}

/*
 * Returns the associated page extracted from rnode.
>>>>>>> a3142db9
 */
static __inline vm_page_t
vm_radix_topage(struct vm_radix_node *rnode)
{

	return ((vm_page_t)((uintptr_t)rnode & ~VM_RADIX_FLAGS));
}

/*
 * Adds the page as a child of the provided node.
 */
static __inline void
vm_radix_addpage(struct vm_radix_node *rnode, vm_pindex_t index, uint16_t clev,
    vm_page_t page)
{
	int slot;

	slot = vm_radix_slot(index, clev);
	rnode->rn_child[slot] = (void *)((uintptr_t)page | VM_RADIX_ISLEAF);
}

/*
 * Returns the slot where two keys differ.
 * It cannot accept 2 equal keys.
 */
static __inline uint16_t
vm_radix_keydiff(vm_pindex_t index1, vm_pindex_t index2)
{
	uint16_t clev;

	KASSERT(index1 != index2, ("%s: passing the same key value %jx",
	    __func__, (uintmax_t)index1));

	index1 ^= index2;
	for (clev = VM_RADIX_LIMIT;; clev--)
		if (vm_radix_slot(index1, clev) != 0)
			return (clev);
}

/*
 * Returns TRUE if it can be determined that key does not belong to the
 * specified rnode.  Otherwise, returns FALSE.
 */
static __inline boolean_t
vm_radix_keybarr(struct vm_radix_node *rnode, vm_pindex_t idx)
{

	if (rnode->rn_clev < VM_RADIX_LIMIT) {
		idx = vm_radix_trimkey(idx, rnode->rn_clev + 1);
		return (idx != rnode->rn_owner);
	}
	return (FALSE);
}

/*
 * Internal helper for vm_radix_reclaim_allnodes().
 * This function is recursive.
 */
static void
vm_radix_reclaim_allnodes_int(struct vm_radix_node *rnode)
{
	int slot;

	KASSERT(rnode->rn_count <= VM_RADIX_COUNT,
	    ("vm_radix_reclaim_allnodes_int: bad count in rnode %p", rnode));
	for (slot = 0; rnode->rn_count != 0; slot++) {
		if (rnode->rn_child[slot] == NULL)
			continue;
		if (vm_radix_node_page(rnode->rn_child[slot]) == NULL)
			vm_radix_reclaim_allnodes_int(rnode->rn_child[slot]);
		rnode->rn_child[slot] = NULL;
		rnode->rn_count--;
	}
	vm_radix_node_put(rnode);
}

#ifdef INVARIANTS
/*
 * Radix node zone destructor.
 */
static void
vm_radix_node_zone_dtor(void *mem, int size __unused, void *arg __unused)
{
	struct vm_radix_node *rnode;
	int slot;

	rnode = mem;
	KASSERT(rnode->rn_count == 0,
	    ("vm_radix_node_put: rnode %p has %d children", rnode,
	    rnode->rn_count));
	for (slot = 0; slot < VM_RADIX_COUNT; slot++)
		KASSERT(rnode->rn_child[slot] == NULL,
		    ("vm_radix_node_put: rnode %p has a child", rnode));
}
#endif

/*
 * Radix node zone initializer.
 */
static int
vm_radix_node_zone_init(void *mem, int size __unused, int flags __unused)
{
	struct vm_radix_node *rnode;

	rnode = mem;
	memset(rnode->rn_child, 0, sizeof(rnode->rn_child));
	return (0);
}

/*
 * Pre-allocate intermediate nodes from the UMA slab zone.
 */
static void
vm_radix_prealloc(void *arg __unused)
{
	int nodes;

	/*
	 * Calculate the number of reserved nodes, discounting the pages that
	 * are needed to store them.
	 */
	nodes = ((vm_paddr_t)cnt.v_page_count * PAGE_SIZE) / (PAGE_SIZE +
	    sizeof(struct vm_radix_node));
	if (!uma_zone_reserve_kva(vm_radix_node_zone, nodes))
		panic("%s: unable to create new zone", __func__);
	uma_prealloc(vm_radix_node_zone, nodes);
}
SYSINIT(vm_radix_prealloc, SI_SUB_KMEM, SI_ORDER_SECOND, vm_radix_prealloc,
    NULL);

/*
 * Initialize the UMA slab zone.
 * Until vm_radix_prealloc() is called, the zone will be served by the
 * UMA boot-time pre-allocated pool of pages.
 */
void
vm_radix_init(void)
{

	vm_radix_node_zone = uma_zcreate("RADIX NODE",
	    sizeof(struct vm_radix_node), NULL,
#ifdef INVARIANTS
	    vm_radix_node_zone_dtor,
#else
	    NULL,
#endif
	    vm_radix_node_zone_init, NULL, VM_RADIX_PAD, UMA_ZONE_VM |
	    UMA_ZONE_NOFREE);
}

/*
 * Inserts the key-value pair into the trie.
 * Panics if the key already exists.
 */
void
vm_radix_insert(struct vm_radix *rtree, vm_page_t page)
{
	vm_pindex_t index, newind;
	void **parentp;
	struct vm_radix_node *rnode, *tmp;
	vm_page_t m;
	int slot;
	uint16_t clev;

	index = page->pindex;

	/*
	 * The owner of record for root is not really important because it
	 * will never be used.
	 */
	rnode = vm_radix_getroot(rtree);
	if (rnode == NULL) {
		rtree->rt_root = (uintptr_t)page | VM_RADIX_ISLEAF;
		return;
	}
	parentp = (void **)&rtree->rt_root;
	for (;;) {
		if (vm_radix_isleaf(rnode)) {
			m = vm_radix_topage(rnode);
			if (m->pindex == index)
				panic("%s: key %jx is already present",
				    __func__, (uintmax_t)index);
			clev = vm_radix_keydiff(m->pindex, index);
			tmp = vm_radix_node_get(vm_radix_trimkey(index,
			    clev + 1), 2, clev);
			*parentp = tmp;
			vm_radix_addpage(tmp, index, clev, page);
			vm_radix_addpage(tmp, m->pindex, clev, m);
			return;
		} else if (vm_radix_keybarr(rnode, index))
			break;
		slot = vm_radix_slot(index, rnode->rn_clev);
		if (rnode->rn_child[slot] == NULL) {
			rnode->rn_count++;
			vm_radix_addpage(rnode, index, rnode->rn_clev, page);
			return;
		}
		parentp = &rnode->rn_child[slot];
		rnode = rnode->rn_child[slot];
<<<<<<< HEAD
	} while (!vm_radix_keybarr(rnode, index));

	/*
	 * Scan the trie from the top and find the parent to insert
	 * the new object.
	 */
	newind = rnode->rn_owner;
	clev = vm_radix_keydiff(newind, index);
	slot = VM_RADIX_COUNT;
	for (rnode = vm_radix_getroot(rtree); ; rnode = tmp) {
		KASSERT(rnode != NULL, ("%s: edge cannot be NULL in the scan",
		    __func__));
		KASSERT(clev >= rnode->rn_clev,
		    ("%s: unexpected trie depth: clev: %d, rnode->rn_clev: %d",
		    __func__, clev, rnode->rn_clev));
		slot = vm_radix_slot(index, rnode->rn_clev);
		tmp = rnode->rn_child[slot];
		KASSERT(tmp != NULL && vm_radix_node_page(tmp) == NULL,
		    ("%s: unexpected lookup interruption", __func__));
		if (tmp->rn_clev > clev)
			break;
=======
>>>>>>> a3142db9
	}

	/*
	 * A new node is needed because the right insertion level is reached.
	 * Setup the new intermediate node and add the 2 children: the
	 * new object and the older edge.
	 */
	newind = rnode->rn_owner;
	clev = vm_radix_keydiff(newind, index);
	tmp = vm_radix_node_get(vm_radix_trimkey(index, clev + 1), 2,
	    clev);
	*parentp = tmp;
	vm_radix_addpage(tmp, index, clev, page);
	slot = vm_radix_slot(newind, clev);
	tmp->rn_child[slot] = rnode;
}

/*
 * Returns the value stored at the index.  If the index is not present,
 * NULL is returned.
 */
vm_page_t
vm_radix_lookup(struct vm_radix *rtree, vm_pindex_t index)
{
	struct vm_radix_node *rnode;
	vm_page_t m;
	int slot;

	rnode = vm_radix_getroot(rtree);
	while (rnode != NULL) {
		if (vm_radix_isleaf(rnode)) {
			m = vm_radix_topage(rnode);
			if (m->pindex == index)
				return (m);
			else
				break;
		} else if (vm_radix_keybarr(rnode, index))
			break;
		slot = vm_radix_slot(index, rnode->rn_clev);
		rnode = rnode->rn_child[slot];
	}
	return (NULL);
}

/*
 * Look up the nearest entry at a position bigger than or equal to index.
 */
vm_page_t
vm_radix_lookup_ge(struct vm_radix *rtree, vm_pindex_t index)
{
	struct vm_radix_node *stack[VM_RADIX_LIMIT];
	vm_pindex_t inc;
	vm_page_t m;
	struct vm_radix_node *child, *rnode;
#ifdef INVARIANTS
	int loops = 0;
#endif
	int slot, tos;

	rnode = vm_radix_getroot(rtree);
	if (rnode == NULL)
		return (NULL);
	else if (vm_radix_isleaf(rnode)) {
		m = vm_radix_topage(rnode);
		if (m->pindex >= index)
			return (m);
		else
			return (NULL);
	}
	tos = 0;
	for (;;) {
		/*
		 * If the keys differ before the current bisection node,
		 * then the search key might rollback to the earliest
		 * available bisection node or to the smallest key
		 * in the current node (if the owner is bigger than the
		 * search key).
		 */
		if (vm_radix_keybarr(rnode, index)) {
			if (index > rnode->rn_owner) {
ascend:
				KASSERT(++loops < 1000,
				    ("vm_radix_lookup_ge: too many loops"));

				/*
				 * Pop nodes from the stack until either the
				 * stack is empty or a node that could have a
				 * matching descendant is found.
				 */
				do {
					if (tos == 0)
						return (NULL);
					rnode = stack[--tos];
				} while (vm_radix_slot(index,
				    rnode->rn_clev) == (VM_RADIX_COUNT - 1));

				/*
				 * The following computation cannot overflow
				 * because index's slot at the current level
				 * is less than VM_RADIX_COUNT - 1.
				 */
				index = vm_radix_trimkey(index,
				    rnode->rn_clev);
				index += VM_RADIX_UNITLEVEL(rnode->rn_clev);
			} else
				index = rnode->rn_owner;
			KASSERT(!vm_radix_keybarr(rnode, index),
			    ("vm_radix_lookup_ge: keybarr failed"));
		}
		slot = vm_radix_slot(index, rnode->rn_clev);
		child = rnode->rn_child[slot];
		if (vm_radix_isleaf(child)) {
			m = vm_radix_topage(child);
			if (m->pindex >= index)
				return (m);
		} else if (child != NULL)
			goto descend;

		/*
		 * Look for an available edge or page within the current
		 * bisection node.
		 */
                if (slot < (VM_RADIX_COUNT - 1)) {
			inc = VM_RADIX_UNITLEVEL(rnode->rn_clev);
			index = vm_radix_trimkey(index, rnode->rn_clev);
			do {
				index += inc;
				slot++;
				child = rnode->rn_child[slot];
				if (vm_radix_isleaf(child)) {
					m = vm_radix_topage(child);
					if (m->pindex >= index)
						return (m);
				} else if (child != NULL)
					goto descend;
			} while (slot < (VM_RADIX_COUNT - 1));
		}
		KASSERT(child == NULL || vm_radix_isleaf(child),
		    ("vm_radix_lookup_ge: child is radix node"));

		/*
		 * If a page or edge bigger than the search slot is not found
		 * in the current node, ascend to the next higher-level node.
		 */
		goto ascend;
descend:
		KASSERT(rnode->rn_clev > 0,
		    ("vm_radix_lookup_ge: pushing leaf's parent"));
		KASSERT(tos < VM_RADIX_LIMIT,
		    ("vm_radix_lookup_ge: stack overflow"));
		stack[tos++] = rnode;
		rnode = child;
	}
}

/*
 * Look up the nearest entry at a position less than or equal to index.
 */
vm_page_t
vm_radix_lookup_le(struct vm_radix *rtree, vm_pindex_t index)
{
	struct vm_radix_node *stack[VM_RADIX_LIMIT];
	vm_pindex_t inc;
	vm_page_t m;
	struct vm_radix_node *child, *rnode;
#ifdef INVARIANTS
	int loops = 0;
#endif
	int slot, tos;

	rnode = vm_radix_getroot(rtree);
	if (rnode == NULL)
		return (NULL);
	else if (vm_radix_isleaf(rnode)) {
		m = vm_radix_topage(rnode);
		if (m->pindex <= index)
			return (m);
		else
			return (NULL);
	}
	tos = 0;
	for (;;) {
		/*
		 * If the keys differ before the current bisection node,
		 * then the search key might rollback to the earliest
		 * available bisection node or to the largest key
		 * in the current node (if the owner is smaller than the
		 * search key).
		 */
		if (vm_radix_keybarr(rnode, index)) {
			if (index > rnode->rn_owner) {
				index = rnode->rn_owner + VM_RADIX_COUNT *
				    VM_RADIX_UNITLEVEL(rnode->rn_clev);
			} else {
ascend:
				KASSERT(++loops < 1000,
				    ("vm_radix_lookup_le: too many loops"));

				/*
				 * Pop nodes from the stack until either the
				 * stack is empty or a node that could have a
				 * matching descendant is found.
				 */
				do {
					if (tos == 0)
						return (NULL);
					rnode = stack[--tos];
				} while (vm_radix_slot(index,
				    rnode->rn_clev) == 0);

				/*
				 * The following computation cannot overflow
				 * because index's slot at the current level
				 * is greater than 0.
				 */
				index = vm_radix_trimkey(index,
				    rnode->rn_clev);
			}
			index--;
			KASSERT(!vm_radix_keybarr(rnode, index),
			    ("vm_radix_lookup_le: keybarr failed"));
		}
		slot = vm_radix_slot(index, rnode->rn_clev);
		child = rnode->rn_child[slot];
		if (vm_radix_isleaf(child)) {
			m = vm_radix_topage(child);
			if (m->pindex <= index)
				return (m);
		} else if (child != NULL)
			goto descend;

		/*
		 * Look for an available edge or page within the current
		 * bisection node.
		 */
		if (slot > 0) {
			inc = VM_RADIX_UNITLEVEL(rnode->rn_clev);
			index |= inc - 1;
			do {
				index -= inc;
				slot--;
				child = rnode->rn_child[slot];
				if (vm_radix_isleaf(child)) {
					m = vm_radix_topage(child);
					if (m->pindex <= index)
						return (m);
				} else if (child != NULL)
					goto descend;
			} while (slot > 0);
		}
		KASSERT(child == NULL || vm_radix_isleaf(child),
		    ("vm_radix_lookup_le: child is radix node"));

		/*
		 * If a page or edge smaller than the search slot is not found
		 * in the current node, ascend to the next higher-level node.
		 */
		goto ascend;
descend:
		KASSERT(rnode->rn_clev > 0,
		    ("vm_radix_lookup_le: pushing leaf's parent"));
		KASSERT(tos < VM_RADIX_LIMIT,
		    ("vm_radix_lookup_le: stack overflow"));
		stack[tos++] = rnode;
		rnode = child;
	}
}

/*
 * Remove the specified index from the tree.
 * Panics if the key is not present.
 */
void
vm_radix_remove(struct vm_radix *rtree, vm_pindex_t index)
{
	struct vm_radix_node *rnode, *parent;
	vm_page_t m;
	int i, slot;

	rnode = vm_radix_getroot(rtree);
	if (vm_radix_isleaf(rnode)) {
		m = vm_radix_topage(rnode);
		if (m->pindex != index)
			panic("%s: invalid key found", __func__);
		vm_radix_setroot(rtree, NULL);
		return;
	}
	parent = NULL;
	for (;;) {
		if (rnode == NULL)
			panic("vm_radix_remove: impossible to locate the key");
		slot = vm_radix_slot(index, rnode->rn_clev);
		if (vm_radix_isleaf(rnode->rn_child[slot])) {
			m = vm_radix_topage(rnode->rn_child[slot]);
			if (m->pindex != index)
				panic("%s: invalid key found", __func__);
			rnode->rn_child[slot] = NULL;
			rnode->rn_count--;
			if (rnode->rn_count > 1)
				break;
			for (i = 0; i < VM_RADIX_COUNT; i++)
				if (rnode->rn_child[i] != NULL)
					break;
			KASSERT(i != VM_RADIX_COUNT,
			    ("%s: invalid node configuration", __func__));
			if (parent == NULL)
				vm_radix_setroot(rtree, rnode->rn_child[i]);
			else {
				slot = vm_radix_slot(index, parent->rn_clev);
				KASSERT(parent->rn_child[slot] == rnode,
				    ("%s: invalid child value", __func__));
				parent->rn_child[slot] = rnode->rn_child[i];
			}
			rnode->rn_count--;
			rnode->rn_child[i] = NULL;
			vm_radix_node_put(rnode);
			break;
		}
		parent = rnode;
		rnode = rnode->rn_child[slot];
	}
}

/*
 * Remove and free all the nodes from the radix tree.
 * This function is recursive but there is a tight control on it as the
 * maximum depth of the tree is fixed.
 */
void
vm_radix_reclaim_allnodes(struct vm_radix *rtree)
{
	struct vm_radix_node *root;

	root = vm_radix_getroot(rtree);
	if (root == NULL)
		return;
	vm_radix_setroot(rtree, NULL);
	if (!vm_radix_isleaf(root))
		vm_radix_reclaim_allnodes_int(root);
}

#ifdef DDB
/*
 * Show details about the given radix node.
 */
DB_SHOW_COMMAND(radixnode, db_show_radixnode)
{
	struct vm_radix_node *rnode;
	int i;

        if (!have_addr)
                return;
	rnode = (struct vm_radix_node *)addr;
	db_printf("radixnode %p, owner %jx, children count %u, level %u:\n",
	    (void *)rnode, (uintmax_t)rnode->rn_owner, rnode->rn_count,
	    rnode->rn_clev);
	for (i = 0; i < VM_RADIX_COUNT; i++)
		if (rnode->rn_child[i] != NULL)
			db_printf("slot: %d, val: %p, page: %p, clev: %d\n",
			    i, (void *)rnode->rn_child[i],
			    vm_radix_isleaf(rnode->rn_child[i]) ?
			    vm_radix_topage(rnode->rn_child[i]) : NULL,
			    rnode->rn_clev);
}
#endif /* DDB */<|MERGE_RESOLUTION|>--- conflicted
+++ resolved
@@ -188,10 +188,6 @@
 }
 
 /*
-<<<<<<< HEAD
- * Returns the associated page extracted from rnode if available,
- * and NULL otherwise.
-=======
  * Returns TRUE if the specified radix node is a leaf and FALSE otherwise.
  */
 static __inline boolean_t
@@ -203,7 +199,6 @@
 
 /*
  * Returns the associated page extracted from rnode.
->>>>>>> a3142db9
  */
 static __inline vm_page_t
 vm_radix_topage(struct vm_radix_node *rnode)
@@ -272,7 +267,7 @@
 	for (slot = 0; rnode->rn_count != 0; slot++) {
 		if (rnode->rn_child[slot] == NULL)
 			continue;
-		if (vm_radix_node_page(rnode->rn_child[slot]) == NULL)
+		if (!vm_radix_isleaf(rnode->rn_child[slot]))
 			vm_radix_reclaim_allnodes_int(rnode->rn_child[slot]);
 		rnode->rn_child[slot] = NULL;
 		rnode->rn_count--;
@@ -403,30 +398,6 @@
 		}
 		parentp = &rnode->rn_child[slot];
 		rnode = rnode->rn_child[slot];
-<<<<<<< HEAD
-	} while (!vm_radix_keybarr(rnode, index));
-
-	/*
-	 * Scan the trie from the top and find the parent to insert
-	 * the new object.
-	 */
-	newind = rnode->rn_owner;
-	clev = vm_radix_keydiff(newind, index);
-	slot = VM_RADIX_COUNT;
-	for (rnode = vm_radix_getroot(rtree); ; rnode = tmp) {
-		KASSERT(rnode != NULL, ("%s: edge cannot be NULL in the scan",
-		    __func__));
-		KASSERT(clev >= rnode->rn_clev,
-		    ("%s: unexpected trie depth: clev: %d, rnode->rn_clev: %d",
-		    __func__, clev, rnode->rn_clev));
-		slot = vm_radix_slot(index, rnode->rn_clev);
-		tmp = rnode->rn_child[slot];
-		KASSERT(tmp != NULL && vm_radix_node_page(tmp) == NULL,
-		    ("%s: unexpected lookup interruption", __func__));
-		if (tmp->rn_clev > clev)
-			break;
-=======
->>>>>>> a3142db9
 	}
 
 	/*
