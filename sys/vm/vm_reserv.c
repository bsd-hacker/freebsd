/*-
 * SPDX-License-Identifier: BSD-2-Clause-FreeBSD
 *
 * Copyright (c) 2002-2006 Rice University
 * Copyright (c) 2007-2011 Alan L. Cox <alc@cs.rice.edu>
 * All rights reserved.
 *
 * This software was developed for the FreeBSD Project by Alan L. Cox,
 * Olivier Crameri, Peter Druschel, Sitaram Iyer, and Juan Navarro.
 *
 * Redistribution and use in source and binary forms, with or without
 * modification, are permitted provided that the following conditions
 * are met:
 * 1. Redistributions of source code must retain the above copyright
 *    notice, this list of conditions and the following disclaimer.
 * 2. Redistributions in binary form must reproduce the above copyright
 *    notice, this list of conditions and the following disclaimer in the
 *    documentation and/or other materials provided with the distribution.
 *
 * THIS SOFTWARE IS PROVIDED BY THE COPYRIGHT HOLDERS AND CONTRIBUTORS
 * ``AS IS'' AND ANY EXPRESS OR IMPLIED WARRANTIES, INCLUDING, BUT NOT
 * LIMITED TO, THE IMPLIED WARRANTIES OF MERCHANTABILITY AND FITNESS FOR
 * A PARTICULAR PURPOSE ARE DISCLAIMED.  IN NO EVENT SHALL THE COPYRIGHT
 * HOLDERS OR CONTRIBUTORS BE LIABLE FOR ANY DIRECT, INDIRECT,
 * INCIDENTAL, SPECIAL, EXEMPLARY, OR CONSEQUENTIAL DAMAGES (INCLUDING,
 * BUT NOT LIMITED TO, PROCUREMENT OF SUBSTITUTE GOODS OR SERVICES; LOSS
 * OF USE, DATA, OR PROFITS; OR BUSINESS INTERRUPTION) HOWEVER CAUSED
 * AND ON ANY THEORY OF LIABILITY, WHETHER IN CONTRACT, STRICT
 * LIABILITY, OR TORT (INCLUDING NEGLIGENCE OR OTHERWISE) ARISING IN ANY
 * WAY OUT OF THE USE OF THIS SOFTWARE, EVEN IF ADVISED OF THE
 * POSSIBILITY OF SUCH DAMAGE.
 */

/*
 *	Superpage reservation management module
 *
 * Any external functions defined by this module are only to be used by the
 * virtual memory system.
 */

#include <sys/cdefs.h>
__FBSDID("$FreeBSD$");

#include "opt_vm.h"

#include <sys/param.h>
#include <sys/kernel.h>
#include <sys/counter.h>
#include <sys/ktr.h>
#include <sys/lock.h>
#include <sys/malloc.h>
#include <sys/mutex.h>
#include <sys/queue.h>
#include <sys/rwlock.h>
#include <sys/sbuf.h>
#include <sys/sysctl.h>
#include <sys/systm.h>
#include <sys/vmmeter.h>
#include <sys/smp.h>

#include <vm/vm.h>
#include <vm/vm_param.h>
#include <vm/vm_object.h>
#include <vm/vm_page.h>
#include <vm/vm_pageout.h>
#include <vm/vm_phys.h>
#include <vm/vm_pagequeue.h>
#include <vm/vm_radix.h>
#include <vm/vm_reserv.h>

/*
 * The reservation system supports the speculative allocation of large physical
 * pages ("superpages").  Speculative allocation enables the fully automatic
 * utilization of superpages by the virtual memory system.  In other words, no
 * programmatic directives are required to use superpages.
 */

#if VM_NRESERVLEVEL > 0

/*
 * The number of small pages that are contained in a level 0 reservation
 */
#define	VM_LEVEL_0_NPAGES	(1 << VM_LEVEL_0_ORDER)

/*
 * The number of bits by which a physical address is shifted to obtain the
 * reservation number
 */
#define	VM_LEVEL_0_SHIFT	(VM_LEVEL_0_ORDER + PAGE_SHIFT)

/*
 * The size of a level 0 reservation in bytes
 */
#define	VM_LEVEL_0_SIZE		(1 << VM_LEVEL_0_SHIFT)

/*
 * Computes the index of the small page underlying the given (object, pindex)
 * within the reservation's array of small pages.
 */
#define	VM_RESERV_INDEX(object, pindex)	\
    (((object)->pg_color + (pindex)) & (VM_LEVEL_0_NPAGES - 1))

/*
 * The size of a population map entry
 */
typedef	u_long		popmap_t;

/*
 * The number of bits in a population map entry
 */
#define	NBPOPMAP	(NBBY * sizeof(popmap_t))

/*
 * The number of population map entries in a reservation
 */
#define	NPOPMAP		howmany(VM_LEVEL_0_NPAGES, NBPOPMAP)

/*
 * Clear a bit in the population map.
 */
static __inline void
popmap_clear(popmap_t popmap[], int i)
{

	popmap[i / NBPOPMAP] &= ~(1UL << (i % NBPOPMAP));
}

/*
 * Set a bit in the population map.
 */
static __inline void
popmap_set(popmap_t popmap[], int i)
{

	popmap[i / NBPOPMAP] |= 1UL << (i % NBPOPMAP);
}

/*
 * Is a bit in the population map clear?
 */
static __inline boolean_t
popmap_is_clear(popmap_t popmap[], int i)
{

	return ((popmap[i / NBPOPMAP] & (1UL << (i % NBPOPMAP))) == 0);
}

/*
 * Is a bit in the population map set?
 */
static __inline boolean_t
popmap_is_set(popmap_t popmap[], int i)
{

	return ((popmap[i / NBPOPMAP] & (1UL << (i % NBPOPMAP))) != 0);
}

/*
 * The reservation structure
 *
 * A reservation structure is constructed whenever a large physical page is
 * speculatively allocated to an object.  The reservation provides the small
 * physical pages for the range [pindex, pindex + VM_LEVEL_0_NPAGES) of offsets
 * within that object.  The reservation's "popcnt" tracks the number of these
 * small physical pages that are in use at any given time.  When and if the
 * reservation is not fully utilized, it appears in the queue of partially
 * populated reservations.  The reservation always appears on the containing
 * object's list of reservations.
 *
 * A partially populated reservation can be broken and reclaimed at any time.
 *
 * r - vm_reserv_lock
 * d - vm_reserv_domain_lock
 * o - vm_reserv_object_lock
 * c - constant after boot
 */
struct vm_reserv {
	TAILQ_ENTRY(vm_reserv) partpopq;	/* (d) per-domain queue. */
	LIST_ENTRY(vm_reserv) objq;		/* (o, r) object queue */
	vm_object_t	object;			/* (o, r) containing object */
	vm_pindex_t	pindex;			/* (o, r) offset in object */
	vm_page_t	pages;			/* (c) first page  */
	int		domain;			/* (c) NUMA domain. */
	int		popcnt;			/* (r) # of pages in use */
	char		inpartpopq;		/* (d) */
	popmap_t	popmap[NPOPMAP];	/* (r) bit vector, used pages */
};

#define	vm_reserv_assert_locked(rv)	vm_page_assert_locked((rv)->pages)
#define	vm_reserv_lockptr(rv)		vm_page_lockptr((rv)->pages)
#define	vm_reserv_lock(rv)		vm_page_lock((rv)->pages)
#define	vm_reserv_trylock(rv)		vm_page_trylock((rv)->pages)
#define	vm_reserv_unlock(rv)		vm_page_unlock((rv)->pages)

static struct mtx_padalign vm_reserv_domain_locks[MAXMEMDOM];

#define	vm_reserv_domain_lockptr(d)	&vm_reserv_domain_locks[(d)]
#define	vm_reserv_domain_lock(d)	mtx_lock(vm_reserv_domain_lockptr(d))
#define	vm_reserv_domain_unlock(d)	mtx_unlock(vm_reserv_domain_lockptr(d))

/*
 * The reservation array
 *
 * This array is analoguous in function to vm_page_array.  It differs in the
 * respect that it may contain a greater number of useful reservation
 * structures than there are (physical) superpages.  These "invalid"
 * reservation structures exist to trade-off space for time in the
 * implementation of vm_reserv_from_page().  Invalid reservation structures are
 * distinguishable from "valid" reservation structures by inspecting the
 * reservation's "pages" field.  Invalid reservation structures have a NULL
 * "pages" field.
 *
 * vm_reserv_from_page() maps a small (physical) page to an element of this
 * array by computing a physical reservation number from the page's physical
 * address.  The physical reservation number is used as the array index.
 *
 * An "active" reservation is a valid reservation structure that has a non-NULL
 * "object" field and a non-zero "popcnt" field.  In other words, every active
 * reservation belongs to a particular object.  Moreover, every active
 * reservation has an entry in the containing object's list of reservations.  
 */
static vm_reserv_t vm_reserv_array;

/*
 * The partially populated reservation queue
 *
 * This queue enables the fast recovery of an unused free small page from a
 * partially populated reservation.  The reservation at the head of this queue
 * is the least recently changed, partially populated reservation.
 *
 * Access to this queue is synchronized by the free page queue lock.
 */
static TAILQ_HEAD(, vm_reserv) vm_rvq_partpop[MAXMEMDOM];

static SYSCTL_NODE(_vm, OID_AUTO, reserv, CTLFLAG_RD, 0, "Reservation Info");

static counter_u64_t vm_reserv_broken = EARLY_COUNTER;
SYSCTL_COUNTER_U64(_vm_reserv, OID_AUTO, broken, CTLFLAG_RD,
    &vm_reserv_broken, "Cumulative number of broken reservations");

static counter_u64_t vm_reserv_freed = EARLY_COUNTER;
SYSCTL_COUNTER_U64(_vm_reserv, OID_AUTO, freed, CTLFLAG_RD,
    &vm_reserv_freed, "Cumulative number of freed reservations");

static int sysctl_vm_reserv_fullpop(SYSCTL_HANDLER_ARGS);

SYSCTL_PROC(_vm_reserv, OID_AUTO, fullpop, CTLTYPE_INT | CTLFLAG_RD, NULL, 0,
    sysctl_vm_reserv_fullpop, "I", "Current number of full reservations");

static int sysctl_vm_reserv_partpopq(SYSCTL_HANDLER_ARGS);

SYSCTL_OID(_vm_reserv, OID_AUTO, partpopq, CTLTYPE_STRING | CTLFLAG_RD, NULL, 0,
    sysctl_vm_reserv_partpopq, "A", "Partially populated reservation queues");

static counter_u64_t vm_reserv_reclaimed = EARLY_COUNTER;
SYSCTL_COUNTER_U64(_vm_reserv, OID_AUTO, reclaimed, CTLFLAG_RD,
    &vm_reserv_reclaimed, "Cumulative number of reclaimed reservations");

/*
 * The object lock pool is used to synchronize the rvq.  We can not use a
 * pool mutex because it is required before malloc works.
 *
 * The "hash" function could be made faster without divide and modulo.
 */
#define	VM_RESERV_OBJ_LOCK_COUNT	MAXCPU

struct mtx_padalign vm_reserv_object_mtx[VM_RESERV_OBJ_LOCK_COUNT];

#define	vm_reserv_object_lock_idx(object)			\
	    (((uintptr_t)object / sizeof(*object)) % VM_RESERV_OBJ_LOCK_COUNT)
#define	vm_reserv_object_lock_ptr(object)			\
	    &vm_reserv_object_mtx[vm_reserv_object_lock_idx((object))]
#define	vm_reserv_object_lock(object)				\
	    mtx_lock(vm_reserv_object_lock_ptr((object)))
#define	vm_reserv_object_unlock(object)				\
	    mtx_unlock(vm_reserv_object_lock_ptr((object)))

static void		vm_reserv_break(vm_reserv_t rv);
static void		vm_reserv_depopulate(vm_reserv_t rv, int index);
static vm_reserv_t	vm_reserv_from_page(vm_page_t m);
static boolean_t	vm_reserv_has_pindex(vm_reserv_t rv,
			    vm_pindex_t pindex);
static void		vm_reserv_populate(vm_reserv_t rv, int index,
			    int count);
static void		vm_reserv_reclaim(vm_reserv_t rv);

/*
 * Returns the current number of full reservations.
 *
 * Since the number of full reservations is computed without acquiring the
 * free page queue lock, the returned value may be inexact.
 */
static int
sysctl_vm_reserv_fullpop(SYSCTL_HANDLER_ARGS)
{
	vm_paddr_t paddr;
	struct vm_phys_seg *seg;
	vm_reserv_t rv;
	int fullpop, segind;

	fullpop = 0;
	for (segind = 0; segind < vm_phys_nsegs; segind++) {
		seg = &vm_phys_segs[segind];
		paddr = roundup2(seg->start, VM_LEVEL_0_SIZE);
		while (paddr + VM_LEVEL_0_SIZE <= seg->end) {
			rv = &vm_reserv_array[paddr >> VM_LEVEL_0_SHIFT];
			fullpop += rv->popcnt == VM_LEVEL_0_NPAGES;
			paddr += VM_LEVEL_0_SIZE;
		}
	}
	return (sysctl_handle_int(oidp, &fullpop, 0, req));
}

/*
 * Describes the current state of the partially populated reservation queue.
 */
static int
sysctl_vm_reserv_partpopq(SYSCTL_HANDLER_ARGS)
{
	struct sbuf sbuf;
	vm_reserv_t rv;
	int counter, error, domain, level, unused_pages;

	error = sysctl_wire_old_buffer(req, 0);
	if (error != 0)
		return (error);
	sbuf_new_for_sysctl(&sbuf, NULL, 128, req);
	sbuf_printf(&sbuf, "\nDOMAIN    LEVEL     SIZE  NUMBER\n\n");
	for (domain = 0; domain < vm_ndomains; domain++) {
		for (level = -1; level <= VM_NRESERVLEVEL - 2; level++) {
			counter = 0;
			unused_pages = 0;
			vm_reserv_domain_lock(domain);
			TAILQ_FOREACH(rv, &vm_rvq_partpop[domain], partpopq) {
				counter++;
				unused_pages += VM_LEVEL_0_NPAGES - rv->popcnt;
			}
			vm_reserv_domain_unlock(domain);
			sbuf_printf(&sbuf, "%6d, %7d, %6dK, %6d\n",
			    domain, level,
			    unused_pages * ((int)PAGE_SIZE / 1024), counter);
		}
	}
	error = sbuf_finish(&sbuf);
	sbuf_delete(&sbuf);
	return (error);
}

/*
 * Remove a reservation from the object's objq.
 */
static void
vm_reserv_remove(vm_reserv_t rv)
{
	vm_object_t object;

	vm_reserv_assert_locked(rv);
	CTR5(KTR_VM, "%s: rv %p object %p popcnt %d inpartpop %d",
	    __FUNCTION__, rv, rv->object, rv->popcnt, rv->inpartpopq);
	KASSERT(rv->object != NULL,
	    ("vm_reserv_remove: reserv %p is free", rv));
	KASSERT(!rv->inpartpopq,
	    ("vm_reserv_remove: reserv %p's inpartpopq is TRUE", rv));
	object = rv->object;
	vm_reserv_object_lock(object);
	LIST_REMOVE(rv, objq);
	rv->object = NULL;
	vm_reserv_object_unlock(object);
}

/*
 * Insert a new reservation into the object's objq.
 */
static void
vm_reserv_insert(vm_reserv_t rv, vm_object_t object, vm_pindex_t pindex)
{
	int i;

	vm_reserv_assert_locked(rv);
	CTR6(KTR_VM,
	    "%s: rv %p(%p) object %p new %p popcnt %d",
	    __FUNCTION__, rv, rv->pages, rv->object, object,
	   rv->popcnt);
	KASSERT(rv->object == NULL,
	    ("vm_reserv_insert: reserv %p isn't free", rv));
	KASSERT(rv->popcnt == 0,
	    ("vm_reserv_insert: reserv %p's popcnt is corrupted", rv));
	KASSERT(!rv->inpartpopq,
	    ("vm_reserv_insert: reserv %p's inpartpopq is TRUE", rv));
	for (i = 0; i < NPOPMAP; i++)
		KASSERT(rv->popmap[i] == 0,
		    ("vm_reserv_insert: reserv %p's popmap is corrupted", rv));
	vm_reserv_object_lock(object);
	rv->pindex = pindex;
	rv->object = object;
	LIST_INSERT_HEAD(&object->rvq, rv, objq);
	vm_reserv_object_unlock(object);
}

/*
 * Reduces the given reservation's population count.  If the population count
 * becomes zero, the reservation is destroyed.  Additionally, moves the
 * reservation to the tail of the partially populated reservation queue if the
 * population count is non-zero.
 */
static void
vm_reserv_depopulate(vm_reserv_t rv, int index)
{
	struct vm_domain *vmd;

	vm_reserv_assert_locked(rv);
	CTR5(KTR_VM, "%s: rv %p object %p popcnt %d inpartpop %d",
	    __FUNCTION__, rv, rv->object, rv->popcnt, rv->inpartpopq);
	KASSERT(rv->object != NULL,
	    ("vm_reserv_depopulate: reserv %p is free", rv));
	KASSERT(popmap_is_set(rv->popmap, index),
	    ("vm_reserv_depopulate: reserv %p's popmap[%d] is clear", rv,
	    index));
	KASSERT(rv->popcnt > 0,
	    ("vm_reserv_depopulate: reserv %p's popcnt is corrupted", rv));
	KASSERT(rv->domain >= 0 && rv->domain < vm_ndomains,
	    ("vm_reserv_depopulate: reserv %p's domain is corrupted %d",
	    rv, rv->domain));
	if (rv->popcnt == VM_LEVEL_0_NPAGES) {
		KASSERT(rv->pages->psind == 1,
		    ("vm_reserv_depopulate: reserv %p is already demoted",
		    rv));
		rv->pages->psind = 0;
	}
	popmap_clear(rv->popmap, index);
	rv->popcnt--;
	vm_reserv_domain_lock(rv->domain);
	if (rv->inpartpopq) {
		TAILQ_REMOVE(&vm_rvq_partpop[rv->domain], rv, partpopq);
		rv->inpartpopq = FALSE;
	}
	if (rv->popcnt != 0) {
		rv->inpartpopq = TRUE;
		TAILQ_INSERT_TAIL(&vm_rvq_partpop[rv->domain], rv, partpopq);
	}
	vm_reserv_domain_unlock(rv->domain);
	vmd = VM_DOMAIN(rv->domain);
	if (rv->popcnt == 0) {
		vm_reserv_remove(rv);
		vm_domain_free_lock(vmd);
		vm_phys_free_pages(rv->pages, VM_LEVEL_0_ORDER);
		vm_domain_free_unlock(vmd);
		counter_u64_add(vm_reserv_freed, 1);
	}
	vm_domain_freecnt_inc(vmd, 1);
}

/*
 * Returns the reservation to which the given page might belong.
 */
static __inline vm_reserv_t
vm_reserv_from_page(vm_page_t m)
{
	vm_reserv_t rv;

	rv = &vm_reserv_array[VM_PAGE_TO_PHYS(m) >> VM_LEVEL_0_SHIFT];
#if 0
	if (rv->pages == NULL)
		panic("vm_reserv_from_page: Bad reservation %p page %p phys %p segind %d start %p end %p first page %p domain %d\n",
		    rv, m, (void *)m->phys_addr, m->segind,
		    (void *)vm_phys_segs[m->segind].start,
		    (void *)vm_phys_segs[m->segind].end,
		    vm_phys_segs[m->segind].first_page,
		    vm_phys_segs[m->segind].domain);
#endif

	return (rv);
}

/*
 * Returns an existing reservation or NULL and initialized successor pointer.
 */
static vm_reserv_t
vm_reserv_from_object(vm_object_t object, vm_pindex_t pindex,
    vm_page_t mpred, vm_page_t *msuccp)
{
	vm_reserv_t rv;
	vm_page_t msucc;

	msucc = NULL;
	if (mpred != NULL) {
		KASSERT(mpred->object == object,
		    ("vm_reserv_from_object: object doesn't contain mpred"));
		KASSERT(mpred->pindex < pindex,
		    ("vm_reserv_from_object: mpred doesn't precede pindex"));
		rv = vm_reserv_from_page(mpred);
		if (rv->object == object && vm_reserv_has_pindex(rv, pindex))
			goto found;
		msucc = TAILQ_NEXT(mpred, listq);
	} else
		msucc = TAILQ_FIRST(&object->memq);
	if (msucc != NULL) {
		KASSERT(msucc->pindex > pindex,
		    ("vm_reserv_from_object: msucc doesn't succeed pindex"));
		rv = vm_reserv_from_page(msucc);
		if (rv->object == object && vm_reserv_has_pindex(rv, pindex))
			goto found;
	}
	rv = NULL;

found:
	*msuccp = msucc;

	return (rv);
}

/*
 * Returns TRUE if the given reservation contains the given page index and
 * FALSE otherwise.
 */
static __inline boolean_t
vm_reserv_has_pindex(vm_reserv_t rv, vm_pindex_t pindex)
{

	return (((pindex - rv->pindex) & ~(VM_LEVEL_0_NPAGES - 1)) == 0);
}

/*
 * Increases the given reservation's population count.  Moves the reservation
 * to the tail of the partially populated reservation queue.
 *
 * The reservation must be locked.
 */
static void
vm_reserv_populate(vm_reserv_t rv, int index, int count)
{

	vm_reserv_assert_locked(rv);
	CTR5(KTR_VM, "%s: rv %p object %p popcnt %d inpartpop %d",
	    __FUNCTION__, rv, rv->object, rv->popcnt, rv->inpartpopq);
	KASSERT(rv->object != NULL,
	    ("vm_reserv_populate: reserv %p is free", rv));
	KASSERT(rv->popcnt >= 0 && rv->popcnt + count <= VM_LEVEL_0_NPAGES,
	    ("vm_reserv_populate: reserv %p is already full", rv));
	KASSERT(rv->pages->psind == 0,
	    ("vm_reserv_populate: reserv %p is already promoted", rv));
	KASSERT(rv->domain >= 0 && rv->domain < vm_ndomains,
	    ("vm_reserv_populate: reserv %p's domain is corrupted %d",
	    rv, rv->domain));

	rv->popcnt += count;
	for (; count > 0; count--, index++) {
		KASSERT(popmap_is_clear(rv->popmap, index),
		    ("vm_reserv_populate: reserv %p's popmap[%d] is set", rv,
		    index));
		popmap_set(rv->popmap, index);
	}
	vm_reserv_domain_lock(rv->domain);
	if (rv->inpartpopq) {
		TAILQ_REMOVE(&vm_rvq_partpop[rv->domain], rv, partpopq);
		rv->inpartpopq = FALSE;
	}
	if (rv->popcnt < VM_LEVEL_0_NPAGES) {
		rv->inpartpopq = TRUE;
		TAILQ_INSERT_TAIL(&vm_rvq_partpop[rv->domain], rv, partpopq);
	} else {
		KASSERT(rv->pages->psind == 0,
		    ("vm_reserv_populate: reserv %p is already promoted",
		    rv));
		rv->pages->psind = 1;
	}
	vm_reserv_domain_unlock(rv->domain);
}

/*
 * Attempts to allocate a contiguous set of physical pages from existing
 * reservations.  See vm_reserv_alloc_contig() for a description of the
 * function's parameters.
 *
 * The page "mpred" must immediately precede the offset "pindex" within the
 * specified object.
 *
 * The object must be locked.
 */
vm_page_t
vm_reserv_extend_contig(int req, vm_object_t object, vm_pindex_t pindex,
    int domain, u_long npages, vm_paddr_t low, vm_paddr_t high,
    u_long alignment, vm_paddr_t boundary, vm_page_t mpred)
{
	struct vm_domain *vmd;
	vm_paddr_t pa, size;
	vm_page_t m, msucc;
	vm_reserv_t rv;
	int i, index;

	VM_OBJECT_ASSERT_WLOCKED(object);
	KASSERT(npages != 0, ("vm_reserv_alloc_contig: npages is 0"));

	/*
	 * Is a reservation fundamentally impossible?
	 */
	if (pindex < VM_RESERV_INDEX(object, pindex) ||
	    pindex + npages > object->size || object->resident_page_count == 0)
		return (NULL);

	/*
	 * All reservations of a particular size have the same alignment.
	 * Assuming that the first page is allocated from a reservation, the
	 * least significant bits of its physical address can be determined
	 * from its offset from the beginning of the reservation and the size
	 * of the reservation.
	 *
	 * Could the specified index within a reservation of the smallest
	 * possible size satisfy the alignment and boundary requirements?
	 */
	pa = VM_RESERV_INDEX(object, pindex) << PAGE_SHIFT;
	if ((pa & (alignment - 1)) != 0)
		return (NULL);
	size = npages << PAGE_SHIFT;
	if (((pa ^ (pa + size - 1)) & ~(boundary - 1)) != 0)
		return (NULL);

	/*
	 * Look for an existing reservation.
	 */
	rv = vm_reserv_from_object(object, pindex, mpred, &msucc);
	if (rv == NULL)
		return (NULL);
	KASSERT(object != kernel_object || rv->domain == domain,
	    ("vm_reserv_extend_contig: Domain mismatch from reservation."));
	index = VM_RESERV_INDEX(object, pindex);
	/* Does the allocation fit within the reservation? */
	if (index + npages > VM_LEVEL_0_NPAGES)
		return (NULL);
	domain = rv->domain;
	vmd = VM_DOMAIN(domain);
	vm_reserv_lock(rv);
	if (rv->object != object)
		goto out;
	m = &rv->pages[index];
	pa = VM_PAGE_TO_PHYS(m);
	if (pa < low || pa + size > high || (pa & (alignment - 1)) != 0 ||
	    ((pa ^ (pa + size - 1)) & ~(boundary - 1)) != 0)
		goto out;
	/* Handle vm_page_rename(m, new_object, ...). */
	for (i = 0; i < npages; i++) {
		if (popmap_is_set(rv->popmap, index + i))
			goto out;
	}
	if (vm_domain_allocate(vmd, req, npages, false) == 0)
		goto out;
	vm_reserv_populate(rv, index, npages);
	vm_reserv_unlock(rv);
	return (m);

out:
	vm_reserv_unlock(rv);
	return (NULL);
}

/*
 * Allocates a contiguous set of physical pages of the given size "npages"
 * from newly created reservations.  All of the physical pages
 * must be at or above the given physical address "low" and below the given
 * physical address "high".  The given value "alignment" determines the
 * alignment of the first physical page in the set.  If the given value
 * "boundary" is non-zero, then the set of physical pages cannot cross any
 * physical address boundary that is a multiple of that value.  Both
 * "alignment" and "boundary" must be a power of two.
 *
 * Callers should first invoke vm_reserv_extend_contig() to attempt an
 * allocation from existing reservations.
 *
 * The page "mpred" must immediately precede the offset "pindex" within the
 * specified object.
 *
 * The object and free page queue must be locked.
 */
vm_page_t
vm_reserv_alloc_contig(int req, vm_object_t object, vm_pindex_t pindex, int domain,
    u_long npages, vm_paddr_t low, vm_paddr_t high, u_long alignment,
    vm_paddr_t boundary, vm_page_t mpred)
{
	struct vm_domain *vmd;
	vm_paddr_t pa, size;
	vm_page_t m, m_ret, msucc;
	vm_pindex_t first, leftcap, rightcap;
	vm_reserv_t rv;
	u_long allocpages, maxpages, minpages;
	int index, n;

	VM_OBJECT_ASSERT_WLOCKED(object);
	KASSERT(npages != 0, ("vm_reserv_alloc_contig: npages is 0"));

	/*
	 * Is a reservation fundamentally impossible?
	 */
	if (pindex < VM_RESERV_INDEX(object, pindex) ||
	    pindex + npages > object->size)
		return (NULL);

	/*
	 * All reservations of a particular size have the same alignment.
	 * Assuming that the first page is allocated from a reservation, the
	 * least significant bits of its physical address can be determined
	 * from its offset from the beginning of the reservation and the size
	 * of the reservation.
	 *
	 * Could the specified index within a reservation of the smallest
	 * possible size satisfy the alignment and boundary requirements?
	 */
	pa = VM_RESERV_INDEX(object, pindex) << PAGE_SHIFT;
	if ((pa & (alignment - 1)) != 0)
		return (NULL);
	size = npages << PAGE_SHIFT;
	if (((pa ^ (pa + size - 1)) & ~(boundary - 1)) != 0)
		return (NULL);

	/*
	 * Callers should've extended an existing reservation prior to
	 * calling this function.  If a reservation exists it is
	 * incompatible with the allocation.
	 */
	rv = vm_reserv_from_object(object, pindex, mpred, &msucc);
	if (rv != NULL)
		return (NULL);

	/*
	 * Could at least one reservation fit between the first index to the
	 * left that can be used ("leftcap") and the first index to the right
	 * that cannot be used ("rightcap")?
	 *
	 * We must synchronize with the reserv object lock to protect the
	 * pindex/object of the resulting reservations against rename while
	 * we are inspecting.
	 */
	first = pindex - VM_RESERV_INDEX(object, pindex);
	minpages = VM_RESERV_INDEX(object, pindex) + npages;
	maxpages = roundup2(minpages, VM_LEVEL_0_NPAGES);
	allocpages = maxpages;
	vm_reserv_object_lock(object);
	if (mpred != NULL) {
		if ((rv = vm_reserv_from_page(mpred))->object != object)
			leftcap = mpred->pindex + 1;
		else
			leftcap = rv->pindex + VM_LEVEL_0_NPAGES;
		if (leftcap > first) {
			vm_reserv_object_unlock(object);
			return (NULL);
		}
	}
	if (msucc != NULL) {
		if ((rv = vm_reserv_from_page(msucc))->object != object)
			rightcap = msucc->pindex;
		else
			rightcap = rv->pindex;
		if (first + maxpages > rightcap) {
			if (maxpages == VM_LEVEL_0_NPAGES) {
				vm_reserv_object_unlock(object);
				return (NULL);
			}

			/*
			 * At least one reservation will fit between "leftcap"
			 * and "rightcap".  However, a reservation for the
			 * last of the requested pages will not fit.  Reduce
			 * the size of the upcoming allocation accordingly.
			 */
			allocpages = minpages;
		}
	}
	vm_reserv_object_unlock(object);

	/*
	 * Would the last new reservation extend past the end of the object?
	 */
	if (first + maxpages > object->size) {
		/*
		 * Don't allocate the last new reservation if the object is a
		 * vnode or backed by another object that is a vnode. 
		 */
		if (object->type == OBJT_VNODE ||
		    (object->backing_object != NULL &&
		    object->backing_object->type == OBJT_VNODE)) {
			if (maxpages == VM_LEVEL_0_NPAGES)
				return (NULL);
			allocpages = minpages;
		}
		/* Speculate that the object may grow. */
	}

	/*
	 * Allocate the physical pages.  The alignment and boundary specified
	 * for this allocation may be different from the alignment and
	 * boundary specified for the requested pages.  For instance, the
	 * specified index may not be the first page within the first new
	 * reservation.
	 */
	m = NULL;
	vmd = VM_DOMAIN(domain);
	if (vm_domain_allocate(vmd, req, allocpages, false) == allocpages) {
		vm_domain_free_lock(vmd);
		m = vm_phys_alloc_contig(domain, allocpages, low, high,
		    ulmax(alignment, VM_LEVEL_0_SIZE),
		    boundary > VM_LEVEL_0_SIZE ? boundary : 0);
		vm_domain_free_unlock(vmd);
		if (m == NULL) {
			vm_domain_freecnt_inc(vmd, allocpages);
			return (NULL);
		}
	} else
		return (NULL);
	KASSERT(vm_phys_domain(m) == domain,
	    ("vm_reserv_alloc_contig: Page domain does not match requested."));

	/*
	 * The allocated physical pages always begin at a reservation
	 * boundary, but they do not always end at a reservation boundary.
	 * Initialize every reservation that is completely covered by the
	 * allocated physical pages.
	 */
	m_ret = NULL;
	index = VM_RESERV_INDEX(object, pindex);
	do {
		rv = vm_reserv_from_page(m);
		KASSERT(rv->pages == m,
		    ("vm_reserv_alloc_contig: reserv %p's pages is corrupted",
		    rv));
		vm_reserv_lock(rv);
		vm_reserv_insert(rv, object, first);
		n = ulmin(VM_LEVEL_0_NPAGES - index, npages);
		vm_reserv_populate(rv, index, n);
		npages -= n;
		if (m_ret == NULL) {
			m_ret = &rv->pages[index];
			index = 0;
		}
		vm_reserv_unlock(rv);
		m += VM_LEVEL_0_NPAGES;
		first += VM_LEVEL_0_NPAGES;
		allocpages -= VM_LEVEL_0_NPAGES;
	} while (allocpages >= VM_LEVEL_0_NPAGES);
	return (m_ret);
}

/*
 * Attempts to extend an existing reservation and allocate the request page to
 * the object.  Opportunistically returns up to "*countp" contiguous pages if
 * the caller so requests.  The number of pages allocated is returned in
 * "*countp".
 *
 * The page "mpred" must immediately precede the offset "pindex" within the
 * specified object.
 *
 * The object must be locked.
 */
vm_page_t
vm_reserv_extend(int req, vm_object_t object, vm_pindex_t pindex, int domain,
    vm_page_t mpred, int *countp)
{
	struct vm_domain *vmd;
	vm_page_t m, msucc;
	vm_reserv_t rv;
	int avail, index, nalloc;

	VM_OBJECT_ASSERT_WLOCKED(object);

	/*
	 * Could a reservation currently exist?
	 */
	if (pindex < VM_RESERV_INDEX(object, pindex) ||
	    pindex >= object->size || object->resident_page_count == 0)
		return (NULL);

	/*
	 * Look for an existing reservation.
	 */
	rv = vm_reserv_from_object(object, pindex, mpred, &msucc);
	if (rv == NULL)
		return (NULL);

	KASSERT(object != kernel_object || rv->domain == domain,
	    ("vm_reserv_extend: Domain mismatch from reservation."));
	domain = rv->domain;
	vmd = VM_DOMAIN(domain);
	index = VM_RESERV_INDEX(object, pindex);
	m = &rv->pages[index];
	vm_reserv_lock(rv);
	/* Handle reclaim race. */
	if (rv->object != object ||
	    /* Handle vm_page_rename(m, new_object, ...). */
	    popmap_is_set(rv->popmap, index)) {
		m = NULL;
		goto out;
	}

	/*
	 * If the caller is prepared to accept multiple pages, try to allocate
	 * them.  We are constrained by:
	 *   1) the number of pages the caller can accept,
	 *   2) the number of free pages in the reservation succeeding "index",
	 *   3) the number of available free pages in the domain.
	 */
	nalloc = countp != NULL ? imin(VM_LEVEL_0_NPAGES - index, *countp) : 1;
	if ((avail = vm_domain_allocate(vmd, req, nalloc, true)) > 0) {
		if (countp != NULL) {
			for (nalloc = 1; nalloc < avail; nalloc++)
				if (popmap_is_set(rv->popmap, index + nalloc))
					break;
			if (nalloc < avail)
				/* Return leftover pages. */
				vm_domain_freecnt_inc(vmd, avail - nalloc);
			*countp = nalloc;
		}
		vm_reserv_populate(rv, index, nalloc);
	} else
		m = NULL;
out:
	vm_reserv_unlock(rv);

	return (m);
}

/*
<<<<<<< HEAD
 * Allocates a new reservation for the object, and returns a page from that
 * reservation.  Opportunistically returns up to *"countp" contiguous pages if
 * the caller so requests.  The number of pages allocated is returned in
 * "*countp".
=======
 * Attempts to allocate a new reservation for the object, and allocates a
 * page from that reservation.  Callers should first invoke vm_reserv_extend()
 * to attempt an allocation from an existing reservation.
>>>>>>> eb312aa7
 *
 * The page "mpred" must immediately precede the offset "pindex" within the
 * specified object.
 *
 * The object and per-domain free page queues must be locked.
 */
vm_page_t
vm_reserv_alloc_page(int req, vm_object_t object, vm_pindex_t pindex, int domain,
    vm_page_t mpred, int *countp)
{
	struct vm_domain *vmd;
	vm_page_t m, msucc;
	vm_pindex_t first, leftcap, rightcap;
	vm_reserv_t rv;
	int avail, index, nalloc;

	VM_OBJECT_ASSERT_WLOCKED(object);

	/*
	 * Is a reservation fundamentally impossible?
	 */
	if (pindex < VM_RESERV_INDEX(object, pindex) ||
	    pindex >= object->size)
		return (NULL);

	/*
	 * Callers should've extended an existing reservation prior to
	 * calling this function.  If a reservation exists it is
	 * incompatible with the allocation.
	 */
	rv = vm_reserv_from_object(object, pindex, mpred, &msucc);
	if (rv != NULL)
		return (NULL);

	/*
	 * Could a reservation fit between the first index to the left that
	 * can be used and the first index to the right that cannot be used?
	 *
	 * We must synchronize with the reserv object lock to protect the
	 * pindex/object of the resulting reservations against rename while
	 * we are inspecting.
	 */
	first = pindex - VM_RESERV_INDEX(object, pindex);
	vm_reserv_object_lock(object);
	if (mpred != NULL) {
		if ((rv = vm_reserv_from_page(mpred))->object != object)
			leftcap = mpred->pindex + 1;
		else
			leftcap = rv->pindex + VM_LEVEL_0_NPAGES;
		if (leftcap > first) {
			vm_reserv_object_unlock(object);
			return (NULL);
		}
	}
	if (msucc != NULL) {
		if ((rv = vm_reserv_from_page(msucc))->object != object)
			rightcap = msucc->pindex;
		else
			rightcap = rv->pindex;
		if (first + VM_LEVEL_0_NPAGES > rightcap) {
			vm_reserv_object_unlock(object);
			return (NULL);
		}
	}
	vm_reserv_object_unlock(object);

	/*
	 * Would a new reservation extend past the end of the object? 
	 */
	if (first + VM_LEVEL_0_NPAGES > object->size) {
		/*
		 * Don't allocate a new reservation if the object is a vnode or
		 * backed by another object that is a vnode. 
		 */
		if (object->type == OBJT_VNODE ||
		    (object->backing_object != NULL &&
		    object->backing_object->type == OBJT_VNODE))
			return (NULL);
		/* Speculate that the object may grow. */
	}

	/*
	 * Allocate and populate the new reservation.
	 *
	 * If the caller is prepared to accept multiple pages, try to allocate
	 * them.  We are constrained by:
	 *   1) the number of pages the caller can accept,
	 *   2) the number of free pages in the reservation succeeding "index",
	 *   3) the number of available free pages in the domain.
	 */
	index = VM_RESERV_INDEX(object, pindex);
	m = NULL;
	nalloc = countp != NULL ? imin(VM_LEVEL_0_NPAGES - index, *countp) : 1;
	vmd = VM_DOMAIN(domain);
	if ((avail = vm_domain_allocate(vmd, req, nalloc, true)) > 0) {
		vm_domain_free_lock(vmd);
		m = vm_phys_alloc_pages(domain, VM_FREEPOOL_DEFAULT,
		    VM_LEVEL_0_ORDER);
		vm_domain_free_unlock(vmd);
		if (m == NULL) {
			vm_domain_freecnt_inc(vmd, avail);
			return (NULL);
		}
	} else
		return (NULL);
	rv = vm_reserv_from_page(m);
	vm_reserv_lock(rv);
	KASSERT(rv->pages == m,
	    ("vm_reserv_alloc_page: reserv %p's pages is corrupted", rv));
	vm_reserv_insert(rv, object, first);
	m = &rv->pages[index];
	if (countp != NULL) {
		for (nalloc = 1; nalloc < avail; nalloc++)
			if (popmap_is_set(rv->popmap, index + nalloc))
				break;
		if (nalloc < avail)
			/* Return leftover pages. */
			vm_domain_freecnt_inc(vmd, avail - nalloc);
		*countp = nalloc;
	}
	vm_reserv_populate(rv, index, nalloc);
	vm_reserv_unlock(rv);

	return (m);
}

/*
 * Breaks the given reservation.  All free pages in the reservation
 * are returned to the physical memory allocator.  The reservation's
 * population count and map are reset to their initial state.
 *
 * The given reservation must not be in the partially populated reservation
 * queue.  The free page queue lock must be held.
 */
static void
vm_reserv_break(vm_reserv_t rv)
{
	int begin_zeroes, hi, i, lo;

	vm_reserv_assert_locked(rv);
	CTR5(KTR_VM, "%s: rv %p object %p popcnt %d inpartpop %d",
	    __FUNCTION__, rv, rv->object, rv->popcnt, rv->inpartpopq);
	vm_reserv_remove(rv);
	rv->pages->psind = 0;
	i = hi = 0;
	do {
		/* Find the next 0 bit.  Any previous 0 bits are < "hi". */
		lo = ffsl(~(((1UL << hi) - 1) | rv->popmap[i]));
		if (lo == 0) {
			/* Redundantly clears bits < "hi". */
			rv->popmap[i] = 0;
			rv->popcnt -= NBPOPMAP - hi;
			while (++i < NPOPMAP) {
				lo = ffsl(~rv->popmap[i]);
				if (lo == 0) {
					rv->popmap[i] = 0;
					rv->popcnt -= NBPOPMAP;
				} else
					break;
			}
			if (i == NPOPMAP)
				break;
			hi = 0;
		}
		KASSERT(lo > 0, ("vm_reserv_break: lo is %d", lo));
		/* Convert from ffsl() to ordinary bit numbering. */
		lo--;
		if (lo > 0) {
			/* Redundantly clears bits < "hi". */
			rv->popmap[i] &= ~((1UL << lo) - 1);
			rv->popcnt -= lo - hi;
		}
		begin_zeroes = NBPOPMAP * i + lo;
		/* Find the next 1 bit. */
		do
			hi = ffsl(rv->popmap[i]);
		while (hi == 0 && ++i < NPOPMAP);
		if (i != NPOPMAP)
			/* Convert from ffsl() to ordinary bit numbering. */
			hi--;
		vm_domain_free_lock(VM_DOMAIN(rv->domain));
		vm_phys_free_contig(&rv->pages[begin_zeroes], NBPOPMAP * i +
		    hi - begin_zeroes);
		vm_domain_free_unlock(VM_DOMAIN(rv->domain));
	} while (i < NPOPMAP);
	KASSERT(rv->popcnt == 0,
	    ("vm_reserv_break: reserv %p's popcnt is corrupted", rv));
	counter_u64_add(vm_reserv_broken, 1);
}

/*
 * Breaks all reservations belonging to the given object.
 */
void
vm_reserv_break_all(vm_object_t object)
{
	vm_reserv_t rv;

	/*
	 * This access of object->rvq is unsynchronized so that the
	 * object rvq lock can nest after the domain_free lock.  We
	 * must check for races in the results.  However, the object
	 * lock prevents new additions, so we are guaranteed that when
	 * it returns NULL the object is properly empty.
	 */
	while ((rv = LIST_FIRST(&object->rvq)) != NULL) {
		vm_reserv_lock(rv);
		/* Reclaim race. */
		if (rv->object != object) {
			vm_reserv_unlock(rv);
			continue;
		}
		vm_reserv_domain_lock(rv->domain);
		if (rv->inpartpopq) {
			TAILQ_REMOVE(&vm_rvq_partpop[rv->domain], rv, partpopq);
			rv->inpartpopq = FALSE;
		}
		vm_reserv_domain_unlock(rv->domain);
		vm_reserv_break(rv);
		vm_reserv_unlock(rv);
	}
}

/*
 * Frees the given page if it belongs to a reservation.  Returns TRUE if the
 * page is freed and FALSE otherwise.
 *
 * The free page queue lock must be held.
 */
boolean_t
vm_reserv_free_page(vm_page_t m)
{
	vm_reserv_t rv;

	rv = vm_reserv_from_page(m);
	if (rv->object == NULL)
		return (FALSE);
	vm_domain_free_assert_locked(VM_DOMAIN(rv->domain));
	vm_reserv_depopulate(rv, m - rv->pages);
	return (TRUE);
}

/*
 * Initializes the reservation management system.  Specifically, initializes
 * the reservation array.
 *
 * Requires that vm_page_array and first_page are initialized!
 */
void
vm_reserv_init(void)
{
	vm_paddr_t paddr;
	struct vm_phys_seg *seg;
	int i, segind;

	/*
	 * Initialize the reservation array.  Specifically, initialize the
	 * "pages" field for every element that has an underlying superpage.
	 */
	for (segind = 0; segind < vm_phys_nsegs; segind++) {
		seg = &vm_phys_segs[segind];
		paddr = roundup2(seg->start, VM_LEVEL_0_SIZE);
		while (paddr + VM_LEVEL_0_SIZE <= seg->end) {
			vm_reserv_array[paddr >> VM_LEVEL_0_SHIFT].pages =
			    PHYS_TO_VM_PAGE(paddr);
			vm_reserv_array[paddr >> VM_LEVEL_0_SHIFT].domain =
			    seg->domain;
			paddr += VM_LEVEL_0_SIZE;
		}
	}
	for (i = 0; i < MAXMEMDOM; i++) {
		mtx_init(&vm_reserv_domain_locks[i], "VM reserv domain", NULL,
		    MTX_DEF);
		TAILQ_INIT(&vm_rvq_partpop[i]);
	}
}

/*
 * Returns true if the given page belongs to a reservation and that page is
 * free.  Otherwise, returns false.
 */
bool
vm_reserv_is_page_free(vm_page_t m)
{
	vm_reserv_t rv;

	rv = vm_reserv_from_page(m);
	if (rv->object == NULL)
		return (false);
	vm_reserv_assert_locked(rv);
	return (popmap_is_clear(rv->popmap, m - rv->pages));
}

/*
 * If the given page belongs to a reservation, returns the level of that
 * reservation.  Otherwise, returns -1.
 */
int
vm_reserv_level(vm_page_t m)
{
	vm_reserv_t rv;

	rv = vm_reserv_from_page(m);
	return (rv->object != NULL ? 0 : -1);
}

/*
 * Returns a reservation level if the given page belongs to a fully populated
 * reservation and -1 otherwise.
 */
int
vm_reserv_level_iffullpop(vm_page_t m)
{
	vm_reserv_t rv;

	rv = vm_reserv_from_page(m);
	return (rv->popcnt == VM_LEVEL_0_NPAGES ? 0 : -1);
}

/*
 * Breaks the given partially populated reservation, releasing its free pages
 * to the physical memory allocator.
 *
 * The free page queue lock must be held.
 */
static void
vm_reserv_reclaim(vm_reserv_t rv)
{

	vm_reserv_assert_locked(rv);
	CTR5(KTR_VM, "%s: rv %p object %p popcnt %d inpartpop %d",
	    __FUNCTION__, rv, rv->object, rv->popcnt, rv->inpartpopq);
	vm_reserv_domain_lock(rv->domain);
	KASSERT(rv->inpartpopq,
	    ("vm_reserv_reclaim: reserv %p's inpartpopq is FALSE", rv));
	KASSERT(rv->domain >= 0 && rv->domain < vm_ndomains,
	    ("vm_reserv_reclaim: reserv %p's domain is corrupted %d",
	    rv, rv->domain));
	TAILQ_REMOVE(&vm_rvq_partpop[rv->domain], rv, partpopq);
	rv->inpartpopq = FALSE;
	vm_reserv_domain_unlock(rv->domain);
	vm_reserv_break(rv);
	counter_u64_add(vm_reserv_reclaimed, 1);
}

/*
 * Breaks the reservation at the head of the partially populated reservation
 * queue, releasing its free pages to the physical memory allocator, and
 * returns the number of pages released.
 *
 * The free page queue lock must be held.
 */
int
vm_reserv_reclaim_inactive(int domain)
{
	vm_reserv_t rv;
	int freed;

	while ((rv = TAILQ_FIRST(&vm_rvq_partpop[domain])) != NULL) {
		vm_reserv_lock(rv);
		if (rv != TAILQ_FIRST(&vm_rvq_partpop[domain])) {
			vm_reserv_unlock(rv);
			continue;
		}
		freed = VM_LEVEL_0_NPAGES - rv->popcnt;
		vm_reserv_reclaim(rv);
		vm_reserv_unlock(rv);
		return (freed);
	}
	return (0);
}

/*
 * Searches the partially populated reservation queue for the least recently
 * changed reservation with free pages that satisfy the given request for
 * contiguous physical memory.  If a satisfactory reservation is found, it is
 * broken.  Returns TRUE if a reservation is broken and FALSE otherwise.
 *
 * The free page queue lock must be held.
 */
boolean_t
vm_reserv_reclaim_contig(int domain, u_long npages, vm_paddr_t low,
    vm_paddr_t high, u_long alignment, vm_paddr_t boundary)
{
	vm_paddr_t pa, size;
	vm_reserv_t rv, rvn;
	int hi, i, lo, low_index, next_free;

	if (npages > VM_LEVEL_0_NPAGES - 1)
		return (FALSE);
	size = npages << PAGE_SHIFT;
	vm_reserv_domain_lock(domain);
again:
	for (rv = TAILQ_FIRST(&vm_rvq_partpop[domain]); rv != NULL; rv = rvn) {
		rvn = TAILQ_NEXT(rv, partpopq);
		pa = VM_PAGE_TO_PHYS(&rv->pages[VM_LEVEL_0_NPAGES - 1]);
		if (pa + PAGE_SIZE - size < low) {
			/* This entire reservation is too low; go to next. */
			continue;
		}
		pa = VM_PAGE_TO_PHYS(&rv->pages[0]);
		if (pa + size > high) {
			/* This entire reservation is too high; go to next. */
			continue;
		}
		if (vm_reserv_trylock(rv) == 0) {
			vm_reserv_domain_unlock(domain);
			vm_reserv_lock(rv);
			if (!rv->inpartpopq) {
				vm_reserv_domain_lock(domain);
				if (!rvn->inpartpopq)
					goto again;
				continue;
			}
		} else
			vm_reserv_domain_unlock(domain);
		if (pa < low) {
			/* Start the search for free pages at "low". */
			low_index = (low + PAGE_MASK - pa) >> PAGE_SHIFT;
			i = low_index / NBPOPMAP;
			hi = low_index % NBPOPMAP;
		} else
			i = hi = 0;
		do {
			/* Find the next free page. */
			lo = ffsl(~(((1UL << hi) - 1) | rv->popmap[i]));
			while (lo == 0 && ++i < NPOPMAP)
				lo = ffsl(~rv->popmap[i]);
			if (i == NPOPMAP)
				break;
			/* Convert from ffsl() to ordinary bit numbering. */
			lo--;
			next_free = NBPOPMAP * i + lo;
			pa = VM_PAGE_TO_PHYS(&rv->pages[next_free]);
			KASSERT(pa >= low,
			    ("vm_reserv_reclaim_contig: pa is too low"));
			if (pa + size > high) {
				/* The rest of this reservation is too high. */
				break;
			} else if ((pa & (alignment - 1)) != 0 ||
			    ((pa ^ (pa + size - 1)) & ~(boundary - 1)) != 0) {
				/*
				 * The current page doesn't meet the alignment
				 * and/or boundary requirements.  Continue
				 * searching this reservation until the rest
				 * of its free pages are either excluded or
				 * exhausted.
				 */
				hi = lo + 1;
				if (hi >= NBPOPMAP) {
					hi = 0;
					i++;
				}
				continue;
			}
			/* Find the next used page. */
			hi = ffsl(rv->popmap[i] & ~((1UL << lo) - 1));
			while (hi == 0 && ++i < NPOPMAP) {
				if ((NBPOPMAP * i - next_free) * PAGE_SIZE >=
				    size) {
					vm_reserv_reclaim(rv);
					vm_reserv_unlock(rv);
					return (TRUE);
				}
				hi = ffsl(rv->popmap[i]);
			}
			/* Convert from ffsl() to ordinary bit numbering. */
			if (i != NPOPMAP)
				hi--;
			if ((NBPOPMAP * i + hi - next_free) * PAGE_SIZE >=
			    size) {
				vm_reserv_reclaim(rv);
				vm_reserv_unlock(rv);
				return (TRUE);
			}
		} while (i < NPOPMAP);
		vm_reserv_unlock(rv);
		vm_reserv_domain_lock(domain);
		if (!rvn->inpartpopq)
			goto again;
	}
	vm_reserv_domain_unlock(domain);
	return (FALSE);
}

/*
 * Transfers the reservation underlying the given page to a new object.
 *
 * The object must be locked.
 */
void
vm_reserv_rename(vm_page_t m, vm_object_t new_object, vm_object_t old_object,
    vm_pindex_t old_object_offset)
{
	vm_reserv_t rv;

	VM_OBJECT_ASSERT_WLOCKED(new_object);
	rv = vm_reserv_from_page(m);
	if (rv->object == old_object) {
		vm_reserv_lock(rv);
		CTR6(KTR_VM,
		    "%s: rv %p object %p new %p popcnt %d inpartpop %d",
		    __FUNCTION__, rv, rv->object, new_object, rv->popcnt,
		    rv->inpartpopq);
		if (rv->object == old_object) {
			vm_reserv_object_lock(old_object);
			rv->object = NULL;
			LIST_REMOVE(rv, objq);
			vm_reserv_object_unlock(old_object);
			vm_reserv_object_lock(new_object);
			rv->object = new_object;
			rv->pindex -= old_object_offset;
			LIST_INSERT_HEAD(&new_object->rvq, rv, objq);
			vm_reserv_object_unlock(new_object);
		}
		vm_reserv_unlock(rv);
	}
}

/*
 * Returns the size (in bytes) of a reservation of the specified level.
 */
int
vm_reserv_size(int level)
{

	switch (level) {
	case 0:
		return (VM_LEVEL_0_SIZE);
	case -1:
		return (PAGE_SIZE);
	default:
		return (0);
	}
}

/*
 * Allocates the virtual and physical memory required by the reservation
 * management system's data structures, in particular, the reservation array.
 */
vm_paddr_t
vm_reserv_startup(vm_offset_t *vaddr, vm_paddr_t end, vm_paddr_t high_water)
{
	vm_paddr_t new_end;
	size_t size;
	int i;

	/*
	 * Calculate the size (in bytes) of the reservation array.  Round up
	 * from "high_water" because every small page is mapped to an element
	 * in the reservation array based on its physical address.  Thus, the
	 * number of elements in the reservation array can be greater than the
	 * number of superpages. 
	 */
	size = howmany(high_water, VM_LEVEL_0_SIZE) * sizeof(struct vm_reserv);

	/*
	 * Allocate and map the physical memory for the reservation array.  The
	 * next available virtual address is returned by reference.
	 */
	new_end = end - round_page(size);
	vm_reserv_array = (void *)(uintptr_t)pmap_map(vaddr, new_end, end,
	    VM_PROT_READ | VM_PROT_WRITE);
	bzero(vm_reserv_array, size);

	for (i = 0; i < VM_RESERV_OBJ_LOCK_COUNT; i++)
		mtx_init(&vm_reserv_object_mtx[i], "resv obj lock", NULL,
		    MTX_DEF);

	/*
	 * Return the next available physical address.
	 */
	return (new_end);
}

static void
vm_reserv_counter_startup(void)
{

	vm_reserv_freed = counter_u64_alloc(M_WAITOK); 
	vm_reserv_broken = counter_u64_alloc(M_WAITOK); 
	vm_reserv_reclaimed = counter_u64_alloc(M_WAITOK); 
}
SYSINIT(vm_reserv_counters, SI_SUB_CPU, SI_ORDER_ANY,
    vm_reserv_counter_startup, NULL);

/*
 * Returns the superpage containing the given page.
 */
vm_page_t
vm_reserv_to_superpage(vm_page_t m)
{
	vm_reserv_t rv;

	VM_OBJECT_ASSERT_LOCKED(m->object);
	rv = vm_reserv_from_page(m);
	if (rv->object == m->object && rv->popcnt == VM_LEVEL_0_NPAGES)
		m = rv->pages;
	else
		m = NULL;

	return (m);
}

#endif	/* VM_NRESERVLEVEL > 0 */<|MERGE_RESOLUTION|>--- conflicted
+++ resolved
@@ -917,16 +917,11 @@
 }
 
 /*
-<<<<<<< HEAD
- * Allocates a new reservation for the object, and returns a page from that
- * reservation.  Opportunistically returns up to *"countp" contiguous pages if
- * the caller so requests.  The number of pages allocated is returned in
- * "*countp".
-=======
- * Attempts to allocate a new reservation for the object, and allocates a
- * page from that reservation.  Callers should first invoke vm_reserv_extend()
- * to attempt an allocation from an existing reservation.
->>>>>>> eb312aa7
+ * Attempts to allocate a new reservation for the object, and allocates a page
+ * from that reservation.  Callers should first invoke vm_reserv_extend() to
+ * attempt an allocation from an existing reservation. Opportunistically
+ * returns up to *"countp" contiguous pages if the caller so requests.
+ * The number of pages allocated is returned in "*countp".
  *
  * The page "mpred" must immediately precede the offset "pindex" within the
  * specified object.
