/*-
 * SPDX-License-Identifier: BSD-3-Clause
 *
 * Copyright (c) 1989, 1993
 *	The Regents of the University of California.  All rights reserved.
 *
 * This code is derived from software contributed to Berkeley by
 * Rick Macklem at The University of Guelph.
 *
 * Redistribution and use in source and binary forms, with or without
 * modification, are permitted provided that the following conditions
 * are met:
 * 1. Redistributions of source code must retain the above copyright
 *    notice, this list of conditions and the following disclaimer.
 * 2. Redistributions in binary form must reproduce the above copyright
 *    notice, this list of conditions and the following disclaimer in the
 *    documentation and/or other materials provided with the distribution.
 * 3. Neither the name of the University nor the names of its contributors
 *    may be used to endorse or promote products derived from this software
 *    without specific prior written permission.
 *
 * THIS SOFTWARE IS PROVIDED BY THE REGENTS AND CONTRIBUTORS ``AS IS'' AND
 * ANY EXPRESS OR IMPLIED WARRANTIES, INCLUDING, BUT NOT LIMITED TO, THE
 * IMPLIED WARRANTIES OF MERCHANTABILITY AND FITNESS FOR A PARTICULAR PURPOSE
 * ARE DISCLAIMED.  IN NO EVENT SHALL THE REGENTS OR CONTRIBUTORS BE LIABLE
 * FOR ANY DIRECT, INDIRECT, INCIDENTAL, SPECIAL, EXEMPLARY, OR CONSEQUENTIAL
 * DAMAGES (INCLUDING, BUT NOT LIMITED TO, PROCUREMENT OF SUBSTITUTE GOODS
 * OR SERVICES; LOSS OF USE, DATA, OR PROFITS; OR BUSINESS INTERRUPTION)
 * HOWEVER CAUSED AND ON ANY THEORY OF LIABILITY, WHETHER IN CONTRACT, STRICT
 * LIABILITY, OR TORT (INCLUDING NEGLIGENCE OR OTHERWISE) ARISING IN ANY WAY
 * OUT OF THE USE OF THIS SOFTWARE, EVEN IF ADVISED OF THE POSSIBILITY OF
 * SUCH DAMAGE.
 *
 */

#include <sys/cdefs.h>
__FBSDID("$FreeBSD$");

#include <sys/capsicum.h>
#include <sys/extattr.h>

/*
 * Functions that perform the vfs operations required by the routines in
 * nfsd_serv.c. It is hoped that this change will make the server more
 * portable.
 */

#include <fs/nfs/nfsport.h>
#include <sys/hash.h>
#include <sys/sysctl.h>
#include <nlm/nlm_prot.h>
#include <nlm/nlm.h>

FEATURE(nfsd, "NFSv4 server");

extern u_int32_t newnfs_true, newnfs_false, newnfs_xdrneg1;
extern int nfsrv_useacl;
extern int newnfs_numnfsd;
extern struct mount nfsv4root_mnt;
extern struct nfsrv_stablefirst nfsrv_stablefirst;
extern void (*nfsd_call_servertimer)(void);
extern SVCPOOL	*nfsrvd_pool;
extern struct nfsv4lock nfsd_suspend_lock;
extern struct nfsclienthashhead *nfsclienthash;
extern struct nfslockhashhead *nfslockhash;
extern struct nfssessionhash *nfssessionhash;
extern int nfsrv_sessionhashsize;
extern struct nfsstatsv1 nfsstatsv1;
extern struct nfslayouthash *nfslayouthash;
extern int nfsrv_layouthashsize;
extern struct mtx nfsrv_dslock_mtx;
extern struct mtx nfsrv_dsclock_mtx;
extern struct mtx nfsrv_dsrmlock_mtx;
extern struct mtx nfsrv_dwrpclock_mtx;
extern struct mtx nfsrv_dsrpclock_mtx;
extern struct mtx nfsrv_darpclock_mtx;
extern int nfs_pnfsiothreads;
struct vfsoptlist nfsv4root_opt, nfsv4root_newopt;
NFSDLOCKMUTEX;
NFSSTATESPINLOCK;
struct nfsrchash_bucket nfsrchash_table[NFSRVCACHE_HASHSIZE];
struct nfsrchash_bucket nfsrcahash_table[NFSRVCACHE_HASHSIZE];
struct mtx nfsrc_udpmtx;
struct mtx nfs_v4root_mutex;
struct nfsrvfh nfs_rootfh, nfs_pubfh;
int nfs_pubfhset = 0, nfs_rootfhset = 0;
struct proc *nfsd_master_proc = NULL;
int nfsd_debuglevel = 0;
static pid_t nfsd_master_pid = (pid_t)-1;
static char nfsd_master_comm[MAXCOMLEN + 1];
static struct timeval nfsd_master_start;
static uint32_t nfsv4_sysid = 0;
static fhandle_t zerofh;

static int nfssvc_srvcall(struct thread *, struct nfssvc_args *,
    struct ucred *);

int nfsrv_enable_crossmntpt = 1;
static int nfs_commit_blks;
static int nfs_commit_miss;
extern int nfsrv_issuedelegs;
extern int nfsrv_dolocallocks;
extern int nfsd_enable_stringtouid;
extern struct nfsdevicehead nfsrv_devidhead;

static void nfsrv_pnfscreate(struct vnode *, struct vattr *, struct ucred *,
    NFSPROC_T *);
static void nfsrv_pnfsremovesetup(struct vnode *, NFSPROC_T *, struct vnode **,
    int *, char *);
static void nfsrv_pnfsremove(struct vnode **, int, char *, NFSPROC_T *);
static int nfsrv_proxyds(struct nfsrv_descript *, struct vnode *, off_t, int,
    struct ucred *, struct thread *, int, struct mbuf **, char *,
    struct mbuf **, struct nfsvattr *, struct acl *);
static int nfsrv_dsgetsockmnt(struct vnode *, int, char *, int, int *,
    NFSPROC_T *, struct vnode **, struct nfsmount **, fhandle_t *, char *,
    char *);
static int nfsrv_setextattr(struct vnode *, struct nfsvattr *, NFSPROC_T *);
static int nfsrv_readdsrpc(fhandle_t *, off_t, int, struct ucred *,
    NFSPROC_T *, struct nfsmount *, struct mbuf **, struct mbuf **);
static int nfsrv_writedsrpc(fhandle_t *, off_t, int, struct ucred *,
    NFSPROC_T *, struct vnode *, struct nfsmount **, int, struct mbuf **,
    char *);
static int nfsrv_setacldsrpc(fhandle_t *, struct ucred *, NFSPROC_T *,
    struct vnode *, struct nfsmount **, int, struct acl *);
static int nfsrv_setattrdsrpc(fhandle_t *, struct ucred *, NFSPROC_T *,
    struct vnode *, struct nfsmount **, int, struct nfsvattr *);
static int nfsrv_getattrdsrpc(fhandle_t *, struct ucred *, NFSPROC_T *,
    struct vnode *, struct nfsmount *, struct nfsvattr *);
static int nfsrv_putfhname(fhandle_t *, char *);
static int nfsrv_pnfslookupds(struct vnode *, struct pnfsdsfile *,
    struct vnode *, NFSPROC_T *);

int nfs_pnfsio(task_fn_t *, void *);

SYSCTL_NODE(_vfs, OID_AUTO, nfsd, CTLFLAG_RW, 0, "NFS server");
SYSCTL_INT(_vfs_nfsd, OID_AUTO, mirrormnt, CTLFLAG_RW,
    &nfsrv_enable_crossmntpt, 0, "Enable nfsd to cross mount points");
SYSCTL_INT(_vfs_nfsd, OID_AUTO, commit_blks, CTLFLAG_RW, &nfs_commit_blks,
    0, "");
SYSCTL_INT(_vfs_nfsd, OID_AUTO, commit_miss, CTLFLAG_RW, &nfs_commit_miss,
    0, "");
SYSCTL_INT(_vfs_nfsd, OID_AUTO, issue_delegations, CTLFLAG_RW,
    &nfsrv_issuedelegs, 0, "Enable nfsd to issue delegations");
SYSCTL_INT(_vfs_nfsd, OID_AUTO, enable_locallocks, CTLFLAG_RW,
    &nfsrv_dolocallocks, 0, "Enable nfsd to acquire local locks on files");
SYSCTL_INT(_vfs_nfsd, OID_AUTO, debuglevel, CTLFLAG_RW, &nfsd_debuglevel,
    0, "Debug level for NFS server");
SYSCTL_INT(_vfs_nfsd, OID_AUTO, enable_stringtouid, CTLFLAG_RW,
    &nfsd_enable_stringtouid, 0, "Enable nfsd to accept numeric owner_names");
static int nfsrv_pnfsgetdsattr = 1;
SYSCTL_INT(_vfs_nfsd, OID_AUTO, pnfsgetdsattr, CTLFLAG_RW,
    &nfsrv_pnfsgetdsattr, 0, "When set getattr gets DS attributes via RPC");

/*
 * nfsrv_dsdirsize can only be increased and only when the nfsd threads are
 * not running.
 * The dsN subdirectories for the increased values must have been created
 * on all DS servers before this increase is done.
 */
u_int	nfsrv_dsdirsize = 20;
static int
sysctl_dsdirsize(SYSCTL_HANDLER_ARGS)
{
	int error, newdsdirsize;

	newdsdirsize = nfsrv_dsdirsize;
	error = sysctl_handle_int(oidp, &newdsdirsize, 0, req);
	if (error != 0 || req->newptr == NULL)
		return (error);
	if (newdsdirsize <= nfsrv_dsdirsize || newdsdirsize > 10000 ||
	    newnfs_numnfsd != 0)
		return (EINVAL);
	nfsrv_dsdirsize = newdsdirsize;
	return (0);
}
SYSCTL_PROC(_vfs_nfsd, OID_AUTO, dsdirsize, CTLTYPE_UINT | CTLFLAG_RW, 0,
    sizeof(nfsrv_dsdirsize), sysctl_dsdirsize, "IU",
    "Number of dsN subdirs on the DS servers");

#define	MAX_REORDERED_RPC	16
#define	NUM_HEURISTIC		1031
#define	NHUSE_INIT		64
#define	NHUSE_INC		16
#define	NHUSE_MAX		2048

static struct nfsheur {
	struct vnode *nh_vp;	/* vp to match (unreferenced pointer) */
	off_t nh_nextoff;	/* next offset for sequential detection */
	int nh_use;		/* use count for selection */
	int nh_seqcount;	/* heuristic */
} nfsheur[NUM_HEURISTIC];


/*
 * Heuristic to detect sequential operation.
 */
static struct nfsheur *
nfsrv_sequential_heuristic(struct uio *uio, struct vnode *vp)
{
	struct nfsheur *nh;
	int hi, try;

	/* Locate best candidate. */
	try = 32;
	hi = ((int)(vm_offset_t)vp / sizeof(struct vnode)) % NUM_HEURISTIC;
	nh = &nfsheur[hi];
	while (try--) {
		if (nfsheur[hi].nh_vp == vp) {
			nh = &nfsheur[hi];
			break;
		}
		if (nfsheur[hi].nh_use > 0)
			--nfsheur[hi].nh_use;
		hi = (hi + 1) % NUM_HEURISTIC;
		if (nfsheur[hi].nh_use < nh->nh_use)
			nh = &nfsheur[hi];
	}

	/* Initialize hint if this is a new file. */
	if (nh->nh_vp != vp) {
		nh->nh_vp = vp;
		nh->nh_nextoff = uio->uio_offset;
		nh->nh_use = NHUSE_INIT;
		if (uio->uio_offset == 0)
			nh->nh_seqcount = 4;
		else
			nh->nh_seqcount = 1;
	}

	/* Calculate heuristic. */
	if ((uio->uio_offset == 0 && nh->nh_seqcount > 0) ||
	    uio->uio_offset == nh->nh_nextoff) {
		/* See comments in vfs_vnops.c:sequential_heuristic(). */
		nh->nh_seqcount += howmany(uio->uio_resid, 16384);
		if (nh->nh_seqcount > IO_SEQMAX)
			nh->nh_seqcount = IO_SEQMAX;
	} else if (qabs(uio->uio_offset - nh->nh_nextoff) <= MAX_REORDERED_RPC *
	    imax(vp->v_mount->mnt_stat.f_iosize, uio->uio_resid)) {
		/* Probably a reordered RPC, leave seqcount alone. */
	} else if (nh->nh_seqcount > 1) {
		nh->nh_seqcount /= 2;
	} else {
		nh->nh_seqcount = 0;
	}
	nh->nh_use += NHUSE_INC;
	if (nh->nh_use > NHUSE_MAX)
		nh->nh_use = NHUSE_MAX;
	return (nh);
}

/*
 * Get attributes into nfsvattr structure.
 */
int
nfsvno_getattr(struct vnode *vp, struct nfsvattr *nvap,
    struct nfsrv_descript *nd, struct thread *p, int vpislocked,
    nfsattrbit_t *attrbitp)
{
	int error, gotattr, lockedit = 0;
	struct nfsvattr na;

	if (vpislocked == 0) {
		/*
		 * When vpislocked == 0, the vnode is either exclusively
		 * locked by this thread or not locked by this thread.
		 * As such, shared lock it, if not exclusively locked.
		 */
		if (NFSVOPISLOCKED(vp) != LK_EXCLUSIVE) {
			lockedit = 1;
			NFSVOPLOCK(vp, LK_SHARED | LK_RETRY);
		}
	}

	/*
	 * Acquire the Change, Size and TimeModify attributes, as required.
	 * This needs to be done for regular files if:
	 * - non-NFSv4 RPCs or
	 * - when attrbitp == NULL or
	 * - an NFSv4 RPC with any of the above attributes in attrbitp.
	 * A return of 0 for nfsrv_proxyds() indicates that it has acquired
	 * these attributes.  nfsrv_proxyds() will return an error if the
	 * server is not a pNFS one.
	 */
	gotattr = 0;
	if (vp->v_type == VREG && (attrbitp == NULL ||
	    (nd->nd_flag & ND_NFSV4) == 0 ||
	    NFSISSET_ATTRBIT(attrbitp, NFSATTRBIT_CHANGE) ||
	    NFSISSET_ATTRBIT(attrbitp, NFSATTRBIT_SIZE) ||
	    NFSISSET_ATTRBIT(attrbitp, NFSATTRBIT_TIMEACCESS) ||
	    NFSISSET_ATTRBIT(attrbitp, NFSATTRBIT_TIMEMODIFY))) {
		error = nfsrv_proxyds(nd, vp, 0, 0, nd->nd_cred, p,
		    NFSPROC_GETATTR, NULL, NULL, NULL, &na, NULL);
		if (error == 0)
			gotattr = 1;
	}

	error = VOP_GETATTR(vp, &nvap->na_vattr, nd->nd_cred);
	if (lockedit != 0)
		NFSVOPUNLOCK(vp, 0);

	/*
	 * If we got the Change, Size and Modify Time from the DS,
	 * replace them.
	 */
	if (gotattr != 0) {
		nvap->na_atime = na.na_atime;
		nvap->na_mtime = na.na_mtime;
		nvap->na_filerev = na.na_filerev;
		nvap->na_size = na.na_size;
	}
	NFSD_DEBUG(4, "nfsvno_getattr: gotattr=%d err=%d chg=%ju\n", gotattr,
	    error, (uintmax_t)na.na_filerev);

	NFSEXITCODE(error);
	return (error);
}

/*
 * Get a file handle for a vnode.
 */
int
nfsvno_getfh(struct vnode *vp, fhandle_t *fhp, struct thread *p)
{
	int error;

	NFSBZERO((caddr_t)fhp, sizeof(fhandle_t));
	fhp->fh_fsid = vp->v_mount->mnt_stat.f_fsid;
	error = VOP_VPTOFH(vp, &fhp->fh_fid);

	NFSEXITCODE(error);
	return (error);
}

/*
 * Perform access checking for vnodes obtained from file handles that would
 * refer to files already opened by a Unix client. You cannot just use
 * vn_writechk() and VOP_ACCESSX() for two reasons.
 * 1 - You must check for exported rdonly as well as MNT_RDONLY for the write
 *     case.
 * 2 - The owner is to be given access irrespective of mode bits for some
 *     operations, so that processes that chmod after opening a file don't
 *     break.
 */
int
nfsvno_accchk(struct vnode *vp, accmode_t accmode, struct ucred *cred,
    struct nfsexstuff *exp, struct thread *p, int override, int vpislocked,
    u_int32_t *supportedtypep)
{
	struct vattr vattr;
	int error = 0, getret = 0;

	if (vpislocked == 0) {
		if (NFSVOPLOCK(vp, LK_SHARED) != 0) {
			error = EPERM;
			goto out;
		}
	}
	if (accmode & VWRITE) {
		/* Just vn_writechk() changed to check rdonly */
		/*
		 * Disallow write attempts on read-only file systems;
		 * unless the file is a socket or a block or character
		 * device resident on the file system.
		 */
		if (NFSVNO_EXRDONLY(exp) ||
		    (vp->v_mount->mnt_flag & MNT_RDONLY)) {
			switch (vp->v_type) {
			case VREG:
			case VDIR:
			case VLNK:
				error = EROFS;
			default:
				break;
			}
		}
		/*
		 * If there's shared text associated with
		 * the inode, try to free it up once.  If
		 * we fail, we can't allow writing.
		 */
		if (VOP_IS_TEXT(vp) && error == 0)
			error = ETXTBSY;
	}
	if (error != 0) {
		if (vpislocked == 0)
			NFSVOPUNLOCK(vp, 0);
		goto out;
	}

	/*
	 * Should the override still be applied when ACLs are enabled?
	 */
	error = VOP_ACCESSX(vp, accmode, cred, p);
	if (error != 0 && (accmode & (VDELETE | VDELETE_CHILD))) {
		/*
		 * Try again with VEXPLICIT_DENY, to see if the test for
		 * deletion is supported.
		 */
		error = VOP_ACCESSX(vp, accmode | VEXPLICIT_DENY, cred, p);
		if (error == 0) {
			if (vp->v_type == VDIR) {
				accmode &= ~(VDELETE | VDELETE_CHILD);
				accmode |= VWRITE;
				error = VOP_ACCESSX(vp, accmode, cred, p);
			} else if (supportedtypep != NULL) {
				*supportedtypep &= ~NFSACCESS_DELETE;
			}
		}
	}

	/*
	 * Allow certain operations for the owner (reads and writes
	 * on files that are already open).
	 */
	if (override != NFSACCCHK_NOOVERRIDE &&
	    (error == EPERM || error == EACCES)) {
		if (cred->cr_uid == 0 && (override & NFSACCCHK_ALLOWROOT))
			error = 0;
		else if (override & NFSACCCHK_ALLOWOWNER) {
			getret = VOP_GETATTR(vp, &vattr, cred);
			if (getret == 0 && cred->cr_uid == vattr.va_uid)
				error = 0;
		}
	}
	if (vpislocked == 0)
		NFSVOPUNLOCK(vp, 0);

out:
	NFSEXITCODE(error);
	return (error);
}

/*
 * Set attribute(s) vnop.
 */
int
nfsvno_setattr(struct vnode *vp, struct nfsvattr *nvap, struct ucred *cred,
    struct thread *p, struct nfsexstuff *exp)
{
	int error;

	error = VOP_SETATTR(vp, &nvap->na_vattr, cred);
	if (error == 0 && (nvap->na_vattr.va_uid != (uid_t)VNOVAL ||
	    nvap->na_vattr.va_gid != (gid_t)VNOVAL ||
	    nvap->na_vattr.va_size != VNOVAL ||
	    nvap->na_vattr.va_mode != (mode_t)VNOVAL ||
	    nvap->na_vattr.va_atime.tv_sec != VNOVAL ||
	    nvap->na_vattr.va_mtime.tv_sec != VNOVAL)) {
		/* For a pNFS server, set the attributes on the DS file. */
		error = nfsrv_proxyds(NULL, vp, 0, 0, cred, p, NFSPROC_SETATTR,
		    NULL, NULL, NULL, nvap, NULL);
		if (error == ENOENT)
			error = 0;
	}
	NFSEXITCODE(error);
	return (error);
}

/*
 * Set up nameidata for a lookup() call and do it.
 */
int
nfsvno_namei(struct nfsrv_descript *nd, struct nameidata *ndp,
    struct vnode *dp, int islocked, struct nfsexstuff *exp, struct thread *p,
    struct vnode **retdirp)
{
	struct componentname *cnp = &ndp->ni_cnd;
	int i;
	struct iovec aiov;
	struct uio auio;
	int lockleaf = (cnp->cn_flags & LOCKLEAF) != 0, linklen;
	int error = 0;
	char *cp;

	*retdirp = NULL;
	cnp->cn_nameptr = cnp->cn_pnbuf;
	ndp->ni_lcf = 0;
	/*
	 * Extract and set starting directory.
	 */
	if (dp->v_type != VDIR) {
		if (islocked)
			vput(dp);
		else
			vrele(dp);
		nfsvno_relpathbuf(ndp);
		error = ENOTDIR;
		goto out1;
	}
	if (islocked)
		NFSVOPUNLOCK(dp, 0);
	VREF(dp);
	*retdirp = dp;
	if (NFSVNO_EXRDONLY(exp))
		cnp->cn_flags |= RDONLY;
	ndp->ni_segflg = UIO_SYSSPACE;

	if (nd->nd_flag & ND_PUBLOOKUP) {
		ndp->ni_loopcnt = 0;
		if (cnp->cn_pnbuf[0] == '/') {
			vrele(dp);
			/*
			 * Check for degenerate pathnames here, since lookup()
			 * panics on them.
			 */
			for (i = 1; i < ndp->ni_pathlen; i++)
				if (cnp->cn_pnbuf[i] != '/')
					break;
			if (i == ndp->ni_pathlen) {
				error = NFSERR_ACCES;
				goto out;
			}
			dp = rootvnode;
			VREF(dp);
		}
	} else if ((nfsrv_enable_crossmntpt == 0 && NFSVNO_EXPORTED(exp)) ||
	    (nd->nd_flag & ND_NFSV4) == 0) {
		/*
		 * Only cross mount points for NFSv4 when doing a
		 * mount while traversing the file system above
		 * the mount point, unless nfsrv_enable_crossmntpt is set.
		 */
		cnp->cn_flags |= NOCROSSMOUNT;
	}

	/*
	 * Initialize for scan, set ni_startdir and bump ref on dp again
	 * because lookup() will dereference ni_startdir.
	 */

	cnp->cn_thread = p;
	ndp->ni_startdir = dp;
	ndp->ni_rootdir = rootvnode;
	ndp->ni_topdir = NULL;

	if (!lockleaf)
		cnp->cn_flags |= LOCKLEAF;
	for (;;) {
		cnp->cn_nameptr = cnp->cn_pnbuf;
		/*
		 * Call lookup() to do the real work.  If an error occurs,
		 * ndp->ni_vp and ni_dvp are left uninitialized or NULL and
		 * we do not have to dereference anything before returning.
		 * In either case ni_startdir will be dereferenced and NULLed
		 * out.
		 */
		error = lookup(ndp);
		if (error)
			break;

		/*
		 * Check for encountering a symbolic link.  Trivial
		 * termination occurs if no symlink encountered.
		 */
		if ((cnp->cn_flags & ISSYMLINK) == 0) {
			if ((cnp->cn_flags & (SAVENAME | SAVESTART)) == 0)
				nfsvno_relpathbuf(ndp);
			if (ndp->ni_vp && !lockleaf)
				NFSVOPUNLOCK(ndp->ni_vp, 0);
			break;
		}

		/*
		 * Validate symlink
		 */
		if ((cnp->cn_flags & LOCKPARENT) && ndp->ni_pathlen == 1)
			NFSVOPUNLOCK(ndp->ni_dvp, 0);
		if (!(nd->nd_flag & ND_PUBLOOKUP)) {
			error = EINVAL;
			goto badlink2;
		}

		if (ndp->ni_loopcnt++ >= MAXSYMLINKS) {
			error = ELOOP;
			goto badlink2;
		}
		if (ndp->ni_pathlen > 1)
			cp = uma_zalloc(namei_zone, M_WAITOK);
		else
			cp = cnp->cn_pnbuf;
		aiov.iov_base = cp;
		aiov.iov_len = MAXPATHLEN;
		auio.uio_iov = &aiov;
		auio.uio_iovcnt = 1;
		auio.uio_offset = 0;
		auio.uio_rw = UIO_READ;
		auio.uio_segflg = UIO_SYSSPACE;
		auio.uio_td = NULL;
		auio.uio_resid = MAXPATHLEN;
		error = VOP_READLINK(ndp->ni_vp, &auio, cnp->cn_cred);
		if (error) {
		badlink1:
			if (ndp->ni_pathlen > 1)
				uma_zfree(namei_zone, cp);
		badlink2:
			vrele(ndp->ni_dvp);
			vput(ndp->ni_vp);
			break;
		}
		linklen = MAXPATHLEN - auio.uio_resid;
		if (linklen == 0) {
			error = ENOENT;
			goto badlink1;
		}
		if (linklen + ndp->ni_pathlen >= MAXPATHLEN) {
			error = ENAMETOOLONG;
			goto badlink1;
		}

		/*
		 * Adjust or replace path
		 */
		if (ndp->ni_pathlen > 1) {
			NFSBCOPY(ndp->ni_next, cp + linklen, ndp->ni_pathlen);
			uma_zfree(namei_zone, cnp->cn_pnbuf);
			cnp->cn_pnbuf = cp;
		} else
			cnp->cn_pnbuf[linklen] = '\0';
		ndp->ni_pathlen += linklen;

		/*
		 * Cleanup refs for next loop and check if root directory
		 * should replace current directory.  Normally ni_dvp
		 * becomes the new base directory and is cleaned up when
		 * we loop.  Explicitly null pointers after invalidation
		 * to clarify operation.
		 */
		vput(ndp->ni_vp);
		ndp->ni_vp = NULL;

		if (cnp->cn_pnbuf[0] == '/') {
			vrele(ndp->ni_dvp);
			ndp->ni_dvp = ndp->ni_rootdir;
			VREF(ndp->ni_dvp);
		}
		ndp->ni_startdir = ndp->ni_dvp;
		ndp->ni_dvp = NULL;
	}
	if (!lockleaf)
		cnp->cn_flags &= ~LOCKLEAF;

out:
	if (error) {
		nfsvno_relpathbuf(ndp);
		ndp->ni_vp = NULL;
		ndp->ni_dvp = NULL;
		ndp->ni_startdir = NULL;
	} else if ((ndp->ni_cnd.cn_flags & (WANTPARENT|LOCKPARENT)) == 0) {
		ndp->ni_dvp = NULL;
	}

out1:
	NFSEXITCODE2(error, nd);
	return (error);
}

/*
 * Set up a pathname buffer and return a pointer to it and, optionally
 * set a hash pointer.
 */
void
nfsvno_setpathbuf(struct nameidata *ndp, char **bufpp, u_long **hashpp)
{
	struct componentname *cnp = &ndp->ni_cnd;

	cnp->cn_flags |= (NOMACCHECK | HASBUF);
	cnp->cn_pnbuf = uma_zalloc(namei_zone, M_WAITOK);
	if (hashpp != NULL)
		*hashpp = NULL;
	*bufpp = cnp->cn_pnbuf;
}

/*
 * Release the above path buffer, if not released by nfsvno_namei().
 */
void
nfsvno_relpathbuf(struct nameidata *ndp)
{

	if ((ndp->ni_cnd.cn_flags & HASBUF) == 0)
		panic("nfsrelpath");
	uma_zfree(namei_zone, ndp->ni_cnd.cn_pnbuf);
	ndp->ni_cnd.cn_flags &= ~HASBUF;
}

/*
 * Readlink vnode op into an mbuf list.
 */
int
nfsvno_readlink(struct vnode *vp, struct ucred *cred, struct thread *p,
    struct mbuf **mpp, struct mbuf **mpendp, int *lenp)
{
	struct iovec iv[(NFS_MAXPATHLEN+MLEN-1)/MLEN];
	struct iovec *ivp = iv;
	struct uio io, *uiop = &io;
	struct mbuf *mp, *mp2 = NULL, *mp3 = NULL;
	int i, len, tlen, error = 0;

	len = 0;
	i = 0;
	while (len < NFS_MAXPATHLEN) {
		NFSMGET(mp);
		MCLGET(mp, M_WAITOK);
		mp->m_len = M_SIZE(mp);
		if (len == 0) {
			mp3 = mp2 = mp;
		} else {
			mp2->m_next = mp;
			mp2 = mp;
		}
		if ((len + mp->m_len) > NFS_MAXPATHLEN) {
			mp->m_len = NFS_MAXPATHLEN - len;
			len = NFS_MAXPATHLEN;
		} else {
			len += mp->m_len;
		}
		ivp->iov_base = mtod(mp, caddr_t);
		ivp->iov_len = mp->m_len;
		i++;
		ivp++;
	}
	uiop->uio_iov = iv;
	uiop->uio_iovcnt = i;
	uiop->uio_offset = 0;
	uiop->uio_resid = len;
	uiop->uio_rw = UIO_READ;
	uiop->uio_segflg = UIO_SYSSPACE;
	uiop->uio_td = NULL;
	error = VOP_READLINK(vp, uiop, cred);
	if (error) {
		m_freem(mp3);
		*lenp = 0;
		goto out;
	}
	if (uiop->uio_resid > 0) {
		len -= uiop->uio_resid;
		tlen = NFSM_RNDUP(len);
		nfsrv_adj(mp3, NFS_MAXPATHLEN - tlen, tlen - len);
	}
	*lenp = len;
	*mpp = mp3;
	*mpendp = mp;

out:
	NFSEXITCODE(error);
	return (error);
}

/*
 * Read vnode op call into mbuf list.
 */
int
nfsvno_read(struct vnode *vp, off_t off, int cnt, struct ucred *cred,
    struct thread *p, struct mbuf **mpp, struct mbuf **mpendp)
{
	struct mbuf *m;
	int i;
	struct iovec *iv;
	struct iovec *iv2;
	int error = 0, len, left, siz, tlen, ioflag = 0;
	struct mbuf *m2 = NULL, *m3;
	struct uio io, *uiop = &io;
	struct nfsheur *nh;

	/*
	 * Attempt to read from a DS file. A return of ENOENT implies
	 * there is no DS file to read.
	 */
	error = nfsrv_proxyds(NULL, vp, off, cnt, cred, p, NFSPROC_READDS, mpp,
	    NULL, mpendp, NULL, NULL);
	if (error != ENOENT)
		return (error);

	len = left = NFSM_RNDUP(cnt);
	m3 = NULL;
	/*
	 * Generate the mbuf list with the uio_iov ref. to it.
	 */
	i = 0;
	while (left > 0) {
		NFSMGET(m);
		MCLGET(m, M_WAITOK);
		m->m_len = 0;
		siz = min(M_TRAILINGSPACE(m), left);
		left -= siz;
		i++;
		if (m3)
			m2->m_next = m;
		else
			m3 = m;
		m2 = m;
	}
	iv = malloc(i * sizeof (struct iovec),
	    M_TEMP, M_WAITOK);
	uiop->uio_iov = iv2 = iv;
	m = m3;
	left = len;
	i = 0;
	while (left > 0) {
		if (m == NULL)
			panic("nfsvno_read iov");
		siz = min(M_TRAILINGSPACE(m), left);
		if (siz > 0) {
			iv->iov_base = mtod(m, caddr_t) + m->m_len;
			iv->iov_len = siz;
			m->m_len += siz;
			left -= siz;
			iv++;
			i++;
		}
		m = m->m_next;
	}
	uiop->uio_iovcnt = i;
	uiop->uio_offset = off;
	uiop->uio_resid = len;
	uiop->uio_rw = UIO_READ;
	uiop->uio_segflg = UIO_SYSSPACE;
	uiop->uio_td = NULL;
	nh = nfsrv_sequential_heuristic(uiop, vp);
	ioflag |= nh->nh_seqcount << IO_SEQSHIFT;
	/* XXX KDM make this more systematic? */
	nfsstatsv1.srvbytes[NFSV4OP_READ] += uiop->uio_resid;
	error = VOP_READ(vp, uiop, IO_NODELOCKED | ioflag, cred);
	free(iv2, M_TEMP);
	if (error) {
		m_freem(m3);
		*mpp = NULL;
		goto out;
	}
	nh->nh_nextoff = uiop->uio_offset;
	tlen = len - uiop->uio_resid;
	cnt = cnt < tlen ? cnt : tlen;
	tlen = NFSM_RNDUP(cnt);
	if (tlen == 0) {
		m_freem(m3);
		m3 = NULL;
	} else if (len != tlen || tlen != cnt)
		nfsrv_adj(m3, len - tlen, tlen - cnt);
	*mpp = m3;
	*mpendp = m2;

out:
	NFSEXITCODE(error);
	return (error);
}

/*
 * Write vnode op from an mbuf list.
 */
int
nfsvno_write(struct vnode *vp, off_t off, int retlen, int cnt, int *stable,
    struct mbuf *mp, char *cp, struct ucred *cred, struct thread *p)
{
	struct iovec *ivp;
	int i, len;
	struct iovec *iv;
	int ioflags, error;
	struct uio io, *uiop = &io;
	struct nfsheur *nh;

<<<<<<< HEAD
	/*
	 * Attempt to write to a DS file. A return of ENOENT implies
	 * there is no DS file to write.
	 */
	error = nfsrv_proxyds(NULL, vp, off, retlen, cred, p, NFSPROC_WRITEDS,
	    &mp, cp, NULL, NULL, NULL);
	if (error != ENOENT) {
		*stable = NFSWRITE_FILESYNC;
		return (error);
	}

	MALLOC(ivp, struct iovec *, cnt * sizeof (struct iovec), M_TEMP,
=======
	ivp = malloc(cnt * sizeof (struct iovec), M_TEMP,
>>>>>>> bd489e79
	    M_WAITOK);
	uiop->uio_iov = iv = ivp;
	uiop->uio_iovcnt = cnt;
	i = mtod(mp, caddr_t) + mp->m_len - cp;
	len = retlen;
	while (len > 0) {
		if (mp == NULL)
			panic("nfsvno_write");
		if (i > 0) {
			i = min(i, len);
			ivp->iov_base = cp;
			ivp->iov_len = i;
			ivp++;
			len -= i;
		}
		mp = mp->m_next;
		if (mp) {
			i = mp->m_len;
			cp = mtod(mp, caddr_t);
		}
	}

	if (*stable == NFSWRITE_UNSTABLE)
		ioflags = IO_NODELOCKED;
	else
		ioflags = (IO_SYNC | IO_NODELOCKED);
	uiop->uio_resid = retlen;
	uiop->uio_rw = UIO_WRITE;
	uiop->uio_segflg = UIO_SYSSPACE;
	NFSUIOPROC(uiop, p);
	uiop->uio_offset = off;
	nh = nfsrv_sequential_heuristic(uiop, vp);
	ioflags |= nh->nh_seqcount << IO_SEQSHIFT;
	/* XXX KDM make this more systematic? */
	nfsstatsv1.srvbytes[NFSV4OP_WRITE] += uiop->uio_resid;
	error = VOP_WRITE(vp, uiop, ioflags, cred);
	if (error == 0)
		nh->nh_nextoff = uiop->uio_offset;
	free(iv, M_TEMP);

	NFSEXITCODE(error);
	return (error);
}

/*
 * Common code for creating a regular file (plus special files for V2).
 */
int
nfsvno_createsub(struct nfsrv_descript *nd, struct nameidata *ndp,
    struct vnode **vpp, struct nfsvattr *nvap, int *exclusive_flagp,
    int32_t *cverf, NFSDEV_T rdev, struct thread *p, struct nfsexstuff *exp)
{
	u_quad_t tempsize;
	int error;

	error = nd->nd_repstat;
	if (!error && ndp->ni_vp == NULL) {
		if (nvap->na_type == VREG || nvap->na_type == VSOCK) {
			vrele(ndp->ni_startdir);
			error = VOP_CREATE(ndp->ni_dvp,
			    &ndp->ni_vp, &ndp->ni_cnd, &nvap->na_vattr);
			/* For a pNFS server, create the data file on a DS. */
			if (error == 0 && nvap->na_type == VREG) {
				/*
				 * Create a data file on a DS for a pNFS server.
				 * This function just returns if not
				 * running a pNFS DS or the creation fails.
				 */
				nfsrv_pnfscreate(ndp->ni_vp, &nvap->na_vattr,
				    nd->nd_cred, p);
			}
			vput(ndp->ni_dvp);
			nfsvno_relpathbuf(ndp);
			if (!error) {
				if (*exclusive_flagp) {
					*exclusive_flagp = 0;
					NFSVNO_ATTRINIT(nvap);
					nvap->na_atime.tv_sec = cverf[0];
					nvap->na_atime.tv_nsec = cverf[1];
					error = VOP_SETATTR(ndp->ni_vp,
					    &nvap->na_vattr, nd->nd_cred);
					if (error != 0) {
						vput(ndp->ni_vp);
						ndp->ni_vp = NULL;
						error = NFSERR_NOTSUPP;
					}
				}
			}
		/*
		 * NFS V2 Only. nfsrvd_mknod() does this for V3.
		 * (This implies, just get out on an error.)
		 */
		} else if (nvap->na_type == VCHR || nvap->na_type == VBLK ||
			nvap->na_type == VFIFO) {
			if (nvap->na_type == VCHR && rdev == 0xffffffff)
				nvap->na_type = VFIFO;
                        if (nvap->na_type != VFIFO &&
			    (error = priv_check_cred(nd->nd_cred,
			     PRIV_VFS_MKNOD_DEV, 0))) {
				vrele(ndp->ni_startdir);
				nfsvno_relpathbuf(ndp);
				vput(ndp->ni_dvp);
				goto out;
			}
			nvap->na_rdev = rdev;
			error = VOP_MKNOD(ndp->ni_dvp, &ndp->ni_vp,
			    &ndp->ni_cnd, &nvap->na_vattr);
			vput(ndp->ni_dvp);
			nfsvno_relpathbuf(ndp);
			vrele(ndp->ni_startdir);
			if (error)
				goto out;
		} else {
			vrele(ndp->ni_startdir);
			nfsvno_relpathbuf(ndp);
			vput(ndp->ni_dvp);
			error = ENXIO;
			goto out;
		}
		*vpp = ndp->ni_vp;
	} else {
		/*
		 * Handle cases where error is already set and/or
		 * the file exists.
		 * 1 - clean up the lookup
		 * 2 - iff !error and na_size set, truncate it
		 */
		vrele(ndp->ni_startdir);
		nfsvno_relpathbuf(ndp);
		*vpp = ndp->ni_vp;
		if (ndp->ni_dvp == *vpp)
			vrele(ndp->ni_dvp);
		else
			vput(ndp->ni_dvp);
		if (!error && nvap->na_size != VNOVAL) {
			error = nfsvno_accchk(*vpp, VWRITE,
			    nd->nd_cred, exp, p, NFSACCCHK_NOOVERRIDE,
			    NFSACCCHK_VPISLOCKED, NULL);
			if (!error) {
				tempsize = nvap->na_size;
				NFSVNO_ATTRINIT(nvap);
				nvap->na_size = tempsize;
				error = VOP_SETATTR(*vpp,
				    &nvap->na_vattr, nd->nd_cred);
			}
		}
		if (error)
			vput(*vpp);
	}

out:
	NFSEXITCODE(error);
	return (error);
}

/*
 * Do a mknod vnode op.
 */
int
nfsvno_mknod(struct nameidata *ndp, struct nfsvattr *nvap, struct ucred *cred,
    struct thread *p)
{
	int error = 0;
	enum vtype vtyp;

	vtyp = nvap->na_type;
	/*
	 * Iff doesn't exist, create it.
	 */
	if (ndp->ni_vp) {
		vrele(ndp->ni_startdir);
		nfsvno_relpathbuf(ndp);
		vput(ndp->ni_dvp);
		vrele(ndp->ni_vp);
		error = EEXIST;
		goto out;
	}
	if (vtyp != VCHR && vtyp != VBLK && vtyp != VSOCK && vtyp != VFIFO) {
		vrele(ndp->ni_startdir);
		nfsvno_relpathbuf(ndp);
		vput(ndp->ni_dvp);
		error = NFSERR_BADTYPE;
		goto out;
	}
	if (vtyp == VSOCK) {
		vrele(ndp->ni_startdir);
		error = VOP_CREATE(ndp->ni_dvp, &ndp->ni_vp,
		    &ndp->ni_cnd, &nvap->na_vattr);
		vput(ndp->ni_dvp);
		nfsvno_relpathbuf(ndp);
	} else {
		if (nvap->na_type != VFIFO &&
		    (error = priv_check_cred(cred, PRIV_VFS_MKNOD_DEV, 0))) {
			vrele(ndp->ni_startdir);
			nfsvno_relpathbuf(ndp);
			vput(ndp->ni_dvp);
			goto out;
		}
		error = VOP_MKNOD(ndp->ni_dvp, &ndp->ni_vp,
		    &ndp->ni_cnd, &nvap->na_vattr);
		vput(ndp->ni_dvp);
		nfsvno_relpathbuf(ndp);
		vrele(ndp->ni_startdir);
		/*
		 * Since VOP_MKNOD returns the ni_vp, I can't
		 * see any reason to do the lookup.
		 */
	}

out:
	NFSEXITCODE(error);
	return (error);
}

/*
 * Mkdir vnode op.
 */
int
nfsvno_mkdir(struct nameidata *ndp, struct nfsvattr *nvap, uid_t saved_uid,
    struct ucred *cred, struct thread *p, struct nfsexstuff *exp)
{
	int error = 0;

	if (ndp->ni_vp != NULL) {
		if (ndp->ni_dvp == ndp->ni_vp)
			vrele(ndp->ni_dvp);
		else
			vput(ndp->ni_dvp);
		vrele(ndp->ni_vp);
		nfsvno_relpathbuf(ndp);
		error = EEXIST;
		goto out;
	}
	error = VOP_MKDIR(ndp->ni_dvp, &ndp->ni_vp, &ndp->ni_cnd,
	    &nvap->na_vattr);
	vput(ndp->ni_dvp);
	nfsvno_relpathbuf(ndp);

out:
	NFSEXITCODE(error);
	return (error);
}

/*
 * symlink vnode op.
 */
int
nfsvno_symlink(struct nameidata *ndp, struct nfsvattr *nvap, char *pathcp,
    int pathlen, int not_v2, uid_t saved_uid, struct ucred *cred, struct thread *p,
    struct nfsexstuff *exp)
{
	int error = 0;

	if (ndp->ni_vp) {
		vrele(ndp->ni_startdir);
		nfsvno_relpathbuf(ndp);
		if (ndp->ni_dvp == ndp->ni_vp)
			vrele(ndp->ni_dvp);
		else
			vput(ndp->ni_dvp);
		vrele(ndp->ni_vp);
		error = EEXIST;
		goto out;
	}

	error = VOP_SYMLINK(ndp->ni_dvp, &ndp->ni_vp, &ndp->ni_cnd,
	    &nvap->na_vattr, pathcp);
	vput(ndp->ni_dvp);
	vrele(ndp->ni_startdir);
	nfsvno_relpathbuf(ndp);
	/*
	 * Although FreeBSD still had the lookup code in
	 * it for 7/current, there doesn't seem to be any
	 * point, since VOP_SYMLINK() returns the ni_vp.
	 * Just vput it for v2.
	 */
	if (!not_v2 && !error)
		vput(ndp->ni_vp);

out:
	NFSEXITCODE(error);
	return (error);
}

/*
 * Parse symbolic link arguments.
 * This function has an ugly side effect. It will malloc() an area for
 * the symlink and set iov_base to point to it, only if it succeeds.
 * So, if it returns with uiop->uio_iov->iov_base != NULL, that must
 * be FREE'd later.
 */
int
nfsvno_getsymlink(struct nfsrv_descript *nd, struct nfsvattr *nvap,
    struct thread *p, char **pathcpp, int *lenp)
{
	u_int32_t *tl;
	char *pathcp = NULL;
	int error = 0, len;
	struct nfsv2_sattr *sp;

	*pathcpp = NULL;
	*lenp = 0;
	if ((nd->nd_flag & ND_NFSV3) &&
	    (error = nfsrv_sattr(nd, NULL, nvap, NULL, NULL, p)))
		goto nfsmout;
	NFSM_DISSECT(tl, u_int32_t *, NFSX_UNSIGNED);
	len = fxdr_unsigned(int, *tl);
	if (len > NFS_MAXPATHLEN || len <= 0) {
		error = EBADRPC;
		goto nfsmout;
	}
	pathcp = malloc(len + 1, M_TEMP, M_WAITOK);
	error = nfsrv_mtostr(nd, pathcp, len);
	if (error)
		goto nfsmout;
	if (nd->nd_flag & ND_NFSV2) {
		NFSM_DISSECT(sp, struct nfsv2_sattr *, NFSX_V2SATTR);
		nvap->na_mode = fxdr_unsigned(u_int16_t, sp->sa_mode);
	}
	*pathcpp = pathcp;
	*lenp = len;
	NFSEXITCODE2(0, nd);
	return (0);
nfsmout:
	if (pathcp)
		free(pathcp, M_TEMP);
	NFSEXITCODE2(error, nd);
	return (error);
}

/*
 * Remove a non-directory object.
 */
int
nfsvno_removesub(struct nameidata *ndp, int is_v4, struct ucred *cred,
    struct thread *p, struct nfsexstuff *exp)
{
	struct vnode *vp, *dsdvp[NFSDEV_MAXMIRRORS];
	int error = 0, i, mirrorcnt;
	char fname[PNFS_FILENAME_LEN + 1];

	vp = ndp->ni_vp;
	dsdvp[0] = NULL;
	if (vp->v_type == VDIR)
		error = NFSERR_ISDIR;
	else if (is_v4)
		error = nfsrv_checkremove(vp, 1, p);
	if (error == 0)
		nfsrv_pnfsremovesetup(vp, p, dsdvp, &mirrorcnt, fname);
	if (!error)
		error = VOP_REMOVE(ndp->ni_dvp, vp, &ndp->ni_cnd);
	if (dsdvp[0] != NULL) {
		if (error == 0)
			nfsrv_pnfsremove(dsdvp, mirrorcnt, fname, p);
		for (i = 0; i < mirrorcnt; i++)
			NFSVOPUNLOCK(dsdvp[i], 0);
	}
	if (ndp->ni_dvp == vp)
		vrele(ndp->ni_dvp);
	else
		vput(ndp->ni_dvp);
	vput(vp);
	if ((ndp->ni_cnd.cn_flags & SAVENAME) != 0)
		nfsvno_relpathbuf(ndp);
	NFSEXITCODE(error);
	return (error);
}

/*
 * Remove a directory.
 */
int
nfsvno_rmdirsub(struct nameidata *ndp, int is_v4, struct ucred *cred,
    struct thread *p, struct nfsexstuff *exp)
{
	struct vnode *vp;
	int error = 0;

	vp = ndp->ni_vp;
	if (vp->v_type != VDIR) {
		error = ENOTDIR;
		goto out;
	}
	/*
	 * No rmdir "." please.
	 */
	if (ndp->ni_dvp == vp) {
		error = EINVAL;
		goto out;
	}
	/*
	 * The root of a mounted filesystem cannot be deleted.
	 */
	if (vp->v_vflag & VV_ROOT)
		error = EBUSY;
out:
	if (!error)
		error = VOP_RMDIR(ndp->ni_dvp, vp, &ndp->ni_cnd);
	if (ndp->ni_dvp == vp)
		vrele(ndp->ni_dvp);
	else
		vput(ndp->ni_dvp);
	vput(vp);
	if ((ndp->ni_cnd.cn_flags & SAVENAME) != 0)
		nfsvno_relpathbuf(ndp);
	NFSEXITCODE(error);
	return (error);
}

/*
 * Rename vnode op.
 */
int
nfsvno_rename(struct nameidata *fromndp, struct nameidata *tondp,
    u_int32_t ndstat, u_int32_t ndflag, struct ucred *cred, struct thread *p)
{
	struct vnode *fvp, *tvp, *tdvp, *dsdvp[NFSDEV_MAXMIRRORS];
	int error = 0, i, mirrorcnt;
	char fname[PNFS_FILENAME_LEN + 1];

	dsdvp[0] = NULL;
	fvp = fromndp->ni_vp;
	if (ndstat) {
		vrele(fromndp->ni_dvp);
		vrele(fvp);
		error = ndstat;
		goto out1;
	}
	tdvp = tondp->ni_dvp;
	tvp = tondp->ni_vp;
	if (tvp != NULL) {
		if (fvp->v_type == VDIR && tvp->v_type != VDIR) {
			error = (ndflag & ND_NFSV2) ? EISDIR : EEXIST;
			goto out;
		} else if (fvp->v_type != VDIR && tvp->v_type == VDIR) {
			error = (ndflag & ND_NFSV2) ? ENOTDIR : EEXIST;
			goto out;
		}
		if (tvp->v_type == VDIR && tvp->v_mountedhere) {
			error = (ndflag & ND_NFSV2) ? ENOTEMPTY : EXDEV;
			goto out;
		}

		/*
		 * A rename to '.' or '..' results in a prematurely
		 * unlocked vnode on FreeBSD5, so I'm just going to fail that
		 * here.
		 */
		if ((tondp->ni_cnd.cn_namelen == 1 &&
		     tondp->ni_cnd.cn_nameptr[0] == '.') ||
		    (tondp->ni_cnd.cn_namelen == 2 &&
		     tondp->ni_cnd.cn_nameptr[0] == '.' &&
		     tondp->ni_cnd.cn_nameptr[1] == '.')) {
			error = EINVAL;
			goto out;
		}
	}
	if (fvp->v_type == VDIR && fvp->v_mountedhere) {
		error = (ndflag & ND_NFSV2) ? ENOTEMPTY : EXDEV;
		goto out;
	}
	if (fvp->v_mount != tdvp->v_mount) {
		error = (ndflag & ND_NFSV2) ? ENOTEMPTY : EXDEV;
		goto out;
	}
	if (fvp == tdvp) {
		error = (ndflag & ND_NFSV2) ? ENOTEMPTY : EINVAL;
		goto out;
	}
	if (fvp == tvp) {
		/*
		 * If source and destination are the same, there is nothing to
		 * do. Set error to -1 to indicate this.
		 */
		error = -1;
		goto out;
	}
	if (ndflag & ND_NFSV4) {
		if (NFSVOPLOCK(fvp, LK_EXCLUSIVE) == 0) {
			error = nfsrv_checkremove(fvp, 0, p);
			NFSVOPUNLOCK(fvp, 0);
		} else
			error = EPERM;
		if (tvp && !error)
			error = nfsrv_checkremove(tvp, 1, p);
	} else {
		/*
		 * For NFSv2 and NFSv3, try to get rid of the delegation, so
		 * that the NFSv4 client won't be confused by the rename.
		 * Since nfsd_recalldelegation() can only be called on an
		 * unlocked vnode at this point and fvp is the file that will
		 * still exist after the rename, just do fvp.
		 */
		nfsd_recalldelegation(fvp, p);
	}
	if (error == 0 && tvp != NULL) {
		nfsrv_pnfsremovesetup(tvp, p, dsdvp, &mirrorcnt, fname);
		NFSD_DEBUG(4, "nfsvno_rename: pnfsremovesetup"
		    " dsdvp=%p\n", dsdvp[0]);
	}
out:
	if (!error) {
		error = VOP_RENAME(fromndp->ni_dvp, fromndp->ni_vp,
		    &fromndp->ni_cnd, tondp->ni_dvp, tondp->ni_vp,
		    &tondp->ni_cnd);
	} else {
		if (tdvp == tvp)
			vrele(tdvp);
		else
			vput(tdvp);
		if (tvp)
			vput(tvp);
		vrele(fromndp->ni_dvp);
		vrele(fvp);
		if (error == -1)
			error = 0;
	}

	/*
	 * If dsdvp[0] != NULL, it was set up by nfsrv_pnfsremovesetup() and
	 * if the rename succeeded, the DS file for the tvp needs to be
	 * removed.
	 */
	if (dsdvp[0] != NULL) {
		if (error == 0) {
			nfsrv_pnfsremove(dsdvp, mirrorcnt, fname, p);
			NFSD_DEBUG(4, "nfsvno_rename: pnfsremove\n");
		}
		for (i = 0; i < mirrorcnt; i++)
			NFSVOPUNLOCK(dsdvp[i], 0);
	}

	vrele(tondp->ni_startdir);
	nfsvno_relpathbuf(tondp);
out1:
	vrele(fromndp->ni_startdir);
	nfsvno_relpathbuf(fromndp);
	NFSEXITCODE(error);
	return (error);
}

/*
 * Link vnode op.
 */
int
nfsvno_link(struct nameidata *ndp, struct vnode *vp, struct ucred *cred,
    struct thread *p, struct nfsexstuff *exp)
{
	struct vnode *xp;
	int error = 0;

	xp = ndp->ni_vp;
	if (xp != NULL) {
		error = EEXIST;
	} else {
		xp = ndp->ni_dvp;
		if (vp->v_mount != xp->v_mount)
			error = EXDEV;
	}
	if (!error) {
		NFSVOPLOCK(vp, LK_EXCLUSIVE | LK_RETRY);
		if ((vp->v_iflag & VI_DOOMED) == 0)
			error = VOP_LINK(ndp->ni_dvp, vp, &ndp->ni_cnd);
		else
			error = EPERM;
		if (ndp->ni_dvp == vp)
			vrele(ndp->ni_dvp);
		else
			vput(ndp->ni_dvp);
		NFSVOPUNLOCK(vp, 0);
	} else {
		if (ndp->ni_dvp == ndp->ni_vp)
			vrele(ndp->ni_dvp);
		else
			vput(ndp->ni_dvp);
		if (ndp->ni_vp)
			vrele(ndp->ni_vp);
	}
	nfsvno_relpathbuf(ndp);
	NFSEXITCODE(error);
	return (error);
}

/*
 * Do the fsync() appropriate for the commit.
 */
int
nfsvno_fsync(struct vnode *vp, u_int64_t off, int cnt, struct ucred *cred,
    struct thread *td)
{
	int error = 0;

	/*
	 * RFC 1813 3.3.21: if count is 0, a flush from offset to the end of
	 * file is done.  At this time VOP_FSYNC does not accept offset and
	 * byte count parameters so call VOP_FSYNC the whole file for now.
	 * The same is true for NFSv4: RFC 3530 Sec. 14.2.3.
	 * File systems that do not use the buffer cache (as indicated
	 * by MNTK_USES_BCACHE not being set) must use VOP_FSYNC().
	 */
	if (cnt == 0 || cnt > MAX_COMMIT_COUNT ||
	    (vp->v_mount->mnt_kern_flag & MNTK_USES_BCACHE) == 0) {
		/*
		 * Give up and do the whole thing
		 */
		if (vp->v_object &&
		   (vp->v_object->flags & OBJ_MIGHTBEDIRTY)) {
			VM_OBJECT_WLOCK(vp->v_object);
			vm_object_page_clean(vp->v_object, 0, 0, OBJPC_SYNC);
			VM_OBJECT_WUNLOCK(vp->v_object);
		}
		error = VOP_FSYNC(vp, MNT_WAIT, td);
	} else {
		/*
		 * Locate and synchronously write any buffers that fall
		 * into the requested range.  Note:  we are assuming that
		 * f_iosize is a power of 2.
		 */
		int iosize = vp->v_mount->mnt_stat.f_iosize;
		int iomask = iosize - 1;
		struct bufobj *bo;
		daddr_t lblkno;

		/*
		 * Align to iosize boundary, super-align to page boundary.
		 */
		if (off & iomask) {
			cnt += off & iomask;
			off &= ~(u_quad_t)iomask;
		}
		if (off & PAGE_MASK) {
			cnt += off & PAGE_MASK;
			off &= ~(u_quad_t)PAGE_MASK;
		}
		lblkno = off / iosize;

		if (vp->v_object &&
		   (vp->v_object->flags & OBJ_MIGHTBEDIRTY)) {
			VM_OBJECT_WLOCK(vp->v_object);
			vm_object_page_clean(vp->v_object, off, off + cnt,
			    OBJPC_SYNC);
			VM_OBJECT_WUNLOCK(vp->v_object);
		}

		bo = &vp->v_bufobj;
		BO_LOCK(bo);
		while (cnt > 0) {
			struct buf *bp;

			/*
			 * If we have a buffer and it is marked B_DELWRI we
			 * have to lock and write it.  Otherwise the prior
			 * write is assumed to have already been committed.
			 *
			 * gbincore() can return invalid buffers now so we
			 * have to check that bit as well (though B_DELWRI
			 * should not be set if B_INVAL is set there could be
			 * a race here since we haven't locked the buffer).
			 */
			if ((bp = gbincore(&vp->v_bufobj, lblkno)) != NULL) {
				if (BUF_LOCK(bp, LK_EXCLUSIVE | LK_SLEEPFAIL |
				    LK_INTERLOCK, BO_LOCKPTR(bo)) == ENOLCK) {
					BO_LOCK(bo);
					continue; /* retry */
				}
			    	if ((bp->b_flags & (B_DELWRI|B_INVAL)) ==
				    B_DELWRI) {
					bremfree(bp);
					bp->b_flags &= ~B_ASYNC;
					bwrite(bp);
					++nfs_commit_miss;
				} else
					BUF_UNLOCK(bp);
				BO_LOCK(bo);
			}
			++nfs_commit_blks;
			if (cnt < iosize)
				break;
			cnt -= iosize;
			++lblkno;
		}
		BO_UNLOCK(bo);
	}
	NFSEXITCODE(error);
	return (error);
}

/*
 * Statfs vnode op.
 */
int
nfsvno_statfs(struct vnode *vp, struct statfs *sf)
{
	int error;

	error = VFS_STATFS(vp->v_mount, sf);
	if (error == 0) {
		/*
		 * Since NFS handles these values as unsigned on the
		 * wire, there is no way to represent negative values,
		 * so set them to 0. Without this, they will appear
		 * to be very large positive values for clients like
		 * Solaris10.
		 */
		if (sf->f_bavail < 0)
			sf->f_bavail = 0;
		if (sf->f_ffree < 0)
			sf->f_ffree = 0;
	}
	NFSEXITCODE(error);
	return (error);
}

/*
 * Do the vnode op stuff for Open. Similar to nfsvno_createsub(), but
 * must handle nfsrv_opencheck() calls after any other access checks.
 */
void
nfsvno_open(struct nfsrv_descript *nd, struct nameidata *ndp,
    nfsquad_t clientid, nfsv4stateid_t *stateidp, struct nfsstate *stp,
    int *exclusive_flagp, struct nfsvattr *nvap, int32_t *cverf, int create,
    NFSACL_T *aclp, nfsattrbit_t *attrbitp, struct ucred *cred, struct thread *p,
    struct nfsexstuff *exp, struct vnode **vpp)
{
	struct vnode *vp = NULL;
	u_quad_t tempsize;
	struct nfsexstuff nes;

	if (ndp->ni_vp == NULL)
		nd->nd_repstat = nfsrv_opencheck(clientid,
		    stateidp, stp, NULL, nd, p, nd->nd_repstat);
	if (!nd->nd_repstat) {
		if (ndp->ni_vp == NULL) {
			vrele(ndp->ni_startdir);
			nd->nd_repstat = VOP_CREATE(ndp->ni_dvp,
			    &ndp->ni_vp, &ndp->ni_cnd, &nvap->na_vattr);
			/* For a pNFS server, create the data file on a DS. */
			if (nd->nd_repstat == 0) {
				/*
				 * Create a data file on a DS for a pNFS server.
				 * This function just returns if not
				 * running a pNFS DS or the creation fails.
				 */
				nfsrv_pnfscreate(ndp->ni_vp, &nvap->na_vattr,
				    cred, p);
			}
			vput(ndp->ni_dvp);
			nfsvno_relpathbuf(ndp);
			if (!nd->nd_repstat) {
				if (*exclusive_flagp) {
					*exclusive_flagp = 0;
					NFSVNO_ATTRINIT(nvap);
					nvap->na_atime.tv_sec = cverf[0];
					nvap->na_atime.tv_nsec = cverf[1];
					nd->nd_repstat = VOP_SETATTR(ndp->ni_vp,
					    &nvap->na_vattr, cred);
					if (nd->nd_repstat != 0) {
						vput(ndp->ni_vp);
						ndp->ni_vp = NULL;
						nd->nd_repstat = NFSERR_NOTSUPP;
					} else
						NFSSETBIT_ATTRBIT(attrbitp,
						    NFSATTRBIT_TIMEACCESS);
				} else {
					nfsrv_fixattr(nd, ndp->ni_vp, nvap,
					    aclp, p, attrbitp, exp);
				}
			}
			vp = ndp->ni_vp;
		} else {
			if (ndp->ni_startdir)
				vrele(ndp->ni_startdir);
			nfsvno_relpathbuf(ndp);
			vp = ndp->ni_vp;
			if (create == NFSV4OPEN_CREATE) {
				if (ndp->ni_dvp == vp)
					vrele(ndp->ni_dvp);
				else
					vput(ndp->ni_dvp);
			}
			if (NFSVNO_ISSETSIZE(nvap) && vp->v_type == VREG) {
				if (ndp->ni_cnd.cn_flags & RDONLY)
					NFSVNO_SETEXRDONLY(&nes);
				else
					NFSVNO_EXINIT(&nes);
				nd->nd_repstat = nfsvno_accchk(vp, 
				    VWRITE, cred, &nes, p,
				    NFSACCCHK_NOOVERRIDE,
				    NFSACCCHK_VPISLOCKED, NULL);
				nd->nd_repstat = nfsrv_opencheck(clientid,
				    stateidp, stp, vp, nd, p, nd->nd_repstat);
				if (!nd->nd_repstat) {
					tempsize = nvap->na_size;
					NFSVNO_ATTRINIT(nvap);
					nvap->na_size = tempsize;
					nd->nd_repstat = VOP_SETATTR(vp,
					    &nvap->na_vattr, cred);
				}
			} else if (vp->v_type == VREG) {
				nd->nd_repstat = nfsrv_opencheck(clientid,
				    stateidp, stp, vp, nd, p, nd->nd_repstat);
			}
		}
	} else {
		if (ndp->ni_cnd.cn_flags & HASBUF)
			nfsvno_relpathbuf(ndp);
		if (ndp->ni_startdir && create == NFSV4OPEN_CREATE) {
			vrele(ndp->ni_startdir);
			if (ndp->ni_dvp == ndp->ni_vp)
				vrele(ndp->ni_dvp);
			else
				vput(ndp->ni_dvp);
			if (ndp->ni_vp)
				vput(ndp->ni_vp);
		}
	}
	*vpp = vp;

	NFSEXITCODE2(0, nd);
}

/*
 * Updates the file rev and sets the mtime and ctime
 * to the current clock time, returning the va_filerev and va_Xtime
 * values.
 * Return ESTALE to indicate the vnode is VI_DOOMED.
 */
int
nfsvno_updfilerev(struct vnode *vp, struct nfsvattr *nvap,
    struct nfsrv_descript *nd, struct thread *p)
{
	struct vattr va;

	VATTR_NULL(&va);
	vfs_timestamp(&va.va_mtime);
	if (NFSVOPISLOCKED(vp) != LK_EXCLUSIVE) {
		NFSVOPLOCK(vp, LK_UPGRADE | LK_RETRY);
		if ((vp->v_iflag & VI_DOOMED) != 0)
			return (ESTALE);
	}
	(void) VOP_SETATTR(vp, &va, nd->nd_cred);
	(void) nfsvno_getattr(vp, nvap, nd, p, 1, NULL);
	return (0);
}

/*
 * Glue routine to nfsv4_fillattr().
 */
int
nfsvno_fillattr(struct nfsrv_descript *nd, struct mount *mp, struct vnode *vp,
    struct nfsvattr *nvap, fhandle_t *fhp, int rderror, nfsattrbit_t *attrbitp,
    struct ucred *cred, struct thread *p, int isdgram, int reterr,
    int supports_nfsv4acls, int at_root, uint64_t mounted_on_fileno)
{
	int error;

	error = nfsv4_fillattr(nd, mp, vp, NULL, &nvap->na_vattr, fhp, rderror,
	    attrbitp, cred, p, isdgram, reterr, supports_nfsv4acls, at_root,
	    mounted_on_fileno);
	NFSEXITCODE2(0, nd);
	return (error);
}

/* Since the Readdir vnode ops vary, put the entire functions in here. */
/*
 * nfs readdir service
 * - mallocs what it thinks is enough to read
 *	count rounded up to a multiple of DIRBLKSIZ <= NFS_MAXREADDIR
 * - calls VOP_READDIR()
 * - loops around building the reply
 *	if the output generated exceeds count break out of loop
 *	The NFSM_CLGET macro is used here so that the reply will be packed
 *	tightly in mbuf clusters.
 * - it trims out records with d_fileno == 0
 *	this doesn't matter for Unix clients, but they might confuse clients
 *	for other os'.
 * - it trims out records with d_type == DT_WHT
 *	these cannot be seen through NFS (unless we extend the protocol)
 *     The alternate call nfsrvd_readdirplus() does lookups as well.
 * PS: The NFS protocol spec. does not clarify what the "count" byte
 *	argument is a count of.. just name strings and file id's or the
 *	entire reply rpc or ...
 *	I tried just file name and id sizes and it confused the Sun client,
 *	so I am using the full rpc size now. The "paranoia.." comment refers
 *	to including the status longwords that are not a part of the dir.
 *	"entry" structures, but are in the rpc.
 */
int
nfsrvd_readdir(struct nfsrv_descript *nd, int isdgram,
    struct vnode *vp, struct thread *p, struct nfsexstuff *exp)
{
	struct dirent *dp;
	u_int32_t *tl;
	int dirlen;
	char *cpos, *cend, *rbuf;
	struct nfsvattr at;
	int nlen, error = 0, getret = 1;
	int siz, cnt, fullsiz, eofflag, ncookies;
	u_int64_t off, toff, verf;
	u_long *cookies = NULL, *cookiep;
	struct uio io;
	struct iovec iv;
	int is_ufs;

	if (nd->nd_repstat) {
		nfsrv_postopattr(nd, getret, &at);
		goto out;
	}
	if (nd->nd_flag & ND_NFSV2) {
		NFSM_DISSECT(tl, u_int32_t *, 2 * NFSX_UNSIGNED);
		off = fxdr_unsigned(u_quad_t, *tl++);
	} else {
		NFSM_DISSECT(tl, u_int32_t *, 5 * NFSX_UNSIGNED);
		off = fxdr_hyper(tl);
		tl += 2;
		verf = fxdr_hyper(tl);
		tl += 2;
	}
	toff = off;
	cnt = fxdr_unsigned(int, *tl);
	if (cnt > NFS_SRVMAXDATA(nd) || cnt < 0)
		cnt = NFS_SRVMAXDATA(nd);
	siz = ((cnt + DIRBLKSIZ - 1) & ~(DIRBLKSIZ - 1));
	fullsiz = siz;
	if (nd->nd_flag & ND_NFSV3) {
		nd->nd_repstat = getret = nfsvno_getattr(vp, &at, nd, p, 1,
		    NULL);
#if 0
		/*
		 * va_filerev is not sufficient as a cookie verifier,
		 * since it is not supposed to change when entries are
		 * removed/added unless that offset cookies returned to
		 * the client are no longer valid.
		 */
		if (!nd->nd_repstat && toff && verf != at.na_filerev)
			nd->nd_repstat = NFSERR_BAD_COOKIE;
#endif
	}
	if (!nd->nd_repstat && vp->v_type != VDIR)
		nd->nd_repstat = NFSERR_NOTDIR;
	if (nd->nd_repstat == 0 && cnt == 0) {
		if (nd->nd_flag & ND_NFSV2)
			/* NFSv2 does not have NFSERR_TOOSMALL */
			nd->nd_repstat = EPERM;
		else
			nd->nd_repstat = NFSERR_TOOSMALL;
	}
	if (!nd->nd_repstat)
		nd->nd_repstat = nfsvno_accchk(vp, VEXEC,
		    nd->nd_cred, exp, p, NFSACCCHK_NOOVERRIDE,
		    NFSACCCHK_VPISLOCKED, NULL);
	if (nd->nd_repstat) {
		vput(vp);
		if (nd->nd_flag & ND_NFSV3)
			nfsrv_postopattr(nd, getret, &at);
		goto out;
	}
	is_ufs = strcmp(vp->v_mount->mnt_vfc->vfc_name, "ufs") == 0;
	rbuf = malloc(siz, M_TEMP, M_WAITOK);
again:
	eofflag = 0;
	if (cookies) {
		free(cookies, M_TEMP);
		cookies = NULL;
	}

	iv.iov_base = rbuf;
	iv.iov_len = siz;
	io.uio_iov = &iv;
	io.uio_iovcnt = 1;
	io.uio_offset = (off_t)off;
	io.uio_resid = siz;
	io.uio_segflg = UIO_SYSSPACE;
	io.uio_rw = UIO_READ;
	io.uio_td = NULL;
	nd->nd_repstat = VOP_READDIR(vp, &io, nd->nd_cred, &eofflag, &ncookies,
	    &cookies);
	off = (u_int64_t)io.uio_offset;
	if (io.uio_resid)
		siz -= io.uio_resid;

	if (!cookies && !nd->nd_repstat)
		nd->nd_repstat = NFSERR_PERM;
	if (nd->nd_flag & ND_NFSV3) {
		getret = nfsvno_getattr(vp, &at, nd, p, 1, NULL);
		if (!nd->nd_repstat)
			nd->nd_repstat = getret;
	}

	/*
	 * Handles the failed cases. nd->nd_repstat == 0 past here.
	 */
	if (nd->nd_repstat) {
		vput(vp);
		free(rbuf, M_TEMP);
		if (cookies)
			free(cookies, M_TEMP);
		if (nd->nd_flag & ND_NFSV3)
			nfsrv_postopattr(nd, getret, &at);
		goto out;
	}
	/*
	 * If nothing read, return eof
	 * rpc reply
	 */
	if (siz == 0) {
		vput(vp);
		if (nd->nd_flag & ND_NFSV2) {
			NFSM_BUILD(tl, u_int32_t *, 2 * NFSX_UNSIGNED);
		} else {
			nfsrv_postopattr(nd, getret, &at);
			NFSM_BUILD(tl, u_int32_t *, 4 * NFSX_UNSIGNED);
			txdr_hyper(at.na_filerev, tl);
			tl += 2;
		}
		*tl++ = newnfs_false;
		*tl = newnfs_true;
		free(rbuf, M_TEMP);
		free(cookies, M_TEMP);
		goto out;
	}

	/*
	 * Check for degenerate cases of nothing useful read.
	 * If so go try again
	 */
	cpos = rbuf;
	cend = rbuf + siz;
	dp = (struct dirent *)cpos;
	cookiep = cookies;

	/*
	 * For some reason FreeBSD's ufs_readdir() chooses to back the
	 * directory offset up to a block boundary, so it is necessary to
	 * skip over the records that precede the requested offset. This
	 * requires the assumption that file offset cookies monotonically
	 * increase.
	 */
	while (cpos < cend && ncookies > 0 &&
	    (dp->d_fileno == 0 || dp->d_type == DT_WHT ||
	     (is_ufs == 1 && ((u_quad_t)(*cookiep)) <= toff))) {
		cpos += dp->d_reclen;
		dp = (struct dirent *)cpos;
		cookiep++;
		ncookies--;
	}
	if (cpos >= cend || ncookies == 0) {
		siz = fullsiz;
		toff = off;
		goto again;
	}
	vput(vp);

	/*
	 * dirlen is the size of the reply, including all XDR and must
	 * not exceed cnt. For NFSv2, RFC1094 didn't clearly indicate
	 * if the XDR should be included in "count", but to be safe, we do.
	 * (Include the two booleans at the end of the reply in dirlen now.)
	 */
	if (nd->nd_flag & ND_NFSV3) {
		nfsrv_postopattr(nd, getret, &at);
		NFSM_BUILD(tl, u_int32_t *, 2 * NFSX_UNSIGNED);
		txdr_hyper(at.na_filerev, tl);
		dirlen = NFSX_V3POSTOPATTR + NFSX_VERF + 2 * NFSX_UNSIGNED;
	} else {
		dirlen = 2 * NFSX_UNSIGNED;
	}

	/* Loop through the records and build reply */
	while (cpos < cend && ncookies > 0) {
		nlen = dp->d_namlen;
		if (dp->d_fileno != 0 && dp->d_type != DT_WHT &&
			nlen <= NFS_MAXNAMLEN) {
			if (nd->nd_flag & ND_NFSV3)
				dirlen += (6*NFSX_UNSIGNED + NFSM_RNDUP(nlen));
			else
				dirlen += (4*NFSX_UNSIGNED + NFSM_RNDUP(nlen));
			if (dirlen > cnt) {
				eofflag = 0;
				break;
			}

			/*
			 * Build the directory record xdr from
			 * the dirent entry.
			 */
			if (nd->nd_flag & ND_NFSV3) {
				NFSM_BUILD(tl, u_int32_t *, 3 * NFSX_UNSIGNED);
				*tl++ = newnfs_true;
				*tl++ = 0;
			} else {
				NFSM_BUILD(tl, u_int32_t *, 2 * NFSX_UNSIGNED);
				*tl++ = newnfs_true;
			}
			*tl = txdr_unsigned(dp->d_fileno);
			(void) nfsm_strtom(nd, dp->d_name, nlen);
			if (nd->nd_flag & ND_NFSV3) {
				NFSM_BUILD(tl, u_int32_t *, 2 * NFSX_UNSIGNED);
				*tl++ = 0;
			} else
				NFSM_BUILD(tl, u_int32_t *, NFSX_UNSIGNED);
			*tl = txdr_unsigned(*cookiep);
		}
		cpos += dp->d_reclen;
		dp = (struct dirent *)cpos;
		cookiep++;
		ncookies--;
	}
	if (cpos < cend)
		eofflag = 0;
	NFSM_BUILD(tl, u_int32_t *, 2 * NFSX_UNSIGNED);
	*tl++ = newnfs_false;
	if (eofflag)
		*tl = newnfs_true;
	else
		*tl = newnfs_false;
	free(rbuf, M_TEMP);
	free(cookies, M_TEMP);

out:
	NFSEXITCODE2(0, nd);
	return (0);
nfsmout:
	vput(vp);
	NFSEXITCODE2(error, nd);
	return (error);
}

/*
 * Readdirplus for V3 and Readdir for V4.
 */
int
nfsrvd_readdirplus(struct nfsrv_descript *nd, int isdgram,
    struct vnode *vp, struct thread *p, struct nfsexstuff *exp)
{
	struct dirent *dp;
	u_int32_t *tl;
	int dirlen;
	char *cpos, *cend, *rbuf;
	struct vnode *nvp;
	fhandle_t nfh;
	struct nfsvattr nva, at, *nvap = &nva;
	struct mbuf *mb0, *mb1;
	struct nfsreferral *refp;
	int nlen, r, error = 0, getret = 1, usevget = 1;
	int siz, cnt, fullsiz, eofflag, ncookies, entrycnt;
	caddr_t bpos0, bpos1;
	u_int64_t off, toff, verf;
	u_long *cookies = NULL, *cookiep;
	nfsattrbit_t attrbits, rderrbits, savbits;
	struct uio io;
	struct iovec iv;
	struct componentname cn;
	int at_root, is_ufs, is_zfs, needs_unbusy, supports_nfsv4acls;
	struct mount *mp, *new_mp;
	uint64_t mounted_on_fileno;

	if (nd->nd_repstat) {
		nfsrv_postopattr(nd, getret, &at);
		goto out;
	}
	NFSM_DISSECT(tl, u_int32_t *, 6 * NFSX_UNSIGNED);
	off = fxdr_hyper(tl);
	toff = off;
	tl += 2;
	verf = fxdr_hyper(tl);
	tl += 2;
	siz = fxdr_unsigned(int, *tl++);
	cnt = fxdr_unsigned(int, *tl);

	/*
	 * Use the server's maximum data transfer size as the upper bound
	 * on reply datalen.
	 */
	if (cnt > NFS_SRVMAXDATA(nd) || cnt < 0)
		cnt = NFS_SRVMAXDATA(nd);

	/*
	 * siz is a "hint" of how much directory information (name, fileid,
	 * cookie) should be in the reply. At least one client "hints" 0,
	 * so I set it to cnt for that case. I also round it up to the
	 * next multiple of DIRBLKSIZ.
	 */
	if (siz <= 0)
		siz = cnt;
	siz = ((siz + DIRBLKSIZ - 1) & ~(DIRBLKSIZ - 1));

	if (nd->nd_flag & ND_NFSV4) {
		error = nfsrv_getattrbits(nd, &attrbits, NULL, NULL);
		if (error)
			goto nfsmout;
		NFSSET_ATTRBIT(&savbits, &attrbits);
		NFSCLRNOTFILLABLE_ATTRBIT(&attrbits);
		NFSZERO_ATTRBIT(&rderrbits);
		NFSSETBIT_ATTRBIT(&rderrbits, NFSATTRBIT_RDATTRERROR);
	} else {
		NFSZERO_ATTRBIT(&attrbits);
	}
	fullsiz = siz;
	nd->nd_repstat = getret = nfsvno_getattr(vp, &at, nd, p, 1, NULL);
	if (!nd->nd_repstat) {
	    if (off && verf != at.na_filerev) {
		/*
		 * va_filerev is not sufficient as a cookie verifier,
		 * since it is not supposed to change when entries are
		 * removed/added unless that offset cookies returned to
		 * the client are no longer valid.
		 */
#if 0
		if (nd->nd_flag & ND_NFSV4) {
			nd->nd_repstat = NFSERR_NOTSAME;
		} else {
			nd->nd_repstat = NFSERR_BAD_COOKIE;
		}
#endif
	    } else if ((nd->nd_flag & ND_NFSV4) && off == 0 && verf != 0) {
		nd->nd_repstat = NFSERR_BAD_COOKIE;
	    }
	}
	if (!nd->nd_repstat && vp->v_type != VDIR)
		nd->nd_repstat = NFSERR_NOTDIR;
	if (!nd->nd_repstat && cnt == 0)
		nd->nd_repstat = NFSERR_TOOSMALL;
	if (!nd->nd_repstat)
		nd->nd_repstat = nfsvno_accchk(vp, VEXEC,
		    nd->nd_cred, exp, p, NFSACCCHK_NOOVERRIDE,
		    NFSACCCHK_VPISLOCKED, NULL);
	if (nd->nd_repstat) {
		vput(vp);
		if (nd->nd_flag & ND_NFSV3)
			nfsrv_postopattr(nd, getret, &at);
		goto out;
	}
	is_ufs = strcmp(vp->v_mount->mnt_vfc->vfc_name, "ufs") == 0;
	is_zfs = strcmp(vp->v_mount->mnt_vfc->vfc_name, "zfs") == 0;

	rbuf = malloc(siz, M_TEMP, M_WAITOK);
again:
	eofflag = 0;
	if (cookies) {
		free(cookies, M_TEMP);
		cookies = NULL;
	}

	iv.iov_base = rbuf;
	iv.iov_len = siz;
	io.uio_iov = &iv;
	io.uio_iovcnt = 1;
	io.uio_offset = (off_t)off;
	io.uio_resid = siz;
	io.uio_segflg = UIO_SYSSPACE;
	io.uio_rw = UIO_READ;
	io.uio_td = NULL;
	nd->nd_repstat = VOP_READDIR(vp, &io, nd->nd_cred, &eofflag, &ncookies,
	    &cookies);
	off = (u_int64_t)io.uio_offset;
	if (io.uio_resid)
		siz -= io.uio_resid;

	getret = nfsvno_getattr(vp, &at, nd, p, 1, NULL);

	if (!cookies && !nd->nd_repstat)
		nd->nd_repstat = NFSERR_PERM;
	if (!nd->nd_repstat)
		nd->nd_repstat = getret;
	if (nd->nd_repstat) {
		vput(vp);
		if (cookies)
			free(cookies, M_TEMP);
		free(rbuf, M_TEMP);
		if (nd->nd_flag & ND_NFSV3)
			nfsrv_postopattr(nd, getret, &at);
		goto out;
	}
	/*
	 * If nothing read, return eof
	 * rpc reply
	 */
	if (siz == 0) {
		vput(vp);
		if (nd->nd_flag & ND_NFSV3)
			nfsrv_postopattr(nd, getret, &at);
		NFSM_BUILD(tl, u_int32_t *, 4 * NFSX_UNSIGNED);
		txdr_hyper(at.na_filerev, tl);
		tl += 2;
		*tl++ = newnfs_false;
		*tl = newnfs_true;
		free(cookies, M_TEMP);
		free(rbuf, M_TEMP);
		goto out;
	}

	/*
	 * Check for degenerate cases of nothing useful read.
	 * If so go try again
	 */
	cpos = rbuf;
	cend = rbuf + siz;
	dp = (struct dirent *)cpos;
	cookiep = cookies;

	/*
	 * For some reason FreeBSD's ufs_readdir() chooses to back the
	 * directory offset up to a block boundary, so it is necessary to
	 * skip over the records that precede the requested offset. This
	 * requires the assumption that file offset cookies monotonically
	 * increase.
	 */
	while (cpos < cend && ncookies > 0 &&
	  (dp->d_fileno == 0 || dp->d_type == DT_WHT ||
	   (is_ufs == 1 && ((u_quad_t)(*cookiep)) <= toff) ||
	   ((nd->nd_flag & ND_NFSV4) &&
	    ((dp->d_namlen == 1 && dp->d_name[0] == '.') ||
	     (dp->d_namlen==2 && dp->d_name[0]=='.' && dp->d_name[1]=='.'))))) {
		cpos += dp->d_reclen;
		dp = (struct dirent *)cpos;
		cookiep++;
		ncookies--;
	}
	if (cpos >= cend || ncookies == 0) {
		siz = fullsiz;
		toff = off;
		goto again;
	}

	/*
	 * Busy the file system so that the mount point won't go away
	 * and, as such, VFS_VGET() can be used safely.
	 */
	mp = vp->v_mount;
	vfs_ref(mp);
	NFSVOPUNLOCK(vp, 0);
	nd->nd_repstat = vfs_busy(mp, 0);
	vfs_rel(mp);
	if (nd->nd_repstat != 0) {
		vrele(vp);
		free(cookies, M_TEMP);
		free(rbuf, M_TEMP);
		if (nd->nd_flag & ND_NFSV3)
			nfsrv_postopattr(nd, getret, &at);
		goto out;
	}

	/*
	 * Check to see if entries in this directory can be safely acquired
	 * via VFS_VGET() or if a switch to VOP_LOOKUP() is required.
	 * ZFS snapshot directories need VOP_LOOKUP(), so that any
	 * automount of the snapshot directory that is required will
	 * be done.
	 * This needs to be done here for NFSv4, since NFSv4 never does
	 * a VFS_VGET() for "." or "..".
	 */
	if (is_zfs == 1) {
		r = VFS_VGET(mp, at.na_fileid, LK_SHARED, &nvp);
		if (r == EOPNOTSUPP) {
			usevget = 0;
			cn.cn_nameiop = LOOKUP;
			cn.cn_lkflags = LK_SHARED | LK_RETRY;
			cn.cn_cred = nd->nd_cred;
			cn.cn_thread = p;
		} else if (r == 0)
			vput(nvp);
	}

	/*
	 * Save this position, in case there is an error before one entry
	 * is created.
	 */
	mb0 = nd->nd_mb;
	bpos0 = nd->nd_bpos;

	/*
	 * Fill in the first part of the reply.
	 * dirlen is the reply length in bytes and cannot exceed cnt.
	 * (Include the two booleans at the end of the reply in dirlen now,
	 *  so we recognize when we have exceeded cnt.)
	 */
	if (nd->nd_flag & ND_NFSV3) {
		dirlen = NFSX_V3POSTOPATTR + NFSX_VERF + 2 * NFSX_UNSIGNED;
		nfsrv_postopattr(nd, getret, &at);
	} else {
		dirlen = NFSX_VERF + 2 * NFSX_UNSIGNED;
	}
	NFSM_BUILD(tl, u_int32_t *, NFSX_VERF);
	txdr_hyper(at.na_filerev, tl);

	/*
	 * Save this position, in case there is an empty reply needed.
	 */
	mb1 = nd->nd_mb;
	bpos1 = nd->nd_bpos;

	/* Loop through the records and build reply */
	entrycnt = 0;
	while (cpos < cend && ncookies > 0 && dirlen < cnt) {
		nlen = dp->d_namlen;
		if (dp->d_fileno != 0 && dp->d_type != DT_WHT &&
		    nlen <= NFS_MAXNAMLEN &&
		    ((nd->nd_flag & ND_NFSV3) || nlen > 2 ||
		     (nlen==2 && (dp->d_name[0]!='.' || dp->d_name[1]!='.'))
		      || (nlen == 1 && dp->d_name[0] != '.'))) {
			/*
			 * Save the current position in the reply, in case
			 * this entry exceeds cnt.
			 */
			mb1 = nd->nd_mb;
			bpos1 = nd->nd_bpos;
	
			/*
			 * For readdir_and_lookup get the vnode using
			 * the file number.
			 */
			nvp = NULL;
			refp = NULL;
			r = 0;
			at_root = 0;
			needs_unbusy = 0;
			new_mp = mp;
			mounted_on_fileno = (uint64_t)dp->d_fileno;
			if ((nd->nd_flag & ND_NFSV3) ||
			    NFSNONZERO_ATTRBIT(&savbits)) {
				if (nd->nd_flag & ND_NFSV4)
					refp = nfsv4root_getreferral(NULL,
					    vp, dp->d_fileno);
				if (refp == NULL) {
					if (usevget)
						r = VFS_VGET(mp, dp->d_fileno,
						    LK_SHARED, &nvp);
					else
						r = EOPNOTSUPP;
					if (r == EOPNOTSUPP) {
						if (usevget) {
							usevget = 0;
							cn.cn_nameiop = LOOKUP;
							cn.cn_lkflags =
							    LK_SHARED |
							    LK_RETRY;
							cn.cn_cred =
							    nd->nd_cred;
							cn.cn_thread = p;
						}
						cn.cn_nameptr = dp->d_name;
						cn.cn_namelen = nlen;
						cn.cn_flags = ISLASTCN |
						    NOFOLLOW | LOCKLEAF;
						if (nlen == 2 &&
						    dp->d_name[0] == '.' &&
						    dp->d_name[1] == '.')
							cn.cn_flags |=
							    ISDOTDOT;
						if (NFSVOPLOCK(vp, LK_SHARED)
						    != 0) {
							nd->nd_repstat = EPERM;
							break;
						}
						if ((vp->v_vflag & VV_ROOT) != 0
						    && (cn.cn_flags & ISDOTDOT)
						    != 0) {
							vref(vp);
							nvp = vp;
							r = 0;
						} else {
							r = VOP_LOOKUP(vp, &nvp,
							    &cn);
							if (vp != nvp)
								NFSVOPUNLOCK(vp,
								    0);
						}
					}

					/*
					 * For NFSv4, check to see if nvp is
					 * a mount point and get the mount
					 * point vnode, as required.
					 */
					if (r == 0 &&
					    nfsrv_enable_crossmntpt != 0 &&
					    (nd->nd_flag & ND_NFSV4) != 0 &&
					    nvp->v_type == VDIR &&
					    nvp->v_mountedhere != NULL) {
						new_mp = nvp->v_mountedhere;
						r = vfs_busy(new_mp, 0);
						vput(nvp);
						nvp = NULL;
						if (r == 0) {
							r = VFS_ROOT(new_mp,
							    LK_SHARED, &nvp);
							needs_unbusy = 1;
							if (r == 0)
								at_root = 1;
						}
					}
				}
				if (!r) {
				    if (refp == NULL &&
					((nd->nd_flag & ND_NFSV3) ||
					 NFSNONZERO_ATTRBIT(&attrbits))) {
					r = nfsvno_getfh(nvp, &nfh, p);
					if (!r)
					    r = nfsvno_getattr(nvp, nvap, nd, p,
						1, &attrbits);
					if (r == 0 && is_zfs == 1 &&
					    nfsrv_enable_crossmntpt != 0 &&
					    (nd->nd_flag & ND_NFSV4) != 0 &&
					    nvp->v_type == VDIR &&
					    vp->v_mount != nvp->v_mount) {
					    /*
					     * For a ZFS snapshot, there is a
					     * pseudo mount that does not set
					     * v_mountedhere, so it needs to
					     * be detected via a different
					     * mount structure.
					     */
					    at_root = 1;
					    if (new_mp == mp)
						new_mp = nvp->v_mount;
					}
				    }
				} else {
				    nvp = NULL;
				}
				if (r) {
					if (!NFSISSET_ATTRBIT(&attrbits,
					    NFSATTRBIT_RDATTRERROR)) {
						if (nvp != NULL)
							vput(nvp);
						if (needs_unbusy != 0)
							vfs_unbusy(new_mp);
						nd->nd_repstat = r;
						break;
					}
				}
			}

			/*
			 * Build the directory record xdr
			 */
			if (nd->nd_flag & ND_NFSV3) {
				NFSM_BUILD(tl, u_int32_t *, 3 * NFSX_UNSIGNED);
				*tl++ = newnfs_true;
				*tl++ = 0;
				*tl = txdr_unsigned(dp->d_fileno);
				dirlen += nfsm_strtom(nd, dp->d_name, nlen);
				NFSM_BUILD(tl, u_int32_t *, 2 * NFSX_UNSIGNED);
				*tl++ = 0;
				*tl = txdr_unsigned(*cookiep);
				nfsrv_postopattr(nd, 0, nvap);
				dirlen += nfsm_fhtom(nd,(u_int8_t *)&nfh,0,1);
				dirlen += (5*NFSX_UNSIGNED+NFSX_V3POSTOPATTR);
				if (nvp != NULL)
					vput(nvp);
			} else {
				NFSM_BUILD(tl, u_int32_t *, 3 * NFSX_UNSIGNED);
				*tl++ = newnfs_true;
				*tl++ = 0;
				*tl = txdr_unsigned(*cookiep);
				dirlen += nfsm_strtom(nd, dp->d_name, nlen);
				if (nvp != NULL) {
					supports_nfsv4acls =
					    nfs_supportsnfsv4acls(nvp);
					NFSVOPUNLOCK(nvp, 0);
				} else
					supports_nfsv4acls = 0;
				if (refp != NULL) {
					dirlen += nfsrv_putreferralattr(nd,
					    &savbits, refp, 0,
					    &nd->nd_repstat);
					if (nd->nd_repstat) {
						if (nvp != NULL)
							vrele(nvp);
						if (needs_unbusy != 0)
							vfs_unbusy(new_mp);
						break;
					}
				} else if (r) {
					dirlen += nfsvno_fillattr(nd, new_mp,
					    nvp, nvap, &nfh, r, &rderrbits,
					    nd->nd_cred, p, isdgram, 0,
					    supports_nfsv4acls, at_root,
					    mounted_on_fileno);
				} else {
					dirlen += nfsvno_fillattr(nd, new_mp,
					    nvp, nvap, &nfh, r, &attrbits,
					    nd->nd_cred, p, isdgram, 0,
					    supports_nfsv4acls, at_root,
					    mounted_on_fileno);
				}
				if (nvp != NULL)
					vrele(nvp);
				dirlen += (3 * NFSX_UNSIGNED);
			}
			if (needs_unbusy != 0)
				vfs_unbusy(new_mp);
			if (dirlen <= cnt)
				entrycnt++;
		}
		cpos += dp->d_reclen;
		dp = (struct dirent *)cpos;
		cookiep++;
		ncookies--;
	}
	vrele(vp);
	vfs_unbusy(mp);

	/*
	 * If dirlen > cnt, we must strip off the last entry. If that
	 * results in an empty reply, report NFSERR_TOOSMALL.
	 */
	if (dirlen > cnt || nd->nd_repstat) {
		if (!nd->nd_repstat && entrycnt == 0)
			nd->nd_repstat = NFSERR_TOOSMALL;
		if (nd->nd_repstat) {
			newnfs_trimtrailing(nd, mb0, bpos0);
			if (nd->nd_flag & ND_NFSV3)
				nfsrv_postopattr(nd, getret, &at);
		} else
			newnfs_trimtrailing(nd, mb1, bpos1);
		eofflag = 0;
	} else if (cpos < cend)
		eofflag = 0;
	if (!nd->nd_repstat) {
		NFSM_BUILD(tl, u_int32_t *, 2 * NFSX_UNSIGNED);
		*tl++ = newnfs_false;
		if (eofflag)
			*tl = newnfs_true;
		else
			*tl = newnfs_false;
	}
	free(cookies, M_TEMP);
	free(rbuf, M_TEMP);

out:
	NFSEXITCODE2(0, nd);
	return (0);
nfsmout:
	vput(vp);
	NFSEXITCODE2(error, nd);
	return (error);
}

/*
 * Get the settable attributes out of the mbuf list.
 * (Return 0 or EBADRPC)
 */
int
nfsrv_sattr(struct nfsrv_descript *nd, vnode_t vp, struct nfsvattr *nvap,
    nfsattrbit_t *attrbitp, NFSACL_T *aclp, struct thread *p)
{
	u_int32_t *tl;
	struct nfsv2_sattr *sp;
	int error = 0, toclient = 0;

	switch (nd->nd_flag & (ND_NFSV2 | ND_NFSV3 | ND_NFSV4)) {
	case ND_NFSV2:
		NFSM_DISSECT(sp, struct nfsv2_sattr *, NFSX_V2SATTR);
		/*
		 * Some old clients didn't fill in the high order 16bits.
		 * --> check the low order 2 bytes for 0xffff
		 */
		if ((fxdr_unsigned(int, sp->sa_mode) & 0xffff) != 0xffff)
			nvap->na_mode = nfstov_mode(sp->sa_mode);
		if (sp->sa_uid != newnfs_xdrneg1)
			nvap->na_uid = fxdr_unsigned(uid_t, sp->sa_uid);
		if (sp->sa_gid != newnfs_xdrneg1)
			nvap->na_gid = fxdr_unsigned(gid_t, sp->sa_gid);
		if (sp->sa_size != newnfs_xdrneg1)
			nvap->na_size = fxdr_unsigned(u_quad_t, sp->sa_size);
		if (sp->sa_atime.nfsv2_sec != newnfs_xdrneg1) {
#ifdef notyet
			fxdr_nfsv2time(&sp->sa_atime, &nvap->na_atime);
#else
			nvap->na_atime.tv_sec =
				fxdr_unsigned(u_int32_t,sp->sa_atime.nfsv2_sec);
			nvap->na_atime.tv_nsec = 0;
#endif
		}
		if (sp->sa_mtime.nfsv2_sec != newnfs_xdrneg1)
			fxdr_nfsv2time(&sp->sa_mtime, &nvap->na_mtime);
		break;
	case ND_NFSV3:
		NFSM_DISSECT(tl, u_int32_t *, NFSX_UNSIGNED);
		if (*tl == newnfs_true) {
			NFSM_DISSECT(tl, u_int32_t *, NFSX_UNSIGNED);
			nvap->na_mode = nfstov_mode(*tl);
		}
		NFSM_DISSECT(tl, u_int32_t *, NFSX_UNSIGNED);
		if (*tl == newnfs_true) {
			NFSM_DISSECT(tl, u_int32_t *, NFSX_UNSIGNED);
			nvap->na_uid = fxdr_unsigned(uid_t, *tl);
		}
		NFSM_DISSECT(tl, u_int32_t *, NFSX_UNSIGNED);
		if (*tl == newnfs_true) {
			NFSM_DISSECT(tl, u_int32_t *, NFSX_UNSIGNED);
			nvap->na_gid = fxdr_unsigned(gid_t, *tl);
		}
		NFSM_DISSECT(tl, u_int32_t *, NFSX_UNSIGNED);
		if (*tl == newnfs_true) {
			NFSM_DISSECT(tl, u_int32_t *, 2 * NFSX_UNSIGNED);
			nvap->na_size = fxdr_hyper(tl);
		}
		NFSM_DISSECT(tl, u_int32_t *, NFSX_UNSIGNED);
		switch (fxdr_unsigned(int, *tl)) {
		case NFSV3SATTRTIME_TOCLIENT:
			NFSM_DISSECT(tl, u_int32_t *, 2 * NFSX_UNSIGNED);
			fxdr_nfsv3time(tl, &nvap->na_atime);
			toclient = 1;
			break;
		case NFSV3SATTRTIME_TOSERVER:
			vfs_timestamp(&nvap->na_atime);
			nvap->na_vaflags |= VA_UTIMES_NULL;
			break;
		}
		NFSM_DISSECT(tl, u_int32_t *, NFSX_UNSIGNED);
		switch (fxdr_unsigned(int, *tl)) {
		case NFSV3SATTRTIME_TOCLIENT:
			NFSM_DISSECT(tl, u_int32_t *, 2 * NFSX_UNSIGNED);
			fxdr_nfsv3time(tl, &nvap->na_mtime);
			nvap->na_vaflags &= ~VA_UTIMES_NULL;
			break;
		case NFSV3SATTRTIME_TOSERVER:
			vfs_timestamp(&nvap->na_mtime);
			if (!toclient)
				nvap->na_vaflags |= VA_UTIMES_NULL;
			break;
		}
		break;
	case ND_NFSV4:
		error = nfsv4_sattr(nd, vp, nvap, attrbitp, aclp, p);
	}
nfsmout:
	NFSEXITCODE2(error, nd);
	return (error);
}

/*
 * Handle the setable attributes for V4.
 * Returns NFSERR_BADXDR if it can't be parsed, 0 otherwise.
 */
int
nfsv4_sattr(struct nfsrv_descript *nd, vnode_t vp, struct nfsvattr *nvap,
    nfsattrbit_t *attrbitp, NFSACL_T *aclp, struct thread *p)
{
	u_int32_t *tl;
	int attrsum = 0;
	int i, j;
	int error, attrsize, bitpos, aclsize, aceerr, retnotsup = 0;
	int toclient = 0;
	u_char *cp, namestr[NFSV4_SMALLSTR + 1];
	uid_t uid;
	gid_t gid;

	error = nfsrv_getattrbits(nd, attrbitp, NULL, &retnotsup);
	if (error)
		goto nfsmout;
	NFSM_DISSECT(tl, u_int32_t *, NFSX_UNSIGNED);
	attrsize = fxdr_unsigned(int, *tl);

	/*
	 * Loop around getting the setable attributes. If an unsupported
	 * one is found, set nd_repstat == NFSERR_ATTRNOTSUPP and return.
	 */
	if (retnotsup) {
		nd->nd_repstat = NFSERR_ATTRNOTSUPP;
		bitpos = NFSATTRBIT_MAX;
	} else {
		bitpos = 0;
	}
	for (; bitpos < NFSATTRBIT_MAX; bitpos++) {
	    if (attrsum > attrsize) {
		error = NFSERR_BADXDR;
		goto nfsmout;
	    }
	    if (NFSISSET_ATTRBIT(attrbitp, bitpos))
		switch (bitpos) {
		case NFSATTRBIT_SIZE:
			NFSM_DISSECT(tl, u_int32_t *, NFSX_HYPER);
                     if (vp != NULL && vp->v_type != VREG) {
                            error = (vp->v_type == VDIR) ? NFSERR_ISDIR :
                                NFSERR_INVAL;
                            goto nfsmout;
			}
			nvap->na_size = fxdr_hyper(tl);
			attrsum += NFSX_HYPER;
			break;
		case NFSATTRBIT_ACL:
			error = nfsrv_dissectacl(nd, aclp, &aceerr, &aclsize,
			    p);
			if (error)
				goto nfsmout;
			if (aceerr && !nd->nd_repstat)
				nd->nd_repstat = aceerr;
			attrsum += aclsize;
			break;
		case NFSATTRBIT_ARCHIVE:
			NFSM_DISSECT(tl, u_int32_t *, NFSX_UNSIGNED);
			if (!nd->nd_repstat)
				nd->nd_repstat = NFSERR_ATTRNOTSUPP;
			attrsum += NFSX_UNSIGNED;
			break;
		case NFSATTRBIT_HIDDEN:
			NFSM_DISSECT(tl, u_int32_t *, NFSX_UNSIGNED);
			if (!nd->nd_repstat)
				nd->nd_repstat = NFSERR_ATTRNOTSUPP;
			attrsum += NFSX_UNSIGNED;
			break;
		case NFSATTRBIT_MIMETYPE:
			NFSM_DISSECT(tl, u_int32_t *, NFSX_UNSIGNED);
			i = fxdr_unsigned(int, *tl);
			error = nfsm_advance(nd, NFSM_RNDUP(i), -1);
			if (error)
				goto nfsmout;
			if (!nd->nd_repstat)
				nd->nd_repstat = NFSERR_ATTRNOTSUPP;
			attrsum += (NFSX_UNSIGNED + NFSM_RNDUP(i));
			break;
		case NFSATTRBIT_MODE:
			NFSM_DISSECT(tl, u_int32_t *, NFSX_UNSIGNED);
			nvap->na_mode = nfstov_mode(*tl);
			attrsum += NFSX_UNSIGNED;
			break;
		case NFSATTRBIT_OWNER:
			NFSM_DISSECT(tl, u_int32_t *, NFSX_UNSIGNED);
			j = fxdr_unsigned(int, *tl);
			if (j < 0) {
				error = NFSERR_BADXDR;
				goto nfsmout;
			}
			if (j > NFSV4_SMALLSTR)
				cp = malloc(j + 1, M_NFSSTRING, M_WAITOK);
			else
				cp = namestr;
			error = nfsrv_mtostr(nd, cp, j);
			if (error) {
				if (j > NFSV4_SMALLSTR)
					free(cp, M_NFSSTRING);
				goto nfsmout;
			}
			if (!nd->nd_repstat) {
				nd->nd_repstat = nfsv4_strtouid(nd, cp, j, &uid,
				    p);
				if (!nd->nd_repstat)
					nvap->na_uid = uid;
			}
			if (j > NFSV4_SMALLSTR)
				free(cp, M_NFSSTRING);
			attrsum += (NFSX_UNSIGNED + NFSM_RNDUP(j));
			break;
		case NFSATTRBIT_OWNERGROUP:
			NFSM_DISSECT(tl, u_int32_t *, NFSX_UNSIGNED);
			j = fxdr_unsigned(int, *tl);
			if (j < 0) {
				error = NFSERR_BADXDR;
				goto nfsmout;
			}
			if (j > NFSV4_SMALLSTR)
				cp = malloc(j + 1, M_NFSSTRING, M_WAITOK);
			else
				cp = namestr;
			error = nfsrv_mtostr(nd, cp, j);
			if (error) {
				if (j > NFSV4_SMALLSTR)
					free(cp, M_NFSSTRING);
				goto nfsmout;
			}
			if (!nd->nd_repstat) {
				nd->nd_repstat = nfsv4_strtogid(nd, cp, j, &gid,
				    p);
				if (!nd->nd_repstat)
					nvap->na_gid = gid;
			}
			if (j > NFSV4_SMALLSTR)
				free(cp, M_NFSSTRING);
			attrsum += (NFSX_UNSIGNED + NFSM_RNDUP(j));
			break;
		case NFSATTRBIT_SYSTEM:
			NFSM_DISSECT(tl, u_int32_t *, NFSX_UNSIGNED);
			if (!nd->nd_repstat)
				nd->nd_repstat = NFSERR_ATTRNOTSUPP;
			attrsum += NFSX_UNSIGNED;
			break;
		case NFSATTRBIT_TIMEACCESSSET:
			NFSM_DISSECT(tl, u_int32_t *, NFSX_UNSIGNED);
			attrsum += NFSX_UNSIGNED;
			if (fxdr_unsigned(int, *tl)==NFSV4SATTRTIME_TOCLIENT) {
			    NFSM_DISSECT(tl, u_int32_t *, NFSX_V4TIME);
			    fxdr_nfsv4time(tl, &nvap->na_atime);
			    toclient = 1;
			    attrsum += NFSX_V4TIME;
			} else {
			    vfs_timestamp(&nvap->na_atime);
			    nvap->na_vaflags |= VA_UTIMES_NULL;
			}
			break;
		case NFSATTRBIT_TIMEBACKUP:
			NFSM_DISSECT(tl, u_int32_t *, NFSX_V4TIME);
			if (!nd->nd_repstat)
				nd->nd_repstat = NFSERR_ATTRNOTSUPP;
			attrsum += NFSX_V4TIME;
			break;
		case NFSATTRBIT_TIMECREATE:
			NFSM_DISSECT(tl, u_int32_t *, NFSX_V4TIME);
			if (!nd->nd_repstat)
				nd->nd_repstat = NFSERR_ATTRNOTSUPP;
			attrsum += NFSX_V4TIME;
			break;
		case NFSATTRBIT_TIMEMODIFYSET:
			NFSM_DISSECT(tl, u_int32_t *, NFSX_UNSIGNED);
			attrsum += NFSX_UNSIGNED;
			if (fxdr_unsigned(int, *tl)==NFSV4SATTRTIME_TOCLIENT) {
			    NFSM_DISSECT(tl, u_int32_t *, NFSX_V4TIME);
			    fxdr_nfsv4time(tl, &nvap->na_mtime);
			    nvap->na_vaflags &= ~VA_UTIMES_NULL;
			    attrsum += NFSX_V4TIME;
			} else {
			    vfs_timestamp(&nvap->na_mtime);
			    if (!toclient)
				nvap->na_vaflags |= VA_UTIMES_NULL;
			}
			break;
		default:
			nd->nd_repstat = NFSERR_ATTRNOTSUPP;
			/*
			 * set bitpos so we drop out of the loop.
			 */
			bitpos = NFSATTRBIT_MAX;
			break;
		}
	}

	/*
	 * some clients pad the attrlist, so we need to skip over the
	 * padding.
	 */
	if (attrsum > attrsize) {
		error = NFSERR_BADXDR;
	} else {
		attrsize = NFSM_RNDUP(attrsize);
		if (attrsum < attrsize)
			error = nfsm_advance(nd, attrsize - attrsum, -1);
	}
nfsmout:
	NFSEXITCODE2(error, nd);
	return (error);
}

/*
 * Check/setup export credentials.
 */
int
nfsd_excred(struct nfsrv_descript *nd, struct nfsexstuff *exp,
    struct ucred *credanon)
{
	int error = 0;

	/*
	 * Check/setup credentials.
	 */
	if (nd->nd_flag & ND_GSS)
		exp->nes_exflag &= ~MNT_EXPORTANON;

	/*
	 * Check to see if the operation is allowed for this security flavor.
	 * RFC2623 suggests that the NFSv3 Fsinfo RPC be allowed to
	 * AUTH_NONE or AUTH_SYS for file systems requiring RPCSEC_GSS.
	 * Also, allow Secinfo, so that it can acquire the correct flavor(s).
	 */
	if (nfsvno_testexp(nd, exp) &&
	    nd->nd_procnum != NFSV4OP_SECINFO &&
	    nd->nd_procnum != NFSPROC_FSINFO) {
		if (nd->nd_flag & ND_NFSV4)
			error = NFSERR_WRONGSEC;
		else
			error = (NFSERR_AUTHERR | AUTH_TOOWEAK);
		goto out;
	}

	/*
	 * Check to see if the file system is exported V4 only.
	 */
	if (NFSVNO_EXV4ONLY(exp) && !(nd->nd_flag & ND_NFSV4)) {
		error = NFSERR_PROGNOTV4;
		goto out;
	}

	/*
	 * Now, map the user credentials.
	 * (Note that ND_AUTHNONE will only be set for an NFSv3
	 *  Fsinfo RPC. If set for anything else, this code might need
	 *  to change.)
	 */
	if (NFSVNO_EXPORTED(exp)) {
		if (((nd->nd_flag & ND_GSS) == 0 && nd->nd_cred->cr_uid == 0) ||
		     NFSVNO_EXPORTANON(exp) ||
		     (nd->nd_flag & ND_AUTHNONE) != 0) {
			nd->nd_cred->cr_uid = credanon->cr_uid;
			nd->nd_cred->cr_gid = credanon->cr_gid;
			crsetgroups(nd->nd_cred, credanon->cr_ngroups,
			    credanon->cr_groups);
		} else if ((nd->nd_flag & ND_GSS) == 0) {
			/*
			 * If using AUTH_SYS, call nfsrv_getgrpscred() to see
			 * if there is a replacement credential with a group
			 * list set up by "nfsuserd -manage-gids".
			 * If there is no replacement, nfsrv_getgrpscred()
			 * simply returns its argument.
			 */
			nd->nd_cred = nfsrv_getgrpscred(nd->nd_cred);
		}
	}

out:
	NFSEXITCODE2(error, nd);
	return (error);
}

/*
 * Check exports.
 */
int
nfsvno_checkexp(struct mount *mp, struct sockaddr *nam, struct nfsexstuff *exp,
    struct ucred **credp)
{
	int i, error, *secflavors;

	error = VFS_CHECKEXP(mp, nam, &exp->nes_exflag, credp,
	    &exp->nes_numsecflavor, &secflavors);
	if (error) {
		if (nfs_rootfhset) {
			exp->nes_exflag = 0;
			exp->nes_numsecflavor = 0;
			error = 0;
		}
	} else {
		/* Copy the security flavors. */
		for (i = 0; i < exp->nes_numsecflavor; i++)
			exp->nes_secflavors[i] = secflavors[i];
	}
	NFSEXITCODE(error);
	return (error);
}

/*
 * Get a vnode for a file handle and export stuff.
 */
int
nfsvno_fhtovp(struct mount *mp, fhandle_t *fhp, struct sockaddr *nam,
    int lktype, struct vnode **vpp, struct nfsexstuff *exp,
    struct ucred **credp)
{
	int i, error, *secflavors;

	*credp = NULL;
	exp->nes_numsecflavor = 0;
	error = VFS_FHTOVP(mp, &fhp->fh_fid, lktype, vpp);
	if (error != 0)
		/* Make sure the server replies ESTALE to the client. */
		error = ESTALE;
	if (nam && !error) {
		error = VFS_CHECKEXP(mp, nam, &exp->nes_exflag, credp,
		    &exp->nes_numsecflavor, &secflavors);
		if (error) {
			if (nfs_rootfhset) {
				exp->nes_exflag = 0;
				exp->nes_numsecflavor = 0;
				error = 0;
			} else {
				vput(*vpp);
			}
		} else {
			/* Copy the security flavors. */
			for (i = 0; i < exp->nes_numsecflavor; i++)
				exp->nes_secflavors[i] = secflavors[i];
		}
	}
	NFSEXITCODE(error);
	return (error);
}

/*
 * nfsd_fhtovp() - convert a fh to a vnode ptr
 * 	- look up fsid in mount list (if not found ret error)
 *	- get vp and export rights by calling nfsvno_fhtovp()
 *	- if cred->cr_uid == 0 or MNT_EXPORTANON set it to credanon
 *	  for AUTH_SYS
 *	- if mpp != NULL, return the mount point so that it can
 *	  be used for vn_finished_write() by the caller
 */
void
nfsd_fhtovp(struct nfsrv_descript *nd, struct nfsrvfh *nfp, int lktype,
    struct vnode **vpp, struct nfsexstuff *exp,
    struct mount **mpp, int startwrite, struct thread *p)
{
	struct mount *mp;
	struct ucred *credanon;
	fhandle_t *fhp;

	fhp = (fhandle_t *)nfp->nfsrvfh_data;
	/*
	 * Check for the special case of the nfsv4root_fh.
	 */
	mp = vfs_busyfs(&fhp->fh_fsid);
	if (mpp != NULL)
		*mpp = mp;
	if (mp == NULL) {
		*vpp = NULL;
		nd->nd_repstat = ESTALE;
		goto out;
	}

	if (startwrite) {
		vn_start_write(NULL, mpp, V_WAIT);
		if (lktype == LK_SHARED && !(MNT_SHARED_WRITES(mp)))
			lktype = LK_EXCLUSIVE;
	}
	nd->nd_repstat = nfsvno_fhtovp(mp, fhp, nd->nd_nam, lktype, vpp, exp,
	    &credanon);
	vfs_unbusy(mp);

	/*
	 * For NFSv4 without a pseudo root fs, unexported file handles
	 * can be returned, so that Lookup works everywhere.
	 */
	if (!nd->nd_repstat && exp->nes_exflag == 0 &&
	    !(nd->nd_flag & ND_NFSV4)) {
		vput(*vpp);
		nd->nd_repstat = EACCES;
	}

	/*
	 * Personally, I've never seen any point in requiring a
	 * reserved port#, since only in the rare case where the
	 * clients are all boxes with secure system privileges,
	 * does it provide any enhanced security, but... some people
	 * believe it to be useful and keep putting this code back in.
	 * (There is also some "security checker" out there that
	 *  complains if the nfs server doesn't enforce this.)
	 * However, note the following:
	 * RFC3530 (NFSv4) specifies that a reserved port# not be
	 *	required.
	 * RFC2623 recommends that, if a reserved port# is checked for,
	 *	that there be a way to turn that off--> ifdef'd.
	 */
#ifdef NFS_REQRSVPORT
	if (!nd->nd_repstat) {
		struct sockaddr_in *saddr;
		struct sockaddr_in6 *saddr6;

		saddr = NFSSOCKADDR(nd->nd_nam, struct sockaddr_in *);
		saddr6 = NFSSOCKADDR(nd->nd_nam, struct sockaddr_in6 *);
		if (!(nd->nd_flag & ND_NFSV4) &&
		    ((saddr->sin_family == AF_INET &&
		      ntohs(saddr->sin_port) >= IPPORT_RESERVED) ||
		     (saddr6->sin6_family == AF_INET6 &&
		      ntohs(saddr6->sin6_port) >= IPPORT_RESERVED))) {
			vput(*vpp);
			nd->nd_repstat = (NFSERR_AUTHERR | AUTH_TOOWEAK);
		}
	}
#endif	/* NFS_REQRSVPORT */

	/*
	 * Check/setup credentials.
	 */
	if (!nd->nd_repstat) {
		nd->nd_saveduid = nd->nd_cred->cr_uid;
		nd->nd_repstat = nfsd_excred(nd, exp, credanon);
		if (nd->nd_repstat)
			vput(*vpp);
	}
	if (credanon != NULL)
		crfree(credanon);
	if (nd->nd_repstat) {
		if (startwrite)
			vn_finished_write(mp);
		*vpp = NULL;
		if (mpp != NULL)
			*mpp = NULL;
	}

out:
	NFSEXITCODE2(0, nd);
}

/*
 * glue for fp.
 */
static int
fp_getfvp(struct thread *p, int fd, struct file **fpp, struct vnode **vpp)
{
	struct filedesc *fdp;
	struct file *fp;
	int error = 0;

	fdp = p->td_proc->p_fd;
	if (fd < 0 || fd >= fdp->fd_nfiles ||
	    (fp = fdp->fd_ofiles[fd].fde_file) == NULL) {
		error = EBADF;
		goto out;
	}
	*fpp = fp;

out:
	NFSEXITCODE(error);
	return (error);
}

/*
 * Called from nfssvc() to update the exports list. Just call
 * vfs_export(). This has to be done, since the v4 root fake fs isn't
 * in the mount list.
 */
int
nfsrv_v4rootexport(void *argp, struct ucred *cred, struct thread *p)
{
	struct nfsex_args *nfsexargp = (struct nfsex_args *)argp;
	int error = 0;
	struct nameidata nd;
	fhandle_t fh;

	error = vfs_export(&nfsv4root_mnt, &nfsexargp->export);
	if ((nfsexargp->export.ex_flags & MNT_DELEXPORT) != 0)
		nfs_rootfhset = 0;
	else if (error == 0) {
		if (nfsexargp->fspec == NULL) {
			error = EPERM;
			goto out;
		}
		/*
		 * If fspec != NULL, this is the v4root path.
		 */
		NDINIT(&nd, LOOKUP, FOLLOW, UIO_USERSPACE,
		    nfsexargp->fspec, p);
		if ((error = namei(&nd)) != 0)
			goto out;
		error = nfsvno_getfh(nd.ni_vp, &fh, p);
		vrele(nd.ni_vp);
		if (!error) {
			nfs_rootfh.nfsrvfh_len = NFSX_MYFH;
			NFSBCOPY((caddr_t)&fh,
			    nfs_rootfh.nfsrvfh_data,
			    sizeof (fhandle_t));
			nfs_rootfhset = 1;
		}
	}

out:
	NFSEXITCODE(error);
	return (error);
}

/*
 * This function needs to test to see if the system is near its limit
 * for memory allocation via malloc() or mget() and return True iff
 * either of these resources are near their limit.
 * XXX (For now, this is just a stub.)
 */
int nfsrv_testmalloclimit = 0;
int
nfsrv_mallocmget_limit(void)
{
	static int printmesg = 0;
	static int testval = 1;

	if (nfsrv_testmalloclimit && (testval++ % 1000) == 0) {
		if ((printmesg++ % 100) == 0)
			printf("nfsd: malloc/mget near limit\n");
		return (1);
	}
	return (0);
}

/*
 * BSD specific initialization of a mount point.
 */
void
nfsd_mntinit(void)
{
	static int inited = 0;

	if (inited)
		return;
	inited = 1;
	nfsv4root_mnt.mnt_flag = (MNT_RDONLY | MNT_EXPORTED);
	TAILQ_INIT(&nfsv4root_mnt.mnt_nvnodelist);
	TAILQ_INIT(&nfsv4root_mnt.mnt_activevnodelist);
	nfsv4root_mnt.mnt_export = NULL;
	TAILQ_INIT(&nfsv4root_opt);
	TAILQ_INIT(&nfsv4root_newopt);
	nfsv4root_mnt.mnt_opt = &nfsv4root_opt;
	nfsv4root_mnt.mnt_optnew = &nfsv4root_newopt;
	nfsv4root_mnt.mnt_nvnodelistsize = 0;
	nfsv4root_mnt.mnt_activevnodelistsize = 0;
}

/*
 * Get a vnode for a file handle, without checking exports, etc.
 */
struct vnode *
nfsvno_getvp(fhandle_t *fhp)
{
	struct mount *mp;
	struct vnode *vp;
	int error;

	mp = vfs_busyfs(&fhp->fh_fsid);
	if (mp == NULL)
		return (NULL);
	error = VFS_FHTOVP(mp, &fhp->fh_fid, LK_EXCLUSIVE, &vp);
	vfs_unbusy(mp);
	if (error)
		return (NULL);
	return (vp);
}

/*
 * Do a local VOP_ADVLOCK().
 */
int
nfsvno_advlock(struct vnode *vp, int ftype, u_int64_t first,
    u_int64_t end, struct thread *td)
{
	int error = 0;
	struct flock fl;
	u_int64_t tlen;

	if (nfsrv_dolocallocks == 0)
		goto out;
	ASSERT_VOP_UNLOCKED(vp, "nfsvno_advlock: vp locked");

	fl.l_whence = SEEK_SET;
	fl.l_type = ftype;
	fl.l_start = (off_t)first;
	if (end == NFS64BITSSET) {
		fl.l_len = 0;
	} else {
		tlen = end - first;
		fl.l_len = (off_t)tlen;
	}
	/*
	 * For FreeBSD8, the l_pid and l_sysid must be set to the same
	 * values for all calls, so that all locks will be held by the
	 * nfsd server. (The nfsd server handles conflicts between the
	 * various clients.)
	 * Since an NFSv4 lockowner is a ClientID plus an array of up to 1024
	 * bytes, so it can't be put in l_sysid.
	 */
	if (nfsv4_sysid == 0)
		nfsv4_sysid = nlm_acquire_next_sysid();
	fl.l_pid = (pid_t)0;
	fl.l_sysid = (int)nfsv4_sysid;

	if (ftype == F_UNLCK)
		error = VOP_ADVLOCK(vp, (caddr_t)td->td_proc, F_UNLCK, &fl,
		    (F_POSIX | F_REMOTE));
	else
		error = VOP_ADVLOCK(vp, (caddr_t)td->td_proc, F_SETLK, &fl,
		    (F_POSIX | F_REMOTE));

out:
	NFSEXITCODE(error);
	return (error);
}

/*
 * Check the nfsv4 root exports.
 */
int
nfsvno_v4rootexport(struct nfsrv_descript *nd)
{
	struct ucred *credanon;
	int exflags, error = 0, numsecflavor, *secflavors, i;

	error = vfs_stdcheckexp(&nfsv4root_mnt, nd->nd_nam, &exflags,
	    &credanon, &numsecflavor, &secflavors);
	if (error) {
		error = NFSERR_PROGUNAVAIL;
		goto out;
	}
	if (credanon != NULL)
		crfree(credanon);
	for (i = 0; i < numsecflavor; i++) {
		if (secflavors[i] == AUTH_SYS)
			nd->nd_flag |= ND_EXAUTHSYS;
		else if (secflavors[i] == RPCSEC_GSS_KRB5)
			nd->nd_flag |= ND_EXGSS;
		else if (secflavors[i] == RPCSEC_GSS_KRB5I)
			nd->nd_flag |= ND_EXGSSINTEGRITY;
		else if (secflavors[i] == RPCSEC_GSS_KRB5P)
			nd->nd_flag |= ND_EXGSSPRIVACY;
	}

out:
	NFSEXITCODE(error);
	return (error);
}

/*
 * Nfs server pseudo system call for the nfsd's
 */
/*
 * MPSAFE
 */
static int
nfssvc_nfsd(struct thread *td, struct nfssvc_args *uap)
{
	struct file *fp;
	struct nfsd_addsock_args sockarg;
	struct nfsd_nfsd_args nfsdarg;
	struct nfsd_nfsd_oargs onfsdarg;
	cap_rights_t rights;
	int error;
	char *cp;

	if (uap->flag & NFSSVC_NFSDADDSOCK) {
		error = copyin(uap->argp, (caddr_t)&sockarg, sizeof (sockarg));
		if (error)
			goto out;
		/*
		 * Since we don't know what rights might be required,
		 * pretend that we need them all. It is better to be too
		 * careful than too reckless.
		 */
		error = fget(td, sockarg.sock,
		    cap_rights_init(&rights, CAP_SOCK_SERVER), &fp);
		if (error != 0)
			goto out;
		if (fp->f_type != DTYPE_SOCKET) {
			fdrop(fp, td);
			error = EPERM;
			goto out;
		}
		error = nfsrvd_addsock(fp);
		fdrop(fp, td);
	} else if (uap->flag & NFSSVC_NFSDNFSD) {
		if (uap->argp == NULL) {
			error = EINVAL;
			goto out;
		}
		if ((uap->flag & NFSSVC_NEWSTRUCT) == 0) {
			error = copyin(uap->argp, &onfsdarg, sizeof(onfsdarg));
			if (error == 0) {
				nfsdarg.principal = onfsdarg.principal;
				nfsdarg.minthreads = onfsdarg.minthreads;
				nfsdarg.maxthreads = onfsdarg.maxthreads;
				nfsdarg.version = 1;
				nfsdarg.addr = NULL;
				nfsdarg.addrlen = 0;
				nfsdarg.dnshost = NULL;
				nfsdarg.dnshostlen = 0;
				nfsdarg.mirror = NULL;
				nfsdarg.mirrorlen = 0;
			}
		} else
			error = copyin(uap->argp, &nfsdarg, sizeof(nfsdarg));
		if (error)
			goto out;
		if (nfsdarg.addrlen > 0 && nfsdarg.addrlen < 10000 &&
		    nfsdarg.dnshostlen > 0 && nfsdarg.dnshostlen < 10000 &&
		    nfsdarg.dspathlen > 0 && nfsdarg.dspathlen < 10000 &&
		    nfsdarg.mirrorlen > 0 && nfsdarg.mirrorlen < 10000 &&
		    nfsdarg.addr != NULL && nfsdarg.dnshost != NULL &&
		    nfsdarg.dspath != NULL && nfsdarg.mirror != NULL) {
			NFSD_DEBUG(1, "addrlen=%d dspathlen=%d dnslen=%d"
			    " mirrorlen=%d\n", nfsdarg.addrlen,
			    nfsdarg.dspathlen, nfsdarg.dnshostlen,
			    nfsdarg.mirrorlen);
			cp = malloc(nfsdarg.addrlen + 1, M_TEMP, M_WAITOK);
			error = copyin(nfsdarg.addr, cp, nfsdarg.addrlen);
			if (error != 0) {
				free(cp, M_TEMP);
				goto out;
			}
			cp[nfsdarg.addrlen] = '\0';	/* Ensure nul term. */
			nfsdarg.addr = cp;
			cp = malloc(nfsdarg.dnshostlen + 1, M_TEMP, M_WAITOK);
			error = copyin(nfsdarg.dnshost, cp, nfsdarg.dnshostlen);
			if (error != 0) {
				free(nfsdarg.addr, M_TEMP);
				free(cp, M_TEMP);
				goto out;
			}
			cp[nfsdarg.dnshostlen] = '\0';	/* Ensure nul term. */
			nfsdarg.dnshost = cp;
			cp = malloc(nfsdarg.dspathlen + 1, M_TEMP, M_WAITOK);
			error = copyin(nfsdarg.dspath, cp, nfsdarg.dspathlen);
			if (error != 0) {
				free(nfsdarg.addr, M_TEMP);
				free(nfsdarg.dnshost, M_TEMP);
				free(cp, M_TEMP);
				goto out;
			}
			cp[nfsdarg.dspathlen] = '\0';	/* Ensure nul term. */
			nfsdarg.dspath = cp;
			cp = malloc(nfsdarg.mirrorlen + 1, M_TEMP, M_WAITOK);
			error = copyin(nfsdarg.mirror, cp, nfsdarg.mirrorlen);
			if (error != 0) {
				free(nfsdarg.addr, M_TEMP);
				free(nfsdarg.dnshost, M_TEMP);
				free(nfsdarg.dspath, M_TEMP);
				free(cp, M_TEMP);
				goto out;
			}
			cp[nfsdarg.mirrorlen] = '\0';	/* Ensure nul term. */
			nfsdarg.mirror = cp;
		} else {
			nfsdarg.addr = NULL;
			nfsdarg.addrlen = 0;
			nfsdarg.dnshost = NULL;
			nfsdarg.dnshostlen = 0;
			nfsdarg.dspath = NULL;
			nfsdarg.dspathlen = 0;
			nfsdarg.mirror = NULL;
			nfsdarg.mirrorlen = 0;
		}
		error = nfsrvd_nfsd(td, &nfsdarg);
		free(nfsdarg.addr, M_TEMP);
		free(nfsdarg.dnshost, M_TEMP);
		free(nfsdarg.dspath, M_TEMP);
		free(nfsdarg.mirror, M_TEMP);
	} else {
		error = nfssvc_srvcall(td, uap, td->td_ucred);
	}

out:
	NFSEXITCODE(error);
	return (error);
}

static int
nfssvc_srvcall(struct thread *p, struct nfssvc_args *uap, struct ucred *cred)
{
	struct nfsex_args export;
	struct file *fp = NULL;
	int stablefd, len;
	struct nfsd_clid adminrevoke;
	struct nfsd_dumplist dumplist;
	struct nfsd_dumpclients *dumpclients;
	struct nfsd_dumplocklist dumplocklist;
	struct nfsd_dumplocks *dumplocks;
	struct nameidata nd;
	vnode_t vp;
	int error = EINVAL, igotlock;
	struct proc *procp;
	static int suspend_nfsd = 0;

	if (uap->flag & NFSSVC_PUBLICFH) {
		NFSBZERO((caddr_t)&nfs_pubfh.nfsrvfh_data,
		    sizeof (fhandle_t));
		error = copyin(uap->argp,
		    &nfs_pubfh.nfsrvfh_data, sizeof (fhandle_t));
		if (!error)
			nfs_pubfhset = 1;
	} else if (uap->flag & NFSSVC_V4ROOTEXPORT) {
		error = copyin(uap->argp,(caddr_t)&export,
		    sizeof (struct nfsex_args));
		if (!error)
			error = nfsrv_v4rootexport(&export, cred, p);
	} else if (uap->flag & NFSSVC_NOPUBLICFH) {
		nfs_pubfhset = 0;
		error = 0;
	} else if (uap->flag & NFSSVC_STABLERESTART) {
		error = copyin(uap->argp, (caddr_t)&stablefd,
		    sizeof (int));
		if (!error)
			error = fp_getfvp(p, stablefd, &fp, &vp);
		if (!error && (NFSFPFLAG(fp) & (FREAD | FWRITE)) != (FREAD | FWRITE))
			error = EBADF;
		if (!error && newnfs_numnfsd != 0)
			error = EPERM;
		if (!error) {
			nfsrv_stablefirst.nsf_fp = fp;
			nfsrv_setupstable(p);
		}
	} else if (uap->flag & NFSSVC_ADMINREVOKE) {
		error = copyin(uap->argp, (caddr_t)&adminrevoke,
		    sizeof (struct nfsd_clid));
		if (!error)
			error = nfsrv_adminrevoke(&adminrevoke, p);
	} else if (uap->flag & NFSSVC_DUMPCLIENTS) {
		error = copyin(uap->argp, (caddr_t)&dumplist,
		    sizeof (struct nfsd_dumplist));
		if (!error && (dumplist.ndl_size < 1 ||
			dumplist.ndl_size > NFSRV_MAXDUMPLIST))
			error = EPERM;
		if (!error) {
		    len = sizeof (struct nfsd_dumpclients) * dumplist.ndl_size;
		    dumpclients = (struct nfsd_dumpclients *)malloc(len,
			M_TEMP, M_WAITOK);
		    nfsrv_dumpclients(dumpclients, dumplist.ndl_size);
		    error = copyout(dumpclients,
			CAST_USER_ADDR_T(dumplist.ndl_list), len);
		    free(dumpclients, M_TEMP);
		}
	} else if (uap->flag & NFSSVC_DUMPLOCKS) {
		error = copyin(uap->argp, (caddr_t)&dumplocklist,
		    sizeof (struct nfsd_dumplocklist));
		if (!error && (dumplocklist.ndllck_size < 1 ||
			dumplocklist.ndllck_size > NFSRV_MAXDUMPLIST))
			error = EPERM;
		if (!error)
			error = nfsrv_lookupfilename(&nd,
				dumplocklist.ndllck_fname, p);
		if (!error) {
			len = sizeof (struct nfsd_dumplocks) *
				dumplocklist.ndllck_size;
			dumplocks = (struct nfsd_dumplocks *)malloc(len,
				M_TEMP, M_WAITOK);
			nfsrv_dumplocks(nd.ni_vp, dumplocks,
			    dumplocklist.ndllck_size, p);
			vput(nd.ni_vp);
			error = copyout(dumplocks,
			    CAST_USER_ADDR_T(dumplocklist.ndllck_list), len);
			free(dumplocks, M_TEMP);
		}
	} else if (uap->flag & NFSSVC_BACKUPSTABLE) {
		procp = p->td_proc;
		PROC_LOCK(procp);
		nfsd_master_pid = procp->p_pid;
		bcopy(procp->p_comm, nfsd_master_comm, MAXCOMLEN + 1);
		nfsd_master_start = procp->p_stats->p_start;
		nfsd_master_proc = procp;
		PROC_UNLOCK(procp);
	} else if ((uap->flag & NFSSVC_SUSPENDNFSD) != 0) {
		NFSLOCKV4ROOTMUTEX();
		if (suspend_nfsd == 0) {
			/* Lock out all nfsd threads */
			do {
				igotlock = nfsv4_lock(&nfsd_suspend_lock, 1,
				    NULL, NFSV4ROOTLOCKMUTEXPTR, NULL);
			} while (igotlock == 0 && suspend_nfsd == 0);
			suspend_nfsd = 1;
		}
		NFSUNLOCKV4ROOTMUTEX();
		error = 0;
	} else if ((uap->flag & NFSSVC_RESUMENFSD) != 0) {
		NFSLOCKV4ROOTMUTEX();
		if (suspend_nfsd != 0) {
			nfsv4_unlock(&nfsd_suspend_lock, 0);
			suspend_nfsd = 0;
		}
		NFSUNLOCKV4ROOTMUTEX();
		error = 0;
	}

	NFSEXITCODE(error);
	return (error);
}

/*
 * Check exports.
 * Returns 0 if ok, 1 otherwise.
 */
int
nfsvno_testexp(struct nfsrv_descript *nd, struct nfsexstuff *exp)
{
	int i;

	/*
	 * This seems odd, but allow the case where the security flavor
	 * list is empty. This happens when NFSv4 is traversing non-exported
	 * file systems. Exported file systems should always have a non-empty
	 * security flavor list.
	 */
	if (exp->nes_numsecflavor == 0)
		return (0);

	for (i = 0; i < exp->nes_numsecflavor; i++) {
		/*
		 * The tests for privacy and integrity must be first,
		 * since ND_GSS is set for everything but AUTH_SYS.
		 */
		if (exp->nes_secflavors[i] == RPCSEC_GSS_KRB5P &&
		    (nd->nd_flag & ND_GSSPRIVACY))
			return (0);
		if (exp->nes_secflavors[i] == RPCSEC_GSS_KRB5I &&
		    (nd->nd_flag & ND_GSSINTEGRITY))
			return (0);
		if (exp->nes_secflavors[i] == RPCSEC_GSS_KRB5 &&
		    (nd->nd_flag & ND_GSS))
			return (0);
		if (exp->nes_secflavors[i] == AUTH_SYS &&
		    (nd->nd_flag & ND_GSS) == 0)
			return (0);
	}
	return (1);
}

/*
 * Calculate a hash value for the fid in a file handle.
 */
uint32_t
nfsrv_hashfh(fhandle_t *fhp)
{
	uint32_t hashval;

	hashval = hash32_buf(&fhp->fh_fid, sizeof(struct fid), 0);
	return (hashval);
}

/*
 * Calculate a hash value for the sessionid.
 */
uint32_t
nfsrv_hashsessionid(uint8_t *sessionid)
{
	uint32_t hashval;

	hashval = hash32_buf(sessionid, NFSX_V4SESSIONID, 0);
	return (hashval);
}

/*
 * Signal the userland master nfsd to backup the stable restart file.
 */
void
nfsrv_backupstable(void)
{
	struct proc *procp;

	if (nfsd_master_proc != NULL) {
		procp = pfind(nfsd_master_pid);
		/* Try to make sure it is the correct process. */
		if (procp == nfsd_master_proc &&
		    procp->p_stats->p_start.tv_sec ==
		    nfsd_master_start.tv_sec &&
		    procp->p_stats->p_start.tv_usec ==
		    nfsd_master_start.tv_usec &&
		    strcmp(procp->p_comm, nfsd_master_comm) == 0)
			kern_psignal(procp, SIGUSR2);
		else
			nfsd_master_proc = NULL;

		if (procp != NULL)
			PROC_UNLOCK(procp);
	}
}

/*
 * Create a DS data file for nfsrv_pnfscreate(). Called for each mirror.
 * The arguments are in a structure, so that they can be passed through
 * kproc_create() for a kernel process to execute this function.
 */
struct nfsrvdscreate {
	struct ucred		*tcred;
	struct vnode		*dvp;
	NFSPROC_T		*p;
	struct pnfsdsfile	*pf;
	int			haskproc;
	int			err;
	fhandle_t		fh;
	struct vattr		va;
	struct vattr		createva;
};

static int
nfsrv_dscreate(struct vnode *dvp, struct vattr *vap, struct vattr *nvap,
    fhandle_t *fhp, struct pnfsdsfile *pf, struct pnfsdsattr *dsa,
    struct ucred *tcred, NFSPROC_T *p)
{
	struct vnode *nvp;
	struct nameidata named;
	struct vattr va;
	char *bufp;
	u_long *hashp;
	struct nfsnode *np;
	struct nfsmount *nmp;
	int error;

	NFSNAMEICNDSET(&named.ni_cnd, tcred, CREATE,
	    LOCKPARENT | LOCKLEAF | SAVESTART | NOCACHE);
	nfsvno_setpathbuf(&named, &bufp, &hashp);
	named.ni_cnd.cn_lkflags = LK_EXCLUSIVE;
	named.ni_cnd.cn_thread = p;
	named.ni_cnd.cn_nameptr = bufp;
	named.ni_cnd.cn_namelen = nfsrv_putfhname(fhp, bufp);

	/* Create the date file in the DS mount. */
	error = NFSVOPLOCK(dvp, LK_EXCLUSIVE);
	if (error == 0) {
		error = VOP_CREATE(dvp, &nvp, &named.ni_cnd, vap);
		NFSVOPUNLOCK(dvp, 0);
		if (error == 0) {
			/* Set the ownership of the file. */
			error = VOP_SETATTR(nvp, nvap, tcred);
			NFSD_DEBUG(4, "nfsrv_dscreate:"
			    " setattr-uid=%d\n", error);
			if (error != 0)
				vput(nvp);
		}
		if (error != 0)
			printf("pNFS: pnfscreate failed=%d\n", error);
	} else
		printf("pNFS: pnfscreate vnlock=%d\n", error);
	if (error == 0) {
		np = VTONFS(nvp);
		nmp = VFSTONFS(nvp->v_mount);
		if (strcmp(nvp->v_mount->mnt_vfc->vfc_name, "nfs")
		    != 0 || nmp->nm_nam->sa_len > sizeof(
		    struct sockaddr_in6) ||
		    np->n_fhp->nfh_len != NFSX_MYFH) {
			printf("Bad DS file: fstype=%s salen=%d"
			    " fhlen=%d\n",
			    nvp->v_mount->mnt_vfc->vfc_name,
			    nmp->nm_nam->sa_len, np->n_fhp->nfh_len);
			error = ENOENT;
		}

		/* Set extattrs for the DS on the MDS file. */
		if (error == 0) {
			if (dsa != NULL) {
				error = VOP_GETATTR(nvp, &va, tcred);
				if (error == 0) {
					dsa->dsa_filerev = va.va_filerev;
					dsa->dsa_size = va.va_size;
					dsa->dsa_atime = va.va_atime;
					dsa->dsa_mtime = va.va_mtime;
				}
			}
			if (error == 0) {
				NFSBCOPY(np->n_fhp->nfh_fh, &pf->dsf_fh,
				    NFSX_MYFH);
				NFSBCOPY(nmp->nm_nam, &pf->dsf_sin,
				    nmp->nm_nam->sa_len);
				NFSBCOPY(named.ni_cnd.cn_nameptr,
				    pf->dsf_filename,
				    sizeof(pf->dsf_filename));
			}
		} else
			printf("pNFS: pnfscreate can't get DS"
			    " attr=%d\n", error);
		vput(nvp);
	}
	nfsvno_relpathbuf(&named);
	return (error);
}

/*
 * Start up the thread that will execute nfsrv_dscreate().
 */
static void
start_dscreate(void *arg)
{
	struct nfsrvdscreate *dsc;

	dsc = (struct nfsrvdscreate *)arg;
	dsc->err = nfsrv_dscreate(dsc->dvp, &dsc->createva, &dsc->va, &dsc->fh,
	    dsc->pf, NULL, dsc->tcred, dsc->p);
	NFSDSCLOCK();
	dsc->haskproc = 0;
	wakeup(dsc);
	NFSDSCUNLOCK();
	kproc_exit(0);
}

/*
 * Create a pNFS data file on the Data Server(s).
 */
static void
nfsrv_pnfscreate(struct vnode *vp, struct vattr *vap, struct ucred *cred,
    NFSPROC_T *p)
{
	struct nfsrvdscreate *dsc, *tdsc;
	struct nfsdevice *ds, *mds;
	struct mount *mp;
	struct pnfsdsfile *pf, *tpf;
	struct pnfsdsattr dsattr;
	struct vattr va;
	struct vnode *dvp[NFSDEV_MAXMIRRORS];
	fhandle_t fh;
	uid_t vauid;
	gid_t vagid;
	u_short vamode;
	struct ucred *tcred;
	int dsdir[NFSDEV_MAXMIRRORS], error, haskproc, i, mirrorcnt, ret;

	/* Get a DS server directory in a round-robin order. */
	mirrorcnt = 1;
	NFSDDSLOCK();
	ds = TAILQ_FIRST(&nfsrv_devidhead);
	if (ds == NULL) {
		NFSDDSUNLOCK();
		NFSD_DEBUG(4, "nfsrv_pnfscreate: no srv\n");
		return;
	}
	/* Put at end of list to implement round-robin usage. */
	TAILQ_REMOVE(&nfsrv_devidhead, ds, nfsdev_list);
	TAILQ_INSERT_TAIL(&nfsrv_devidhead, ds, nfsdev_list);
	i = dsdir[0] = ds->nfsdev_nextdir;
	ds->nfsdev_nextdir = (ds->nfsdev_nextdir + 1) % nfsrv_dsdirsize;
	dvp[0] = ds->nfsdev_dsdir[i];
	TAILQ_FOREACH(mds, &ds->nfsdev_mirrors, nfsdev_list) {
		i = dsdir[mirrorcnt] = mds->nfsdev_nextdir;
		mds->nfsdev_nextdir = (mds->nfsdev_nextdir + 1) %
		    nfsrv_dsdirsize;
		dvp[mirrorcnt] = mds->nfsdev_dsdir[i];
		mirrorcnt++;
	}
	NFSDDSUNLOCK();
	dsc = NULL;
	if (mirrorcnt > 1)
		tdsc = dsc = malloc(sizeof(*dsc) * (mirrorcnt - 1), M_TEMP,
		    M_WAITOK | M_ZERO);
	tpf = pf = malloc(sizeof(*pf) * mirrorcnt, M_TEMP, M_WAITOK | M_ZERO);

	error = nfsvno_getfh(vp, &fh, p);
	if (error == 0)
		error = VOP_GETATTR(vp, &va, cred);
	if (error == 0) {
		/* Set the three attributes for "vp" to Setattr the DS vp. */
		vauid = va.va_uid;
		vagid = va.va_gid;
		vamode = va.va_mode;
		VATTR_NULL(&va);
		va.va_uid = vauid;
		va.va_gid = vagid;
		va.va_mode = vamode;
	} else
		printf("pNFS: pnfscreate getfh+attr=%d\n", error);

	NFSD_DEBUG(4, "nfsrv_pnfscreate: cruid=%d crgid=%d\n", cred->cr_uid,
	    cred->cr_gid);
	/* Make data file name based on FH. */
	tcred = newnfs_getcred();

	/*
	 * Create the file on each DS mirror, using kernel process(es) for the
	 * additional mirrors.
	 */
	haskproc = 0;
	for (i = 0; i < mirrorcnt - 1 && error == 0; i++, tpf++, tdsc++) {
		tpf->dsf_dir = dsdir[i];
		tdsc->tcred = tcred;
		tdsc->p = p;
		tdsc->pf = tpf;
		tdsc->createva = *vap;
		tdsc->fh = fh;
		tdsc->va = va;
		tdsc->dvp = dvp[i];
		tdsc->haskproc = 1;
		ret = kproc_create(start_dscreate, (void *)tdsc, NULL, 0, 0,
		    "nfsdpcr");
		if (ret == 0)
			haskproc = 1;
		else {
			tdsc->haskproc = 0;
			ret = nfsrv_dscreate(dvp[i], vap, &va, &fh, tpf, NULL,
			    tcred, p);
			if (error == 0 && ret != 0)
				error = ret;
		}
	}
	if (error == 0) {
		tpf->dsf_dir = dsdir[mirrorcnt - 1];
		error = nfsrv_dscreate(dvp[mirrorcnt - 1], vap, &va, &fh, tpf,
		    &dsattr, tcred, p);
	}
	if (haskproc != 0) {
		/* Wait for kernel proc(s) to complete. */
		NFSDSCLOCK();
		for (tdsc = dsc, i = 0; i < mirrorcnt - 1; i++, tdsc++) {
			while (tdsc->haskproc != 0)
				mtx_sleep(tdsc, NFSDSCLOCKMUTEXPTR, PVFS,
				    "nfspcr", 0);
			if (error == 0 && tdsc->err != 0)
				error = tdsc->err;
		}
		NFSDSCUNLOCK();
	}

	NFSFREECRED(tcred);
	if (error == 0) {
		error = vn_start_write(vp, &mp, V_WAIT);
		if (error == 0) {
			error = vn_extattr_set(vp, IO_NODELOCKED,
			    EXTATTR_NAMESPACE_SYSTEM, "pnfsd.dsfile",
			    sizeof(*pf) * mirrorcnt, (char *)pf, p);
			if (error == 0)
				error = vn_extattr_set(vp, IO_NODELOCKED,
				    EXTATTR_NAMESPACE_SYSTEM, "pnfsd.dsattr",
				    sizeof(dsattr), (char *)&dsattr, p);
			vn_finished_write(mp);
			if (error != 0)
				printf("pNFS: pnfscreate setextattr=%d\n",
				    error);
		} else
			printf("pNFS: pnfscreate startwrite=%d\n", error);
	} else
		printf("pNFS: pnfscreate=%d\n", error);
	free(pf, M_TEMP);
	free(dsc, M_TEMP);
}

/*
 * Get the information needed to remove the pNFS Data Server file from the
 * Metadata file.  Upon success, ddvp is set non-NULL to the locked
 * DS directory vnode.  The caller must unlock *ddvp when done with it.
 */
static void
nfsrv_pnfsremovesetup(struct vnode *vp, NFSPROC_T *p, struct vnode **dvpp,
    int *mirrorcntp, char *fname)
{
	struct nfsmount *nmp[NFSDEV_MAXMIRRORS];
	struct vattr va;
	struct ucred *tcred;
	char *buf;
	int buflen, error;

	dvpp[0] = NULL;
	/* If not an exported regular file or not a pNFS server, just return. */
	NFSDDSLOCK();
	if (vp->v_type != VREG || (vp->v_mount->mnt_flag & MNT_EXPORTED) == 0 ||
	    TAILQ_EMPTY(&nfsrv_devidhead)) {
		NFSDDSUNLOCK();
		return;
	}
	NFSDDSUNLOCK();

	/* Check to see if this is the last hard link. */
	tcred = newnfs_getcred();
	error = VOP_GETATTR(vp, &va, tcred);
	NFSFREECRED(tcred);
	if (error != 0) {
		printf("pNFS: nfsrv_pnfsremovesetup getattr=%d\n", error);
		return;
	}
	if (va.va_nlink > 1)
		return;

	buflen = 1024;
	buf = malloc(buflen, M_TEMP, M_WAITOK);
	/* Get the directory vnode for the DS mount and the file handle. */
	error = nfsrv_dsgetsockmnt(vp, LK_EXCLUSIVE, buf, buflen, mirrorcntp, p,
	    dvpp, nmp, NULL, NULL, fname);
	free(buf, M_TEMP);
	if (error != 0)
		printf("pNFS: nfsrv_pnfsremovesetup getsockmnt=%d\n", error);
}

/*
 * Remove a DS data file for nfsrv_pnfsremove(). Called for each mirror.
 * The arguments are in a structure, so that they can be passed through
 * kproc_create() for a kernel process to execute this function.
 */
struct nfsrvdsremove {
	struct ucred		*tcred;
	struct vnode		*dvp;
	NFSPROC_T		*p;
	int			haskproc;
	char			fname[PNFS_FILENAME_LEN + 1];
};

static void
nfsrv_dsremove(struct vnode *dvp, char *fname, struct ucred *tcred,
    NFSPROC_T *p)
{
	struct nameidata named;
	struct vnode *nvp;
	char *bufp;
	u_long *hashp;
	int error;

	named.ni_cnd.cn_nameiop = DELETE;
	named.ni_cnd.cn_lkflags = LK_EXCLUSIVE | LK_RETRY;
	named.ni_cnd.cn_cred = tcred;
	named.ni_cnd.cn_thread = p;
	named.ni_cnd.cn_flags = ISLASTCN | LOCKPARENT | LOCKLEAF | SAVENAME;
	nfsvno_setpathbuf(&named, &bufp, &hashp);
	named.ni_cnd.cn_nameptr = bufp;
	named.ni_cnd.cn_namelen = strlen(fname);
	strlcpy(bufp, fname, NAME_MAX);
	NFSD_DEBUG(4, "nfsrv_pnfsremove: filename=%s\n", bufp);
	error = VOP_LOOKUP(dvp, &nvp, &named.ni_cnd);
	NFSD_DEBUG(4, "nfsrv_pnfsremove: aft LOOKUP=%d\n", error);
	if (error == 0) {
		error = VOP_REMOVE(dvp, nvp, &named.ni_cnd);
		vput(nvp);
	}
	nfsvno_relpathbuf(&named);
	if (error != 0)
		printf("pNFS: nfsrv_pnfsremove failed=%d\n", error);
}

/*
 * Start up the thread that will execute nfsrv_dsremove().
 */
static void
start_dsremove(void *arg)
{
	struct nfsrvdsremove *dsrm;

	dsrm = (struct nfsrvdsremove *)arg;
	nfsrv_dsremove(dsrm->dvp, dsrm->fname, dsrm->tcred, dsrm->p);
	NFSDSRMLOCK();
	dsrm->haskproc = 0;
	wakeup(dsrm);
	NFSDSRMUNLOCK();
	kproc_exit(0);
}

/*
 * Remove a pNFS data file from a Data Server.
 * nfsrv_pnfsremovesetup() must have been called before the MDS file was
 * removed to set up the dvp and fill in the FH.
 */
static void
nfsrv_pnfsremove(struct vnode **dvp, int mirrorcnt, char *fname, NFSPROC_T *p)
{
	struct ucred *tcred;
	struct nfsrvdsremove *dsrm, *tdsrm;
	int haskproc, i, ret;

	tcred = newnfs_getcred();
	dsrm = NULL;
	if (mirrorcnt > 1)
		dsrm = malloc(sizeof(*dsrm) * mirrorcnt - 1, M_TEMP, M_WAITOK);
	/*
	 * Remove the file on each DS mirror, using kernel process(es) for the
	 * additional mirrors.
	 */
	haskproc = 0;
	for (tdsrm = dsrm, i = 0; i < mirrorcnt - 1; i++, tdsrm++) {
		tdsrm->tcred = tcred;
		tdsrm->p = p;
		tdsrm->dvp = dvp[i];
		strlcpy(tdsrm->fname, fname, PNFS_FILENAME_LEN + 1);
		tdsrm->haskproc = 1;
		ret = kproc_create(start_dsremove, (void *)tdsrm, NULL, 0, 0,
		    "nfsdprm");
		if (ret == 0)
			haskproc = 1;
		else {
			tdsrm->haskproc = 0;
			nfsrv_dsremove(dvp[i], fname, tcred, p);
		}
	}
	nfsrv_dsremove(dvp[mirrorcnt - 1], fname, tcred, p);
	if (haskproc != 0) {
		/* Wait for kernel proc(s) to complete. */
		NFSDSRMLOCK();
		for (tdsrm = dsrm, i = 0; i < mirrorcnt - 1; i++, tdsrm++) {
			while (tdsrm->haskproc != 0)
				mtx_sleep(tdsrm, NFSDSRMLOCKMUTEXPTR, PVFS,
				    "nfsprm", 0);
		}
		NFSDSRMUNLOCK();
	}
	NFSFREECRED(tcred);
	free(dsrm, M_TEMP);
}

/*
 * Generate a file name based on the file handle and put it in *bufp.
 * Return the number of bytes generated.
 */
static int
nfsrv_putfhname(fhandle_t *fhp, char *bufp)
{
	int i;
	uint8_t *cp;
	const uint8_t *hexdigits = "0123456789abcdef";

	cp = (uint8_t *)fhp;
	for (i = 0; i < sizeof(*fhp); i++) {
		bufp[2 * i] = hexdigits[(*cp >> 4) & 0xf];
		bufp[2 * i + 1] = hexdigits[*cp++ & 0xf];
	}
	bufp[2 * i] = '\0';
	return (2 * i);
}

/*
 * Update the Metadata file's attributes from the DS file when a Read/Write
 * layout is returned.
 * Basically just call nfsrv_proxyds() with procedure == NFSPROC_LAYOUTRETURN
 * so that it does a nfsrv_getattrdsrpc() and nfsrv_setextattr() on the DS file.
 */
int
nfsrv_updatemdsattr(struct vnode *vp, struct nfsvattr *nap, NFSPROC_T *p)
{
	struct ucred *tcred;
	int error;

	/* Do this as root so that it won't fail with EACCES. */
	tcred = newnfs_getcred();
	error = nfsrv_proxyds(NULL, vp, 0, 0, tcred, p, NFSPROC_LAYOUTRETURN,
	    NULL, NULL, NULL, nap, NULL);
	NFSFREECRED(tcred);
	return (error);
}

/*
 * Set the NFSv4 ACL on the DS file to the same ACL as the MDS file.
 */
int
nfsrv_dssetacl(struct vnode *vp, struct acl *aclp, struct ucred *cred,
    NFSPROC_T *p)
{
	int error;

	error = nfsrv_proxyds(NULL, vp, 0, 0, cred, p, NFSPROC_SETACL,
	    NULL, NULL, NULL, NULL, aclp);
	return (error);
}

static int
nfsrv_proxyds(struct nfsrv_descript *nd, struct vnode *vp, off_t off, int cnt,
    struct ucred *cred, struct thread *p, int ioproc, struct mbuf **mpp,
    char *cp, struct mbuf **mpp2, struct nfsvattr *nap, struct acl *aclp)
{
	struct nfsmount *nmp[NFSDEV_MAXMIRRORS];
	fhandle_t fh[NFSDEV_MAXMIRRORS];
	struct vnode *dvp[NFSDEV_MAXMIRRORS];
	struct pnfsdsattr dsattr;
	char *buf;
	int buflen, error, i, mirrorcnt;

	NFSD_DEBUG(4, "in nfsrv_proxyds\n");
	/*
	 * If not a regular file, not exported or not a pNFS server,
	 * just return ENOENT.
	 */
	NFSDDSLOCK();
	if (vp->v_type != VREG || (vp->v_mount->mnt_flag & MNT_EXPORTED) == 0 ||
	    TAILQ_EMPTY(&nfsrv_devidhead)) {
		NFSDDSUNLOCK();
		return (ENOENT);
	}
	NFSDDSUNLOCK();

	buflen = 1024;
	buf = malloc(buflen, M_TEMP, M_WAITOK);
	error = 0;

	/*
	 * For Getattr, get the Change attribute (va_filerev) and size (va_size)
	 * from the MetaData file's extended attribute.
	 */
	if (ioproc == NFSPROC_GETATTR) {
		error = vn_extattr_get(vp, IO_NODELOCKED,
		    EXTATTR_NAMESPACE_SYSTEM, "pnfsd.dsattr", &buflen, buf,
		    p);
		if (error == 0 && buflen != sizeof(dsattr))
			error = ENXIO;
		if (error == 0) {
			NFSBCOPY(buf, &dsattr, buflen);
			nap->na_filerev = dsattr.dsa_filerev;
			nap->na_size = dsattr.dsa_size;
			nap->na_atime = dsattr.dsa_atime;
			nap->na_mtime = dsattr.dsa_mtime;

			/*
			 * If nfsrv_pnfsgetdsattr is 0 or nfsrv_checkdsattr()
			 * returns 0, just return now.  nfsrv_checkdsattr()
			 * returns 0 if there is no Read/Write layout
			 * plus either an Open/Write_access or Write
			 * delegation issued to a client for the file.
			 */
			if (nfsrv_pnfsgetdsattr == 0 ||
			    nfsrv_checkdsattr(nd, vp, p) == 0) {
				free(buf, M_TEMP);
				return (error);
			}
		}

		/*
		 * Clear ENOATTR so the code below will attempt to do a
		 * nfsrv_getattrdsrpc() to get the attributes and (re)create
		 * the extended attribute.
		 */
		if (error == ENOATTR)
			error = 0;
	}

	if (error == 0) {
		buflen = 1024;
		error = nfsrv_dsgetsockmnt(vp, LK_SHARED, buf, buflen,
		    &mirrorcnt, p, dvp, nmp, fh, NULL, NULL);
		if (error != 0)
			printf("pNFS: proxy getextattr sockaddr=%d\n", error);
	} else
		printf("pNFS: nfsrv_dsgetsockmnt=%d\n", error);
	if (error == 0) {
		if (ioproc == NFSPROC_READDS)
			error = nfsrv_readdsrpc(fh, off, cnt, cred, p, nmp[0],
			    mpp, mpp2);
		else if (ioproc == NFSPROC_WRITEDS)
			error = nfsrv_writedsrpc(fh, off, cnt, cred, p, vp,
			    &nmp[0], mirrorcnt, mpp, cp);
		else if (ioproc == NFSPROC_SETATTR)
			error = nfsrv_setattrdsrpc(fh, cred, p, vp, &nmp[0],
			    mirrorcnt, nap);
		else if (ioproc == NFSPROC_SETACL)
			error = nfsrv_setacldsrpc(fh, cred, p, vp, &nmp[0],
			    mirrorcnt, aclp);
		else
			error = nfsrv_getattrdsrpc(&fh[mirrorcnt - 1], cred, p,
			    vp, nmp[mirrorcnt - 1], nap);
		for (i = 0; i < mirrorcnt; i++)
			NFSVOPUNLOCK(dvp[i], 0);
		NFSD_DEBUG(4, "nfsrv_proxyds: aft RPC=%d\n", error);
	} else {
		/* Return ENOENT for any Extended Attribute error. */
		error = ENOENT;
	}
	free(buf, M_TEMP);
	NFSD_DEBUG(4, "nfsrv_proxyds: error=%d\n", error);
	return (error);
}

/*
 * Get the DS mount point, fh and directory from the "pnfsd.dsfile" extended
 * attribute.
 */
static int
nfsrv_dsgetsockmnt(struct vnode *vp, int lktype, char *buf, int buflen,
    int *mirrorcntp, NFSPROC_T *p, struct vnode **dvpp, struct nfsmount **nmpp,
    fhandle_t *fhp, char *devid, char *fnamep)
{
	struct vnode *dvp, **tdvpp;
	struct nfsmount *nmp;
	struct sockaddr *sad;
	struct nfsdevice *ds, *mds;
	struct pnfsdsfile *pf;
	uint32_t dsdir;
	int done, error, fhiszero, gotone, i, mirrorcnt;

	*mirrorcntp = 1;
	fhiszero = 0;
	tdvpp = dvpp;
	if (lktype == 0)
		lktype = LK_SHARED;
	if (dvpp != NULL) {
		*dvpp = NULL;
		*nmpp = NULL;
	}
	error = vn_extattr_get(vp, IO_NODELOCKED, EXTATTR_NAMESPACE_SYSTEM,
	    "pnfsd.dsfile", &buflen, buf, p);
	mirrorcnt = buflen / sizeof(*pf);
	if (error == 0 && (mirrorcnt < 1 || mirrorcnt > NFSDEV_MAXMIRRORS ||
	    buflen != sizeof(*pf) * mirrorcnt))
		error = ENOATTR;
	pf = (struct pnfsdsfile *)buf;
	gotone = 0;
	for (i = 0; i < mirrorcnt && error == 0; i++, pf++) {
		sad = (struct sockaddr *)&pf->dsf_sin;
		dsdir = pf->dsf_dir;
		if (dsdir >= nfsrv_dsdirsize) {
			printf("nfsrv_dsgetsockmnt: dsdir=%d\n", dsdir);
			error = ENOATTR;
		}
		if (error == 0) {
			if (NFSBCMP(&zerofh, &pf->dsf_fh, sizeof(zerofh)) == 0)
				fhiszero = 1;
			/* Use the socket address to find the mount point. */
			done = 0;
			NFSDDSLOCK();
			TAILQ_FOREACH(ds, &nfsrv_devidhead, nfsdev_list) {
				TAILQ_FOREACH(mds, &ds->nfsdev_mirrors,
				    nfsdev_list) {
					dvp = mds->nfsdev_dvp;
					nmp = VFSTONFS(dvp->v_mount);
					if (nfsaddr2_match(sad, nmp->nm_nam)) {
						ds = mds;
						done = 1;
						break;
					}
				}
				if (done != 0)
					break;
				dvp = ds->nfsdev_dvp;
				nmp = VFSTONFS(dvp->v_mount);
				if (nfsaddr2_match(sad, nmp->nm_nam))
					break;
			}
			NFSDDSUNLOCK();
			if (ds != NULL) {
				if (dvpp != NULL || fhiszero != 0) {
					dvp = ds->nfsdev_dsdir[dsdir];
					error = vn_lock(dvp, lktype);
					/*
					 * If the file handle is all 0's, try to
					 * do a Lookup against the DS to acquire
					 * it.
					 * If dvpp == NULL or the Lookup fails,
					 * unlock dvp after the call.
					 */
					if (error == 0 && fhiszero != 0) {
						error = nfsrv_pnfslookupds(vp,
						    pf, dvp, p);
						if (error != 0 || dvpp == NULL)
							NFSVOPUNLOCK(dvp, 0);
					}
				}
				if (devid != NULL) {
					NFSBCOPY(ds->nfsdev_deviceid, devid,
					    NFSX_V4DEVICEID);
					devid += NFSX_V4DEVICEID;
				}
				if (error == 0) {
					gotone++;
					if (dvpp != NULL) {
						*tdvpp++ = dvp;
						*nmpp++ = nmp;
					}
					if (fhp != NULL)
						NFSBCOPY(&pf->dsf_fh, fhp++,
						    NFSX_MYFH);
					if (fnamep != NULL && i == 0)
						strlcpy(fnamep,
						    pf->dsf_filename,
						    sizeof(pf->dsf_filename));
				} else
					NFSD_DEBUG(4, "nfsrv_dsgetsockmnt "
					    "err=%d\n", error);
			}
		}
	}
	if (error == 0 && gotone == 0)
		error = ENOENT;

	if (error == 0)
		*mirrorcntp = gotone;
	else if (gotone > 0 && dvpp != NULL) {
		/*
		 * If the error didn't occur on the first one and dvpp != NULL,
		 * the one(s) prior to the failure will have locked dvp's that
		 * need to be unlocked.
		 */
		for (i = 0; i < gotone; i++) {
			NFSVOPUNLOCK(*dvpp, 0);
			*dvpp++ = NULL;
		}
	}
	return (error);
}

/*
 * Set the extended attribute for the Change attribute.
 */
static int
nfsrv_setextattr(struct vnode *vp, struct nfsvattr *nap, NFSPROC_T *p)
{
	struct pnfsdsattr dsattr;
	struct mount *mp;
	int error;

	error = vn_start_write(vp, &mp, V_WAIT);
	if (error == 0) {
		dsattr.dsa_filerev = nap->na_filerev;
		dsattr.dsa_size = nap->na_size;
		dsattr.dsa_atime = nap->na_atime;
		dsattr.dsa_mtime = nap->na_mtime;
		error = vn_extattr_set(vp, IO_NODELOCKED,
		    EXTATTR_NAMESPACE_SYSTEM, "pnfsd.dsattr",
		    sizeof(dsattr), (char *)&dsattr, p);
		vn_finished_write(mp);
	}
	if (error != 0)
		printf("pNFS: setextattr=%d\n", error);
	return (error);
}

static int
nfsrv_readdsrpc(fhandle_t *fhp, off_t off, int len, struct ucred *cred,
    NFSPROC_T *p, struct nfsmount *nmp, struct mbuf **mpp, struct mbuf **mpendp)
{
	uint32_t *tl;
	struct nfsrv_descript *nd;
	nfsv4stateid_t st;
	struct mbuf *m, *m2;
	int error = 0, retlen, tlen, trimlen;

	NFSD_DEBUG(4, "in nfsrv_readdsrpc\n");
	nd = malloc(sizeof(*nd), M_TEMP, M_WAITOK | M_ZERO);
	*mpp = NULL;
	/*
	 * Use a stateid where other is an alternating 01010 pattern and
	 * seqid is 0xffffffff.  This value is not defined as special by
	 * the RFC and is used by the FreeBSD NFS server to indicate an
	 * MDS->DS proxy operation.
	 */
	st.other[0] = 0x55555555;
	st.other[1] = 0x55555555;
	st.other[2] = 0x55555555;
	st.seqid = 0xffffffff;
	nfscl_reqstart(nd, NFSPROC_READDS, nmp, (u_int8_t *)fhp, sizeof(*fhp),
	    NULL, NULL, 0, 0);
	nfsm_stateidtom(nd, &st, NFSSTATEID_PUTSTATEID);
	NFSM_BUILD(tl, uint32_t *, NFSX_UNSIGNED * 3);
	txdr_hyper(off, tl);
	*(tl + 2) = txdr_unsigned(len);
	error = newnfs_request(nd, nmp, NULL, &nmp->nm_sockreq, NULL, p, cred,
	    NFS_PROG, NFS_VER4, NULL, 1, NULL, NULL);
	if (error != 0) {
		free(nd, M_TEMP);
		return (error);
	}
	if (nd->nd_repstat == 0) {
		NFSM_DISSECT(tl, u_int32_t *, NFSX_UNSIGNED);
		NFSM_STRSIZ(retlen, len);
		if (retlen > 0) {
			/* Trim off the pre-data XDR from the mbuf chain. */
			m = nd->nd_mrep;
			while (m != NULL && m != nd->nd_md) {
				if (m->m_next == nd->nd_md) {
					m->m_next = NULL;
					m_freem(nd->nd_mrep);
					nd->nd_mrep = m = nd->nd_md;
				} else
					m = m->m_next;
			}
			if (m == NULL) {
				printf("nfsrv_readdsrpc: busted mbuf list\n");
				error = ENOENT;
				goto nfsmout;
			}
	
			/*
			 * Now, adjust first mbuf so that any XDR before the
			 * read data is skipped over.
			 */
			trimlen = nd->nd_dpos - mtod(m, char *);
			if (trimlen > 0) {
				m->m_len -= trimlen;
				NFSM_DATAP(m, trimlen);
			}
	
			/*
			 * Truncate the mbuf chain at retlen bytes of data,
			 * plus XDR padding that brings the length up to a
			 * multiple of 4.
			 */
			tlen = NFSM_RNDUP(retlen);
			do {
				if (m->m_len >= tlen) {
					m->m_len = tlen;
					tlen = 0;
					m2 = m->m_next;
					m->m_next = NULL;
					m_freem(m2);
					break;
				}
				tlen -= m->m_len;
				m = m->m_next;
			} while (m != NULL);
			if (tlen > 0) {
				printf("nfsrv_readdsrpc: busted mbuf list\n");
				error = ENOENT;
				goto nfsmout;
			}
			*mpp = nd->nd_mrep;
			*mpendp = m;
			nd->nd_mrep = NULL;
		}
	} else
		error = nd->nd_repstat;
nfsmout:
	/* If nd->nd_mrep is already NULL, this is a no-op. */
	m_freem(nd->nd_mrep);
	free(nd, M_TEMP);
	NFSD_DEBUG(4, "nfsrv_readdsrpc error=%d\n", error);
	return (error);
}

/*
 * Do a write RPC on a DS data file, using this structure for the arguments,
 * so that this function can be executed by a separate kernel process.
 */
struct nfsrvwritedsdorpc {
	int			done;
	int			inprog;
	struct task		tsk;
	fhandle_t		fh;
	off_t			off;
	int			len;
	struct nfsmount		*nmp;
	struct ucred		*cred;
	NFSPROC_T		*p;
	struct mbuf		*m;
	int			err;
};

static int
nfsrv_writedsdorpc(struct nfsmount *nmp, fhandle_t *fhp, off_t off, int len,
    struct nfsvattr *nap, struct mbuf *m, struct ucred *cred, NFSPROC_T *p)
{
	uint32_t *tl;
	struct nfsrv_descript *nd;
	nfsattrbit_t attrbits;
	nfsv4stateid_t st;
	int commit, error, retlen;

	nd = malloc(sizeof(*nd), M_TEMP, M_WAITOK | M_ZERO);
	nfscl_reqstart(nd, NFSPROC_WRITE, nmp, (u_int8_t *)fhp,
	    sizeof(fhandle_t), NULL, NULL, 0, 0);

	/*
	 * Use a stateid where other is an alternating 01010 pattern and
	 * seqid is 0xffffffff.  This value is not defined as special by
	 * the RFC and is used by the FreeBSD NFS server to indicate an
	 * MDS->DS proxy operation.
	 */
	st.other[0] = 0x55555555;
	st.other[1] = 0x55555555;
	st.other[2] = 0x55555555;
	st.seqid = 0xffffffff;
	nfsm_stateidtom(nd, &st, NFSSTATEID_PUTSTATEID);
	NFSM_BUILD(tl, u_int32_t *, NFSX_HYPER + 2 * NFSX_UNSIGNED);
	txdr_hyper(off, tl);
	tl += 2;
	/*
	 * Do all writes FileSync, since the server doesn't hold onto dirty
	 * buffers.  Since clients should be accessing the DS servers directly
	 * using the pNFS layouts, this just needs to work correctly as a
	 * fallback.
	 */
	*tl++ = txdr_unsigned(NFSWRITE_FILESYNC);
	*tl = txdr_unsigned(len);
	NFSD_DEBUG(4, "nfsrv_writedsdorpc: len=%d\n", len);

	/* Put data in mbuf chain. */
	nd->nd_mb->m_next = m;

	/* Set nd_mb and nd_bpos to end of data. */
	while (m->m_next != NULL)
		m = m->m_next;
	nd->nd_mb = m;
	nd->nd_bpos = mtod(m, char *) + m->m_len;
	NFSD_DEBUG(4, "nfsrv_writedsdorpc: lastmb len=%d\n", m->m_len);

	/* Do a Getattr for Size, Change and Modify Time. */
	NFSZERO_ATTRBIT(&attrbits);
	NFSSETBIT_ATTRBIT(&attrbits, NFSATTRBIT_SIZE);
	NFSSETBIT_ATTRBIT(&attrbits, NFSATTRBIT_CHANGE);
	NFSSETBIT_ATTRBIT(&attrbits, NFSATTRBIT_TIMEACCESS);
	NFSSETBIT_ATTRBIT(&attrbits, NFSATTRBIT_TIMEMODIFY);
	NFSM_BUILD(tl, u_int32_t *, NFSX_UNSIGNED);
	*tl = txdr_unsigned(NFSV4OP_GETATTR);
	(void) nfsrv_putattrbit(nd, &attrbits);
	error = newnfs_request(nd, nmp, NULL, &nmp->nm_sockreq, NULL, p,
	    cred, NFS_PROG, NFS_VER4, NULL, 1, NULL, NULL);
	if (error != 0) {
		free(nd, M_TEMP);
		return (error);
	}
	NFSD_DEBUG(4, "nfsrv_writedsdorpc: aft writerpc=%d\n", nd->nd_repstat);
	/* Get rid of weak cache consistency data for now. */
	if ((nd->nd_flag & (ND_NOMOREDATA | ND_NFSV4 | ND_V4WCCATTR)) ==
	    (ND_NFSV4 | ND_V4WCCATTR)) {
		error = nfsv4_loadattr(nd, NULL, nap, NULL, NULL, 0, NULL, NULL,
		    NULL, NULL, NULL, 0, NULL, NULL, NULL, NULL, NULL);
		NFSD_DEBUG(4, "nfsrv_writedsdorpc: wcc attr=%d\n", error);
		if (error != 0)
			goto nfsmout;
		/*
		 * Get rid of Op# and status for next op.
		 */
		NFSM_DISSECT(tl, uint32_t *, 2 * NFSX_UNSIGNED);
		if (*++tl != 0)
			nd->nd_flag |= ND_NOMOREDATA;
	}
	if (nd->nd_repstat == 0) {
		NFSM_DISSECT(tl, uint32_t *, 2 * NFSX_UNSIGNED + NFSX_VERF);
		retlen = fxdr_unsigned(int, *tl++);
		commit = fxdr_unsigned(int, *tl);
		if (commit != NFSWRITE_FILESYNC)
			error = NFSERR_IO;
		NFSD_DEBUG(4, "nfsrv_writedsdorpc:retlen=%d commit=%d err=%d\n",
		    retlen, commit, error);
	} else
		error = nd->nd_repstat;
	/* We have no use for the Write Verifier since we use FileSync. */

	/*
	 * Get the Change, Size, Access Time and Modify Time attributes and set
	 * on the Metadata file, so its attributes will be what the file's
	 * would be if it had been written.
	 */
	if (error == 0) {
		NFSM_DISSECT(tl, uint32_t *, 2 * NFSX_UNSIGNED);
		error = nfsv4_loadattr(nd, NULL, nap, NULL, NULL, 0, NULL, NULL,
		    NULL, NULL, NULL, 0, NULL, NULL, NULL, NULL, NULL);
	}
	NFSD_DEBUG(4, "nfsrv_writedsdorpc: aft loadattr=%d\n", error);
nfsmout:
	m_freem(nd->nd_mrep);
	free(nd, M_TEMP);
	NFSD_DEBUG(4, "nfsrv_writedsdorpc error=%d\n", error);
	return (error);
}

/*
 * Start up the thread that will execute nfsrv_writedsdorpc().
 */
static void
start_writedsdorpc(void *arg, int pending)
{
	struct nfsrvwritedsdorpc *drpc;

	drpc = (struct nfsrvwritedsdorpc *)arg;
	drpc->err = nfsrv_writedsdorpc(drpc->nmp, &drpc->fh, drpc->off,
	    drpc->len, NULL, drpc->m, drpc->cred, drpc->p);
	drpc->done = 1;
	NFSD_DEBUG(4, "start_writedsdorpc: err=%d\n", drpc->err);
}

static int
nfsrv_writedsrpc(fhandle_t *fhp, off_t off, int len, struct ucred *cred,
    NFSPROC_T *p, struct vnode *vp, struct nfsmount **nmpp, int mirrorcnt,
    struct mbuf **mpp, char *cp)
{
	struct nfsrvwritedsdorpc *drpc, *tdrpc;
	struct nfsvattr na;
	struct mbuf *m;
	int error, i, offs, ret, timo;

	NFSD_DEBUG(4, "in nfsrv_writedsrpc\n");
	KASSERT(*mpp != NULL, ("nfsrv_writedsrpc: NULL mbuf chain"));
	drpc = NULL;
	if (mirrorcnt > 1)
		tdrpc = drpc = malloc(sizeof(*drpc) * (mirrorcnt - 1), M_TEMP,
		    M_WAITOK);

	/* Calculate offset in mbuf chain that data starts. */
	offs = cp - mtod(*mpp, char *);
	NFSD_DEBUG(4, "nfsrv_writedsrpc: mcopy offs=%d len=%d\n", offs, len);

	/*
	 * Do the write RPC for every DS, using a separate kernel process
	 * for every DS except the last one.
	 */
	error = 0;
	for (i = 0; i < mirrorcnt - 1; i++, tdrpc++) {
		tdrpc->done = 0;
		tdrpc->fh = *fhp;
		tdrpc->off = off;
		tdrpc->len = len;
		tdrpc->nmp = *nmpp;
		tdrpc->cred = cred;
		tdrpc->p = p;
		tdrpc->inprog = 0;
		tdrpc->err = 0;
		tdrpc->m = m_copym(*mpp, offs, NFSM_RNDUP(len), M_WAITOK);
		ret = EIO;
		if (nfs_pnfsiothreads > 0) {
			ret = nfs_pnfsio(start_writedsdorpc, tdrpc);
			NFSD_DEBUG(4, "nfsrv_writedsrpc: nfs_pnfsio=%d\n",
			    ret);
		}
		if (ret != 0) {
			ret = nfsrv_writedsdorpc(*nmpp, fhp, off, len, NULL,
			    tdrpc->m, cred, p);
			if (error == 0 && ret != 0)
				error = ret;
		}
		nmpp++;
		fhp++;
	}
	m = m_copym(*mpp, offs, NFSM_RNDUP(len), M_WAITOK);
	ret = nfsrv_writedsdorpc(*nmpp, fhp, off, len, &na, m, cred, p);
	if (error == 0 && ret != 0)
		error = ret;
	if (error == 0)
		error = nfsrv_setextattr(vp, &na, p);
	NFSD_DEBUG(4, "nfsrv_writedsrpc: aft setextat=%d\n",
	    error);
	tdrpc = drpc;
	timo = hz / 50;		/* Wait for 20msec. */
	if (timo < 1)
		timo = 1;
	for (i = 0; i < mirrorcnt - 1; i++, tdrpc++) {
		/* Wait for RPCs on separate threads to complete. */
		while (tdrpc->inprog != 0 && tdrpc->done == 0)
			tsleep(&tdrpc->tsk, PVFS, "srvwrds", timo);
		if (error == 0 && tdrpc->err != 0)
			error = tdrpc->err;
	}
	free(drpc, M_TEMP);
	return (error);
}

static int
nfsrv_setattrdsdorpc(fhandle_t *fhp, struct ucred *cred, NFSPROC_T *p,
    struct vnode *vp, struct nfsmount *nmp, struct nfsvattr *nap,
    struct nfsvattr *dsnap)
{
	uint32_t *tl;
	struct nfsrv_descript *nd;
	nfsv4stateid_t st;
	nfsattrbit_t attrbits;
	int error;

	NFSD_DEBUG(4, "in nfsrv_setattrdsdorpc\n");
	nd = malloc(sizeof(*nd), M_TEMP, M_WAITOK | M_ZERO);
	/*
	 * Use a stateid where other is an alternating 01010 pattern and
	 * seqid is 0xffffffff.  This value is not defined as special by
	 * the RFC and is used by the FreeBSD NFS server to indicate an
	 * MDS->DS proxy operation.
	 */
	st.other[0] = 0x55555555;
	st.other[1] = 0x55555555;
	st.other[2] = 0x55555555;
	st.seqid = 0xffffffff;
	nfscl_reqstart(nd, NFSPROC_SETATTR, nmp, (u_int8_t *)fhp, sizeof(*fhp),
	    NULL, NULL, 0, 0);
	nfsm_stateidtom(nd, &st, NFSSTATEID_PUTSTATEID);
	nfscl_fillsattr(nd, &nap->na_vattr, vp, NFSSATTR_FULL, 0);

	/* Do a Getattr for Size, Change, Access Time and Modify Time. */
	NFSZERO_ATTRBIT(&attrbits);
	NFSSETBIT_ATTRBIT(&attrbits, NFSATTRBIT_SIZE);
	NFSSETBIT_ATTRBIT(&attrbits, NFSATTRBIT_CHANGE);
	NFSSETBIT_ATTRBIT(&attrbits, NFSATTRBIT_TIMEACCESS);
	NFSSETBIT_ATTRBIT(&attrbits, NFSATTRBIT_TIMEMODIFY);
	NFSM_BUILD(tl, u_int32_t *, NFSX_UNSIGNED);
	*tl = txdr_unsigned(NFSV4OP_GETATTR);
	(void) nfsrv_putattrbit(nd, &attrbits);
	error = newnfs_request(nd, nmp, NULL, &nmp->nm_sockreq, NULL, p, cred,
	    NFS_PROG, NFS_VER4, NULL, 1, NULL, NULL);
	if (error != 0) {
		free(nd, M_TEMP);
		return (error);
	}
	NFSD_DEBUG(4, "nfsrv_setattrdsdorpc: aft setattrrpc=%d\n",
	    nd->nd_repstat);
	/* Get rid of weak cache consistency data for now. */
	if ((nd->nd_flag & (ND_NOMOREDATA | ND_NFSV4 | ND_V4WCCATTR)) ==
	    (ND_NFSV4 | ND_V4WCCATTR)) {
		error = nfsv4_loadattr(nd, NULL, dsnap, NULL, NULL, 0, NULL,
		    NULL, NULL, NULL, NULL, 0, NULL, NULL, NULL, NULL, NULL);
		NFSD_DEBUG(4, "nfsrv_setattrdsdorpc: wcc attr=%d\n", error);
		if (error != 0)
			goto nfsmout;
		/*
		 * Get rid of Op# and status for next op.
		 */
		NFSM_DISSECT(tl, uint32_t *, 2 * NFSX_UNSIGNED);
		if (*++tl != 0)
			nd->nd_flag |= ND_NOMOREDATA;
	}
	error = nfsrv_getattrbits(nd, &attrbits, NULL, NULL);
	if (error != 0)
		goto nfsmout;
	if (nd->nd_repstat != 0)
		error = nd->nd_repstat;
	/*
	 * Get the Change, Size, Access Time and Modify Time attributes and set
	 * on the Metadata file, so its attributes will be what the file's
	 * would be if it had been written.
	 */
	if (error == 0) {
		NFSM_DISSECT(tl, uint32_t *, 2 * NFSX_UNSIGNED);
		error = nfsv4_loadattr(nd, NULL, dsnap, NULL, NULL, 0, NULL,
		    NULL, NULL, NULL, NULL, 0, NULL, NULL, NULL, NULL, NULL);
	}
	NFSD_DEBUG(4, "nfsrv_setattrdsdorpc: aft setattr loadattr=%d\n", error);
nfsmout:
	m_freem(nd->nd_mrep);
	free(nd, M_TEMP);
	NFSD_DEBUG(4, "nfsrv_setattrdsdorpc error=%d\n", error);
	return (error);
}

struct nfsrvsetattrdsdorpc {
	int			done;
	int			inprog;
	struct task		tsk;
	fhandle_t		fh;
	struct nfsmount		*nmp;
	struct vnode		*vp;
	struct ucred		*cred;
	NFSPROC_T		*p;
	struct nfsvattr		na;
	struct nfsvattr		dsna;
	int			err;
};

/*
 * Start up the thread that will execute nfsrv_setattrdsdorpc().
 */
static void
start_setattrdsdorpc(void *arg, int pending)
{
	struct nfsrvsetattrdsdorpc *drpc;

	drpc = (struct nfsrvsetattrdsdorpc *)arg;
	drpc->err = nfsrv_setattrdsdorpc(&drpc->fh, drpc->cred, drpc->p,
	    drpc->vp, drpc->nmp, &drpc->na, &drpc->dsna);
	drpc->done = 1;
}

static int
nfsrv_setattrdsrpc(fhandle_t *fhp, struct ucred *cred, NFSPROC_T *p,
    struct vnode *vp, struct nfsmount **nmpp, int mirrorcnt,
    struct nfsvattr *nap)
{
	struct nfsrvsetattrdsdorpc *drpc, *tdrpc;
	struct nfsvattr na;
	int error, i, ret, timo;

	NFSD_DEBUG(4, "in nfsrv_setattrdsrpc\n");
	drpc = NULL;
	if (mirrorcnt > 1)
		tdrpc = drpc = malloc(sizeof(*drpc) * (mirrorcnt - 1), M_TEMP,
		    M_WAITOK);

	/*
	 * Do the setattr RPC for every DS, using a separate kernel process
	 * for every DS except the last one.
	 */
	error = 0;
	for (i = 0; i < mirrorcnt - 1; i++, tdrpc++) {
		tdrpc->done = 0;
		tdrpc->inprog = 0;
		tdrpc->fh = *fhp;
		tdrpc->nmp = *nmpp;
		tdrpc->vp = vp;
		tdrpc->cred = cred;
		tdrpc->p = p;
		tdrpc->na = *nap;
		tdrpc->err = 0;
		ret = EIO;
		if (nfs_pnfsiothreads > 0) {
			ret = nfs_pnfsio(start_setattrdsdorpc, tdrpc);
			NFSD_DEBUG(4, "nfsrv_setattrdsrpc: nfs_pnfsio=%d\n",
			    ret);
		}
		if (ret != 0) {
			ret = nfsrv_setattrdsdorpc(fhp, cred, p, vp, *nmpp, nap,
			    &na);
			if (error == 0 && ret != 0)
				error = ret;
		}
		nmpp++;
		fhp++;
	}
	ret = nfsrv_setattrdsdorpc(fhp, cred, p, vp, *nmpp, nap, &na);
	if (error == 0 && ret != 0)
		error = ret;
	if (error == 0)
		error = nfsrv_setextattr(vp, &na, p);
	NFSD_DEBUG(4, "nfsrv_setattrdsrpc: aft setextat=%d\n", error);
	tdrpc = drpc;
	timo = hz / 50;		/* Wait for 20msec. */
	if (timo < 1)
		timo = 1;
	for (i = 0; i < mirrorcnt - 1; i++, tdrpc++) {
		/* Wait for RPCs on separate threads to complete. */
		while (tdrpc->inprog != 0 && tdrpc->done == 0)
			tsleep(&tdrpc->tsk, PVFS, "srvsads", timo);
		if (error == 0 && tdrpc->err != 0)
			error = tdrpc->err;
	}
	free(drpc, M_TEMP);
	return (error);
}

/*
 * Do a Setattr of an NFSv4 ACL on the DS file.
 */
static int
nfsrv_setacldsdorpc(fhandle_t *fhp, struct ucred *cred, NFSPROC_T *p,
    struct vnode *vp, struct nfsmount *nmp, struct acl *aclp)
{
	struct nfsrv_descript *nd;
	nfsv4stateid_t st;
	nfsattrbit_t attrbits;
	int error;

	NFSD_DEBUG(4, "in nfsrv_setacldsdorpc\n");
	nd = malloc(sizeof(*nd), M_TEMP, M_WAITOK | M_ZERO);
	/*
	 * Use a stateid where other is an alternating 01010 pattern and
	 * seqid is 0xffffffff.  This value is not defined as special by
	 * the RFC and is used by the FreeBSD NFS server to indicate an
	 * MDS->DS proxy operation.
	 */
	st.other[0] = 0x55555555;
	st.other[1] = 0x55555555;
	st.other[2] = 0x55555555;
	st.seqid = 0xffffffff;
	nfscl_reqstart(nd, NFSPROC_SETACL, nmp, (u_int8_t *)fhp, sizeof(*fhp),
	    NULL, NULL, 0, 0);
	nfsm_stateidtom(nd, &st, NFSSTATEID_PUTSTATEID);
	NFSZERO_ATTRBIT(&attrbits);
	NFSSETBIT_ATTRBIT(&attrbits, NFSATTRBIT_ACL);
	/*
	 * The "vp" argument to nfsv4_fillattr() is only used for vnode_type(),
	 * so passing in the metadata "vp" will be ok, since it is of
	 * the same type (VREG).
	 */
	nfsv4_fillattr(nd, NULL, vp, aclp, NULL, NULL, 0, &attrbits, NULL,
	    NULL, 0, 0, 0, 0, 0);
	error = newnfs_request(nd, nmp, NULL, &nmp->nm_sockreq, NULL, p, cred,
	    NFS_PROG, NFS_VER4, NULL, 1, NULL, NULL);
	if (error != 0) {
		free(nd, M_TEMP);
		return (error);
	}
	NFSD_DEBUG(4, "nfsrv_setacldsdorpc: aft setaclrpc=%d\n",
	    nd->nd_repstat);
	error = nd->nd_repstat;
	m_freem(nd->nd_mrep);
	free(nd, M_TEMP);
	return (error);
}

struct nfsrvsetacldsdorpc {
	int			done;
	int			inprog;
	struct task		tsk;
	fhandle_t		fh;
	struct nfsmount		*nmp;
	struct vnode		*vp;
	struct ucred		*cred;
	NFSPROC_T		*p;
	struct acl		*aclp;
	int			err;
};

/*
 * Start up the thread that will execute nfsrv_setacldsdorpc().
 */
static void
start_setacldsdorpc(void *arg, int pending)
{
	struct nfsrvsetacldsdorpc *drpc;

	drpc = (struct nfsrvsetacldsdorpc *)arg;
	drpc->err = nfsrv_setacldsdorpc(&drpc->fh, drpc->cred, drpc->p,
	    drpc->vp, drpc->nmp, drpc->aclp);
	drpc->done = 1;
}

static int
nfsrv_setacldsrpc(fhandle_t *fhp, struct ucred *cred, NFSPROC_T *p,
    struct vnode *vp, struct nfsmount **nmpp, int mirrorcnt, struct acl *aclp)
{
	struct nfsrvsetacldsdorpc *drpc, *tdrpc;
	int error, i, ret, timo;

	NFSD_DEBUG(4, "in nfsrv_setacldsrpc\n");
	drpc = NULL;
	if (mirrorcnt > 1)
		tdrpc = drpc = malloc(sizeof(*drpc) * (mirrorcnt - 1), M_TEMP,
		    M_WAITOK);

	/*
	 * Do the setattr RPC for every DS, using a separate kernel process
	 * for every DS except the last one.
	 */
	error = 0;
	for (i = 0; i < mirrorcnt - 1; i++, tdrpc++) {
		tdrpc->done = 0;
		tdrpc->inprog = 0;
		tdrpc->fh = *fhp;
		tdrpc->nmp = *nmpp;
		tdrpc->vp = vp;
		tdrpc->cred = cred;
		tdrpc->p = p;
		tdrpc->aclp = aclp;
		tdrpc->err = 0;
		ret = EIO;
		if (nfs_pnfsiothreads > 0) {
			ret = nfs_pnfsio(start_setacldsdorpc, tdrpc);
			NFSD_DEBUG(4, "nfsrv_setacldsrpc: nfs_pnfsio=%d\n",
			    ret);
		}
		if (ret != 0) {
			ret = nfsrv_setacldsdorpc(fhp, cred, p, vp, *nmpp,
			    aclp);
			if (error == 0 && ret != 0)
				error = ret;
		}
		nmpp++;
		fhp++;
	}
	ret = nfsrv_setacldsdorpc(fhp, cred, p, vp, *nmpp, aclp);
	if (error == 0 && ret != 0)
		error = ret;
	NFSD_DEBUG(4, "nfsrv_setacldsrpc: aft setextat=%d\n", error);
	tdrpc = drpc;
	timo = hz / 50;		/* Wait for 20msec. */
	if (timo < 1)
		timo = 1;
	for (i = 0; i < mirrorcnt - 1; i++, tdrpc++) {
		/* Wait for RPCs on separate threads to complete. */
		while (tdrpc->inprog != 0 && tdrpc->done == 0)
			tsleep(&tdrpc->tsk, PVFS, "srvacds", timo);
		if (error == 0 && tdrpc->err != 0)
			error = tdrpc->err;
	}
	free(drpc, M_TEMP);
	return (error);
}

/*
 * Getattr call to the DS for the Modify, Size and Change attributes.
 */
static int
nfsrv_getattrdsrpc(fhandle_t *fhp, struct ucred *cred, NFSPROC_T *p,
    struct vnode *vp, struct nfsmount *nmp, struct nfsvattr *nap)
{
	struct nfsrv_descript *nd;
	int error;
	nfsattrbit_t attrbits;
	
	NFSD_DEBUG(4, "in nfsrv_getattrdsrpc\n");
	nd = malloc(sizeof(*nd), M_TEMP, M_WAITOK | M_ZERO);
	nfscl_reqstart(nd, NFSPROC_GETATTR, nmp, (u_int8_t *)fhp,
	    sizeof(fhandle_t), NULL, NULL, 0, 0);
	NFSZERO_ATTRBIT(&attrbits);
	NFSSETBIT_ATTRBIT(&attrbits, NFSATTRBIT_SIZE);
	NFSSETBIT_ATTRBIT(&attrbits, NFSATTRBIT_CHANGE);
	NFSSETBIT_ATTRBIT(&attrbits, NFSATTRBIT_TIMEACCESS);
	NFSSETBIT_ATTRBIT(&attrbits, NFSATTRBIT_TIMEMODIFY);
	(void) nfsrv_putattrbit(nd, &attrbits);
	error = newnfs_request(nd, nmp, NULL, &nmp->nm_sockreq, NULL, p, cred,
	    NFS_PROG, NFS_VER4, NULL, 1, NULL, NULL);
	if (error != 0) {
		free(nd, M_TEMP);
		return (error);
	}
	NFSD_DEBUG(4, "nfsrv_getattrdsrpc: aft getattrrpc=%d\n",
	    nd->nd_repstat);
	if (nd->nd_repstat == 0) {
		error = nfsv4_loadattr(nd, NULL, nap, NULL, NULL, 0,
		    NULL, NULL, NULL, NULL, NULL, 0, NULL, NULL, NULL,
		    NULL, NULL);
		if (error == 0) {
			error = nfsrv_setextattr(vp, nap, p);
			NFSD_DEBUG(4, "nfsrv_getattrdsrpc: aft setextat=%d\n",
			    error);
		}
	} else
		error = nd->nd_repstat;
	m_freem(nd->nd_mrep);
	free(nd, M_TEMP);
	NFSD_DEBUG(4, "nfsrv_getattrdsrpc error=%d\n", error);
	return (error);
}

/*
 * Get the device id and file handle for a DS file.
 */
int
nfsrv_dsgetdevandfh(struct vnode *vp, NFSPROC_T *p, int *mirrorcntp,
    fhandle_t *fhp, char *devid)
{
	int buflen, error;
	char *buf;

	buflen = 1024;
	buf = malloc(buflen, M_TEMP, M_WAITOK);
	error = nfsrv_dsgetsockmnt(vp, 0, buf, buflen, mirrorcntp, p, NULL,
	    NULL, fhp, devid, NULL);
	free(buf, M_TEMP);
	return (error);
}

/*
 * Do a Lookup against the DS for the filename and set the file handle
 * to the correct one, if successful.
 */
static int
nfsrv_pnfslookupds(struct vnode *vp, struct pnfsdsfile *pf, struct vnode *dvp,
    NFSPROC_T *p)
{
	struct nameidata named;
	struct ucred *tcred;
	struct mount *mp;
	char *bufp;
	u_long *hashp;
	struct vnode *nvp;
	struct nfsnode *np;
	int error, ret;

	tcred = newnfs_getcred();
	named.ni_cnd.cn_nameiop = LOOKUP;
	named.ni_cnd.cn_lkflags = LK_SHARED | LK_RETRY;
	named.ni_cnd.cn_cred = tcred;
	named.ni_cnd.cn_thread = p;
	named.ni_cnd.cn_flags = ISLASTCN | LOCKPARENT | LOCKLEAF | SAVENAME;
	nfsvno_setpathbuf(&named, &bufp, &hashp);
	named.ni_cnd.cn_nameptr = bufp;
	named.ni_cnd.cn_namelen = strlen(pf->dsf_filename);
	strlcpy(bufp, pf->dsf_filename, NAME_MAX);
	NFSD_DEBUG(4, "nfsrv_pnfslookupds: filename=%s\n", bufp);
	error = VOP_LOOKUP(dvp, &nvp, &named.ni_cnd);
	NFSD_DEBUG(4, "nfsrv_pnfslookupds: aft LOOKUP=%d\n", error);
	NFSFREECRED(tcred);
	nfsvno_relpathbuf(&named);
	if (error == 0) {
		np = VTONFS(nvp);
		NFSBCOPY(np->n_fhp->nfh_fh, &pf->dsf_fh, NFSX_MYFH);
		vput(nvp);
		/*
		 * We can only do a setextattr for an exclusively
		 * locked vp.  Instead of trying to upgrade a shared
		 * lock, just leave dsf_fh zeroed out and it will
		 * keep doing this lookup until it is done with an
		 * exclusively locked vp.
		 */
		if (NFSVOPISLOCKED(vp) == LK_EXCLUSIVE) {
			ret = vn_start_write(vp, &mp, V_WAIT);
			NFSD_DEBUG(4, "nfsrv_pnfslookupds: vn_start_write=%d\n",
			    ret);
			if (ret == 0) {
				ret = vn_extattr_set(vp, IO_NODELOCKED,
				    EXTATTR_NAMESPACE_SYSTEM, "pnfsd.dsfile",
				    sizeof(*pf), (char *)pf, p);
				vn_finished_write(mp);
				NFSD_DEBUG(4, "nfsrv_pnfslookupds: aft "
				    "vn_extattr_set=%d\n", ret);
			}
		}
	}
	NFSD_DEBUG(4, "eo nfsrv_pnfslookupds=%d\n", error);
	return (error);
}

extern int (*nfsd_call_nfsd)(struct thread *, struct nfssvc_args *);

/*
 * Called once to initialize data structures...
 */
static int
nfsd_modevent(module_t mod, int type, void *data)
{
	int error = 0, i;
	static int loaded = 0;

	switch (type) {
	case MOD_LOAD:
		if (loaded)
			goto out;
		newnfs_portinit();
		for (i = 0; i < NFSRVCACHE_HASHSIZE; i++) {
			mtx_init(&nfsrchash_table[i].mtx, "nfsrtc", NULL,
			    MTX_DEF);
			mtx_init(&nfsrcahash_table[i].mtx, "nfsrtca", NULL,
			    MTX_DEF);
		}
		mtx_init(&nfsrc_udpmtx, "nfsuc", NULL, MTX_DEF);
		mtx_init(&nfs_v4root_mutex, "nfs4rt", NULL, MTX_DEF);
		mtx_init(&nfsv4root_mnt.mnt_mtx, "nfs4mnt", NULL, MTX_DEF);
		lockinit(&nfsv4root_mnt.mnt_explock, PVFS, "explock", 0, 0);
		nfsrvd_initcache();
		nfsd_init();
		NFSD_LOCK();
		nfsrvd_init(0);
		NFSD_UNLOCK();
		nfsd_mntinit();
#ifdef VV_DISABLEDELEG
		vn_deleg_ops.vndeleg_recall = nfsd_recalldelegation;
		vn_deleg_ops.vndeleg_disable = nfsd_disabledelegation;
#endif
		nfsd_call_servertimer = nfsrv_servertimer;
		nfsd_call_nfsd = nfssvc_nfsd;
		loaded = 1;
		break;

	case MOD_UNLOAD:
		if (newnfs_numnfsd != 0) {
			error = EBUSY;
			break;
		}

#ifdef VV_DISABLEDELEG
		vn_deleg_ops.vndeleg_recall = NULL;
		vn_deleg_ops.vndeleg_disable = NULL;
#endif
		nfsd_call_servertimer = NULL;
		nfsd_call_nfsd = NULL;

		/* Clean out all NFSv4 state. */
		nfsrv_throwawayallstate(curthread);

		/* Clean the NFS server reply cache */
		nfsrvd_cleancache();

		/* Free up the krpc server pool. */
		if (nfsrvd_pool != NULL)
			svcpool_destroy(nfsrvd_pool);

		/* and get rid of the locks */
		for (i = 0; i < NFSRVCACHE_HASHSIZE; i++) {
			mtx_destroy(&nfsrchash_table[i].mtx);
			mtx_destroy(&nfsrcahash_table[i].mtx);
		}
		mtx_destroy(&nfsrc_udpmtx);
		mtx_destroy(&nfs_v4root_mutex);
		mtx_destroy(&nfsv4root_mnt.mnt_mtx);
		for (i = 0; i < nfsrv_sessionhashsize; i++)
			mtx_destroy(&nfssessionhash[i].mtx);
		for (i = 0; i < nfsrv_layouthashsize; i++)
			mtx_destroy(&nfslayouthash[i].mtx);
		lockdestroy(&nfsv4root_mnt.mnt_explock);
		free(nfsclienthash, M_NFSDCLIENT);
		free(nfslockhash, M_NFSDLOCKFILE);
		free(nfssessionhash, M_NFSDSESSION);
		free(nfslayouthash, M_NFSDSESSION);
		loaded = 0;
		break;
	default:
		error = EOPNOTSUPP;
		break;
	}

out:
	NFSEXITCODE(error);
	return (error);
}
static moduledata_t nfsd_mod = {
	"nfsd",
	nfsd_modevent,
	NULL,
};
DECLARE_MODULE(nfsd, nfsd_mod, SI_SUB_VFS, SI_ORDER_ANY);

/* So that loader and kldload(2) can find us, wherever we are.. */
MODULE_VERSION(nfsd, 1);
MODULE_DEPEND(nfsd, nfscommon, 1, 1, 1);
MODULE_DEPEND(nfsd, nfslock, 1, 1, 1);
MODULE_DEPEND(nfsd, nfslockd, 1, 1, 1);
MODULE_DEPEND(nfsd, krpc, 1, 1, 1);
MODULE_DEPEND(nfsd, nfssvc, 1, 1, 1);
<|MERGE_RESOLUTION|>--- conflicted
+++ resolved
@@ -858,7 +858,6 @@
 	struct uio io, *uiop = &io;
 	struct nfsheur *nh;
 
-<<<<<<< HEAD
 	/*
 	 * Attempt to write to a DS file. A return of ENOENT implies
 	 * there is no DS file to write.
@@ -870,10 +869,7 @@
 		return (error);
 	}
 
-	MALLOC(ivp, struct iovec *, cnt * sizeof (struct iovec), M_TEMP,
-=======
 	ivp = malloc(cnt * sizeof (struct iovec), M_TEMP,
->>>>>>> bd489e79
 	    M_WAITOK);
 	uiop->uio_iov = iv = ivp;
 	uiop->uio_iovcnt = cnt;
