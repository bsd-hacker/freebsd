# $FreeBSD$

# Options set in the build system that affect the kernel somehow.

#
# Define MK_* variables (which are either "yes" or "no") for users
# to set via WITH_*/WITHOUT_* in /etc/src.conf and override in the
# make(1) environment.
# These should be tested with `== "no"' or `!= "no"' in makefiles.
# The NO_* variables should only be set by makefiles for variables
# that haven't been converted over.
#

# Note: bsd.own.mk must be included before the rest of kern.opts.mk to make
# building on 10.x and earlier work. This should be removed when that's no
# longer supported since it confounds the defaults (since it uses the host's
# notion of defaults rather than what's default in current when building
# within sys/modules).
.include <bsd.own.mk>

# These options are used by the kernel build process (kern.mk and kmod.mk)
# They have to be listed here so we can build modules outside of the
# src tree.

__DEFAULT_YES_OPTIONS = \
    AUTOFS \
    BHYVE \
    BLUETOOTH \
    CCD \
    CDDL \
    CRYPT \
    CUSE \
    FAST_DEPEND \
    FORMAT_EXTENSIONS \
    INET \
    INET6 \
    IPFILTER \
    ISCSI \
    KERNEL_SYMBOLS \
    NETGRAPH \
    PF \
    SOURCELESS_HOST \
    SOURCELESS_UCODE \
    USB_GADGET_EXAMPLES \
    ZFS

__DEFAULT_NO_OPTIONS = \
    EISA \
    NAND \
    OFED

# Enable FAST_DEPEND by default for the meta build.
.if !empty(.MAKE.MODE:Unormal:Mmeta)
__DEFAULT_YES_OPTIONS+=	FAST_DEPEND
__DEFAULT_NO_OPTIONS:=	${__DEFAULT_NO_OPTIONS:NFAST_DEPEND}
.endif

# Some options are totally broken on some architectures. We disable
# them. If you need to enable them on an experimental basis, you
# must change this code.
# Note: These only apply to the list of modules we build by default
# and sometimes what is in the opt_*.h files by default.
# Kernel config files are unaffected, though some targets can be
# affected by KERNEL_SYMBOLS, FORMAT_EXTENSIONS, CTF and SSP.

# Things that don't work based on the CPU
.if ${MACHINE_CPUARCH} == "arm"
<<<<<<< HEAD
#BROKEN_OPTIONS+= ZFS
. if ${MACHINE_ARCH:Marmv6*} == ""
#BROKEN_OPTIONS+= CDDL
=======
. if ${MACHINE_ARCH:Marmv6*} == ""
BROKEN_OPTIONS+= CDDL ZFS
>>>>>>> b959fde0
. endif
.endif

.if ${MACHINE_CPUARCH} == "mips"
BROKEN_OPTIONS+= CDDL ZFS
.endif

.if ${MACHINE_CPUARCH} == "powerpc" && ${MACHINE_ARCH} == "powerpc"
BROKEN_OPTIONS+= ZFS
.endif

# Things that don't work because the kernel doesn't have the support
# for them.
.if ${MACHINE} != "i386"
BROKEN_OPTIONS+= EISA
.endif

.if ${MACHINE} != "i386" && ${MACHINE} != "amd64"
BROKEN_OPTIONS+= OFED
.endif

# expanded inline from bsd.mkopt.mk to avoid share/mk dependency

# Those that default to yes
.for var in ${__DEFAULT_YES_OPTIONS}
.if !defined(MK_${var})
.if defined(WITHOUT_${var})			# WITHOUT always wins
MK_${var}:=	no
.else
MK_${var}:=	yes
.endif
.else
.if ${MK_${var}} != "yes" && ${MK_${var}} != "no"
.error "Illegal value for MK_${var}: ${MK_${var}}"
.endif
.endif # !defined(MK_${var})
.endfor
.undef __DEFAULT_YES_OPTIONS

# Those that default to no
.for var in ${__DEFAULT_NO_OPTIONS}
.if !defined(MK_${var})
.if defined(WITH_${var}) && !defined(WITHOUT_${var}) # WITHOUT always wins
MK_${var}:=	yes
.else
MK_${var}:=	no
.endif
.else
.if ${MK_${var}} != "yes" && ${MK_${var}} != "no"
.error "Illegal value for MK_${var}: ${MK_${var}}"
.endif
.endif # !defined(MK_${var})
.endfor
.undef __DEFAULT_NO_OPTIONS

#
# MK_* options which are always no, usually because they are
# unsupported/badly broken on this architecture.
#
.for var in ${BROKEN_OPTIONS}
MK_${var}:=	no
.endfor
.undef BROKEN_OPTIONS
#end of bsd.mkopt.mk expanded inline.

#
# MK_*_SUPPORT options which default to "yes" unless their corresponding
# MK_* variable is set to "no".
#
.for var in \
    INET \
    INET6
.if defined(WITHOUT_${var}_SUPPORT) || ${MK_${var}} == "no"
MK_${var}_SUPPORT:= no
.else
.if defined(KERNBUILDDIR)	# See if there's an opt_foo.h
.if !defined(OPT_${var})
OPT_${var}!= cat ${KERNBUILDDIR}/opt_${var:tl}.h; echo
.export OPT_${var}
.endif
.if ${OPT_${var}} == ""		# nothing -> no
MK_${var}_SUPPORT:= no
.else
MK_${var}_SUPPORT:= yes
.endif
.else				# otherwise, yes
MK_${var}_SUPPORT:= yes
.endif
.endif
.endfor<|MERGE_RESOLUTION|>--- conflicted
+++ resolved
@@ -65,14 +65,8 @@
 
 # Things that don't work based on the CPU
 .if ${MACHINE_CPUARCH} == "arm"
-<<<<<<< HEAD
-#BROKEN_OPTIONS+= ZFS
-. if ${MACHINE_ARCH:Marmv6*} == ""
-#BROKEN_OPTIONS+= CDDL
-=======
 . if ${MACHINE_ARCH:Marmv6*} == ""
 BROKEN_OPTIONS+= CDDL ZFS
->>>>>>> b959fde0
 . endif
 .endif
 
