# $FreeBSD$
#
# The long compile-with and dependency lines are required because of
# limitations in config: backslash-newline doesn't work in strings, and
# dependency lines other than the first are silently ignored.
#
acpi_quirks.h			optional acpi				   \
	dependency	"$S/tools/acpi_quirks2h.awk $S/dev/acpica/acpi_quirks" \
	compile-with	"${AWK} -f $S/tools/acpi_quirks2h.awk $S/dev/acpica/acpi_quirks" \
	no-obj no-implicit-rule before-depend				   \
	clean		"acpi_quirks.h"
bhnd_nvram_map.h		optional bhnd				   \
	dependency	"$S/dev/bhnd/tools/nvram_map_gen.sh $S/dev/bhnd/tools/nvram_map_gen.awk $S/dev/bhnd/nvram/nvram_map" \
	compile-with	"sh $S/dev/bhnd/tools/nvram_map_gen.sh $S/dev/bhnd/nvram/nvram_map -h" \
	no-obj no-implicit-rule before-depend				   \
	clean		"bhnd_nvram_map.h"
bhnd_nvram_map_data.h		optional bhnd				   \
	dependency	"$S/dev/bhnd/tools/nvram_map_gen.sh $S/dev/bhnd/tools/nvram_map_gen.awk $S/dev/bhnd/nvram/nvram_map" \
	compile-with	"sh $S/dev/bhnd/tools/nvram_map_gen.sh $S/dev/bhnd/nvram/nvram_map -d" \
	no-obj no-implicit-rule before-depend				   \
	clean		"bhnd_nvram_map_data.h"
#
# The 'fdt_dtb_file' target covers an actual DTB file name, which is derived
# from the specified source (DTS) file: <platform>.dts -> <platform>.dtb
#
fdt_dtb_file			optional fdt fdt_dtb_static \
	compile-with "sh -c 'MACHINE=${MACHINE} $S/tools/fdt/make_dtb.sh $S ${FDT_DTS_FILE} ${.CURDIR}'" \
	no-obj no-implicit-rule before-depend	\
	clean		"${FDT_DTS_FILE:R}.dtb"
fdt_static_dtb.h		optional fdt fdt_dtb_static \
	compile-with "sh -c 'MACHINE=${MACHINE} $S/tools/fdt/make_dtbh.sh ${FDT_DTS_FILE} ${.CURDIR}'" \
	dependency	"fdt_dtb_file" \
	no-obj no-implicit-rule before-depend \
	clean		"fdt_static_dtb.h"
feeder_eq_gen.h			optional sound				   \
	dependency	"$S/tools/sound/feeder_eq_mkfilter.awk"		   \
	compile-with	"${AWK} -f $S/tools/sound/feeder_eq_mkfilter.awk -- ${FEEDER_EQ_PRESETS} > feeder_eq_gen.h" \
	no-obj no-implicit-rule before-depend				   \
	clean		"feeder_eq_gen.h"
feeder_rate_gen.h		optional sound				   \
	dependency	"$S/tools/sound/feeder_rate_mkfilter.awk"	   \
	compile-with	"${AWK} -f $S/tools/sound/feeder_rate_mkfilter.awk -- ${FEEDER_RATE_PRESETS} > feeder_rate_gen.h" \
	no-obj no-implicit-rule before-depend				   \
	clean		"feeder_rate_gen.h"
snd_fxdiv_gen.h			optional sound				   \
	dependency	"$S/tools/sound/snd_fxdiv_gen.awk"		   \
	compile-with	"${AWK} -f $S/tools/sound/snd_fxdiv_gen.awk -- > snd_fxdiv_gen.h" \
	no-obj no-implicit-rule before-depend				   \
	clean		"snd_fxdiv_gen.h"
miidevs.h			optional miibus | mii			   \
	dependency	"$S/tools/miidevs2h.awk $S/dev/mii/miidevs"	   \
	compile-with	"${AWK} -f $S/tools/miidevs2h.awk $S/dev/mii/miidevs" \
	no-obj no-implicit-rule before-depend				   \
	clean		"miidevs.h"
pccarddevs.h			standard				   \
	dependency	"$S/tools/pccarddevs2h.awk $S/dev/pccard/pccarddevs" \
	compile-with	"${AWK} -f $S/tools/pccarddevs2h.awk $S/dev/pccard/pccarddevs" \
	no-obj no-implicit-rule before-depend				   \
	clean		"pccarddevs.h"
kbdmuxmap.h			optional	kbdmux_dflt_keymap 	   \
	compile-with	"kbdcontrol -P ${S:S/sys$/share/}/vt/keymaps -P ${S:S/sys$/share/}/syscons/keymaps -L ${KBDMUX_DFLT_KEYMAP} | sed -e 's/^static keymap_t.* = /static keymap_t key_map = /' -e 's/^static accentmap_t.* = /static accentmap_t accent_map = /' > kbdmuxmap.h" \
	no-obj no-implicit-rule before-depend				\
	clean		"kbdmuxmap.h"
teken_state.h		optional sc | vt				   \
	dependency	"$S/teken/gensequences $S/teken/sequences" \
	compile-with	"${AWK} -f $S/teken/gensequences $S/teken/sequences > teken_state.h" \
	no-obj no-implicit-rule before-depend				   \
	clean		"teken_state.h"
usbdevs.h			optional usb				   \
	dependency	"$S/tools/usbdevs2h.awk $S/dev/usb/usbdevs" \
	compile-with	"${AWK} -f $S/tools/usbdevs2h.awk $S/dev/usb/usbdevs -h" \
	no-obj no-implicit-rule before-depend				   \
	clean		"usbdevs.h"
usbdevs_data.h			optional usb				   \
	dependency	"$S/tools/usbdevs2h.awk $S/dev/usb/usbdevs" \
	compile-with	"${AWK} -f $S/tools/usbdevs2h.awk $S/dev/usb/usbdevs -d" \
	no-obj no-implicit-rule before-depend				   \
	clean		"usbdevs_data.h"
cam/cam.c			optional scbus
cam/cam_compat.c		optional scbus
cam/cam_iosched.c		optional scbus
cam/cam_periph.c		optional scbus
cam/cam_queue.c			optional scbus
cam/cam_sim.c			optional scbus
cam/cam_xpt.c			optional scbus
cam/ata/ata_all.c		optional scbus
cam/ata/ata_xpt.c		optional scbus
cam/ata/ata_pmp.c		optional scbus
cam/nvme/nvme_all.c		optional scbus nvme
cam/nvme/nvme_da.c		optional scbus nvme da
cam/nvme/nvme_xpt.c		optional scbus nvme
cam/scsi/scsi_xpt.c		optional scbus
cam/scsi/scsi_all.c		optional scbus
cam/scsi/scsi_cd.c		optional cd
cam/scsi/scsi_ch.c		optional ch
cam/ata/ata_da.c		optional ada | da
cam/ctl/ctl.c			optional ctl
cam/ctl/ctl_backend.c		optional ctl
cam/ctl/ctl_backend_block.c	optional ctl
cam/ctl/ctl_backend_ramdisk.c	optional ctl
cam/ctl/ctl_cmd_table.c		optional ctl
cam/ctl/ctl_frontend.c		optional ctl
cam/ctl/ctl_frontend_cam_sim.c	optional ctl
cam/ctl/ctl_frontend_ioctl.c	optional ctl
cam/ctl/ctl_frontend_iscsi.c	optional ctl cfiscsi
cam/ctl/ctl_ha.c		optional ctl
cam/ctl/ctl_scsi_all.c		optional ctl
cam/ctl/ctl_tpc.c		optional ctl
cam/ctl/ctl_tpc_local.c		optional ctl
cam/ctl/ctl_error.c		optional ctl
cam/ctl/ctl_util.c		optional ctl
cam/ctl/scsi_ctl.c		optional ctl
cam/scsi/scsi_da.c		optional da
cam/scsi/scsi_low.c		optional ct | ncv | nsp | stg
cam/scsi/scsi_pass.c		optional pass
cam/scsi/scsi_pt.c		optional pt
cam/scsi/scsi_sa.c		optional sa
cam/scsi/scsi_enc.c		optional ses
cam/scsi/scsi_enc_ses.c		optional ses
cam/scsi/scsi_enc_safte.c	optional ses
cam/scsi/scsi_sg.c		optional sg
cam/scsi/scsi_targ_bh.c		optional targbh
cam/scsi/scsi_target.c		optional targ
cam/scsi/smp_all.c		optional scbus
# shared between zfs and dtrace
cddl/compat/opensolaris/kern/opensolaris.c		optional zfs | dtrace compile-with "${CDDL_C}"
cddl/compat/opensolaris/kern/opensolaris_cmn_err.c	optional zfs | dtrace compile-with "${CDDL_C}"
cddl/compat/opensolaris/kern/opensolaris_kmem.c		optional zfs | dtrace compile-with "${CDDL_C}"
cddl/compat/opensolaris/kern/opensolaris_misc.c		optional zfs | dtrace compile-with "${CDDL_C}"
cddl/compat/opensolaris/kern/opensolaris_proc.c		optional zfs | dtrace compile-with "${CDDL_C}"
cddl/compat/opensolaris/kern/opensolaris_sunddi.c	optional zfs | dtrace compile-with "${CDDL_C}"
cddl/compat/opensolaris/kern/opensolaris_taskq.c	optional zfs | dtrace compile-with "${CDDL_C}"
# zfs specific
cddl/compat/opensolaris/kern/opensolaris_acl.c				optional zfs compile-with "${ZFS_C}"
cddl/compat/opensolaris/kern/opensolaris_dtrace.c			optional zfs compile-with "${ZFS_C}"
cddl/compat/opensolaris/kern/opensolaris_kobj.c				optional zfs compile-with "${ZFS_C}"
cddl/compat/opensolaris/kern/opensolaris_kstat.c			optional zfs compile-with "${ZFS_C}"
cddl/compat/opensolaris/kern/opensolaris_lookup.c			optional zfs compile-with "${ZFS_C}"
cddl/compat/opensolaris/kern/opensolaris_policy.c			optional zfs compile-with "${ZFS_C}"
cddl/compat/opensolaris/kern/opensolaris_string.c			optional zfs compile-with "${ZFS_C}"
cddl/compat/opensolaris/kern/opensolaris_sysevent.c			optional zfs compile-with "${ZFS_C}"
cddl/compat/opensolaris/kern/opensolaris_uio.c				optional zfs compile-with "${ZFS_C}"
cddl/compat/opensolaris/kern/opensolaris_vfs.c				optional zfs compile-with "${ZFS_C}"
cddl/compat/opensolaris/kern/opensolaris_vm.c				optional zfs compile-with "${ZFS_C}"
cddl/compat/opensolaris/kern/opensolaris_zone.c				optional zfs compile-with "${ZFS_C}"
cddl/contrib/opensolaris/common/acl/acl_common.c			optional zfs compile-with "${ZFS_C}"
cddl/contrib/opensolaris/common/avl/avl.c				optional zfs compile-with "${ZFS_C}"
cddl/contrib/opensolaris/common/nvpair/opensolaris_fnvpair.c		optional zfs compile-with "${ZFS_C}"
cddl/contrib/opensolaris/common/nvpair/opensolaris_nvpair.c		optional zfs compile-with "${ZFS_C}"
cddl/contrib/opensolaris/common/nvpair/opensolaris_nvpair_alloc_fixed.c	optional zfs compile-with "${ZFS_C}"
cddl/contrib/opensolaris/common/unicode/u8_textprep.c			optional zfs compile-with "${ZFS_C}"
cddl/contrib/opensolaris/common/zfs/zfeature_common.c			optional zfs compile-with "${ZFS_C}"
cddl/contrib/opensolaris/common/zfs/zfs_comutil.c			optional zfs compile-with "${ZFS_C}"
cddl/contrib/opensolaris/common/zfs/zfs_deleg.c				optional zfs compile-with "${ZFS_C}"
cddl/contrib/opensolaris/common/zfs/zfs_fletcher.c			optional zfs compile-with "${ZFS_C}"
cddl/contrib/opensolaris/common/zfs/zfs_ioctl_compat.c			optional zfs compile-with "${ZFS_C}"
cddl/contrib/opensolaris/common/zfs/zfs_namecheck.c			optional zfs compile-with "${ZFS_C}"
cddl/contrib/opensolaris/common/zfs/zfs_prop.c				optional zfs compile-with "${ZFS_C}"
cddl/contrib/opensolaris/common/zfs/zpool_prop.c			optional zfs compile-with "${ZFS_C}"
cddl/contrib/opensolaris/common/zfs/zprop_common.c			optional zfs compile-with "${ZFS_C}"
cddl/contrib/opensolaris/uts/common/fs/vnode.c				optional zfs compile-with "${ZFS_C}"
cddl/contrib/opensolaris/uts/common/fs/zfs/abd.c			optional zfs compile-with "${ZFS_C}"
cddl/contrib/opensolaris/uts/common/fs/zfs/arc.c			optional zfs compile-with "${ZFS_C}"
cddl/contrib/opensolaris/uts/common/fs/zfs/blkptr.c			optional zfs compile-with "${ZFS_C}"
cddl/contrib/opensolaris/uts/common/fs/zfs/bplist.c			optional zfs compile-with "${ZFS_C}"
cddl/contrib/opensolaris/uts/common/fs/zfs/bpobj.c			optional zfs compile-with "${ZFS_C}"
cddl/contrib/opensolaris/uts/common/fs/zfs/bptree.c			optional zfs compile-with "${ZFS_C}"
cddl/contrib/opensolaris/uts/common/fs/zfs/bqueue.c			optional zfs compile-with "${ZFS_C}"
cddl/contrib/opensolaris/uts/common/fs/zfs/dbuf.c			optional zfs compile-with "${ZFS_C}"
cddl/contrib/opensolaris/uts/common/fs/zfs/ddt.c			optional zfs compile-with "${ZFS_C}"
cddl/contrib/opensolaris/uts/common/fs/zfs/ddt_zap.c			optional zfs compile-with "${ZFS_C}"
cddl/contrib/opensolaris/uts/common/fs/zfs/dmu.c			optional zfs compile-with "${ZFS_C}"
cddl/contrib/opensolaris/uts/common/fs/zfs/dmu_diff.c			optional zfs compile-with "${ZFS_C}"
cddl/contrib/opensolaris/uts/common/fs/zfs/dmu_object.c			optional zfs compile-with "${ZFS_C}"
cddl/contrib/opensolaris/uts/common/fs/zfs/dmu_objset.c			optional zfs compile-with "${ZFS_C}"
cddl/contrib/opensolaris/uts/common/fs/zfs/dmu_send.c			optional zfs compile-with "${ZFS_C}"
cddl/contrib/opensolaris/uts/common/fs/zfs/dmu_traverse.c		optional zfs compile-with "${ZFS_C}"
cddl/contrib/opensolaris/uts/common/fs/zfs/dmu_tx.c			optional zfs compile-with "${ZFS_C}"
cddl/contrib/opensolaris/uts/common/fs/zfs/dmu_zfetch.c			optional zfs compile-with "${ZFS_C}"
cddl/contrib/opensolaris/uts/common/fs/zfs/dnode.c			optional zfs compile-with "${ZFS_C}" \
	warning "kernel contains CDDL licensed ZFS filesystem"
cddl/contrib/opensolaris/uts/common/fs/zfs/dnode_sync.c			optional zfs compile-with "${ZFS_C}"
cddl/contrib/opensolaris/uts/common/fs/zfs/dsl_bookmark.c		optional zfs compile-with "${ZFS_C}"
cddl/contrib/opensolaris/uts/common/fs/zfs/dsl_dataset.c		optional zfs compile-with "${ZFS_C}"
cddl/contrib/opensolaris/uts/common/fs/zfs/dsl_deadlist.c		optional zfs compile-with "${ZFS_C}"
cddl/contrib/opensolaris/uts/common/fs/zfs/dsl_deleg.c			optional zfs compile-with "${ZFS_C}"
cddl/contrib/opensolaris/uts/common/fs/zfs/dsl_destroy.c		optional zfs compile-with "${ZFS_C}"
cddl/contrib/opensolaris/uts/common/fs/zfs/dsl_dir.c			optional zfs compile-with "${ZFS_C}"
cddl/contrib/opensolaris/uts/common/fs/zfs/dsl_pool.c			optional zfs compile-with "${ZFS_C}"
cddl/contrib/opensolaris/uts/common/fs/zfs/dsl_prop.c			optional zfs compile-with "${ZFS_C}"
cddl/contrib/opensolaris/uts/common/fs/zfs/dsl_scan.c			optional zfs compile-with "${ZFS_C}"
cddl/contrib/opensolaris/uts/common/fs/zfs/dsl_userhold.c		optional zfs compile-with "${ZFS_C}"
cddl/contrib/opensolaris/uts/common/fs/zfs/dsl_synctask.c		optional zfs compile-with "${ZFS_C}"
cddl/contrib/opensolaris/uts/common/fs/zfs/gzip.c			optional zfs compile-with "${ZFS_C}"
cddl/contrib/opensolaris/uts/common/fs/zfs/lz4.c			optional zfs compile-with "${ZFS_C}"
cddl/contrib/opensolaris/uts/common/fs/zfs/lzjb.c			optional zfs compile-with "${ZFS_C}"
cddl/contrib/opensolaris/uts/common/fs/zfs/metaslab.c			optional zfs compile-with "${ZFS_C}"
cddl/contrib/opensolaris/uts/common/fs/zfs/multilist.c			optional zfs compile-with "${ZFS_C}"
cddl/contrib/opensolaris/uts/common/fs/zfs/range_tree.c			optional zfs compile-with "${ZFS_C}"
cddl/contrib/opensolaris/uts/common/fs/zfs/refcount.c			optional zfs compile-with "${ZFS_C}"
cddl/contrib/opensolaris/uts/common/fs/zfs/rrwlock.c			optional zfs compile-with "${ZFS_C}"
cddl/contrib/opensolaris/uts/common/fs/zfs/sa.c				optional zfs compile-with "${ZFS_C}"
cddl/contrib/opensolaris/uts/common/fs/zfs/sha256.c			optional zfs compile-with "${ZFS_C}"
cddl/contrib/opensolaris/uts/common/fs/zfs/skein_zfs.c			optional zfs compile-with "${ZFS_C}"
cddl/contrib/opensolaris/uts/common/fs/zfs/spa.c			optional zfs compile-with "${ZFS_C}"
cddl/contrib/opensolaris/uts/common/fs/zfs/spa_config.c			optional zfs compile-with "${ZFS_C}"
cddl/contrib/opensolaris/uts/common/fs/zfs/spa_errlog.c			optional zfs compile-with "${ZFS_C}"
cddl/contrib/opensolaris/uts/common/fs/zfs/spa_history.c		optional zfs compile-with "${ZFS_C}"
cddl/contrib/opensolaris/uts/common/fs/zfs/spa_misc.c			optional zfs compile-with "${ZFS_C}"
cddl/contrib/opensolaris/uts/common/fs/zfs/space_map.c			optional zfs compile-with "${ZFS_C}"
cddl/contrib/opensolaris/uts/common/fs/zfs/space_reftree.c		optional zfs compile-with "${ZFS_C}"
cddl/contrib/opensolaris/uts/common/fs/zfs/trim_map.c			optional zfs compile-with "${ZFS_C}"
cddl/contrib/opensolaris/uts/common/fs/zfs/txg.c			optional zfs compile-with "${ZFS_C}"
cddl/contrib/opensolaris/uts/common/fs/zfs/uberblock.c			optional zfs compile-with "${ZFS_C}"
cddl/contrib/opensolaris/uts/common/fs/zfs/unique.c			optional zfs compile-with "${ZFS_C}"
cddl/contrib/opensolaris/uts/common/fs/zfs/vdev.c			optional zfs compile-with "${ZFS_C}"
cddl/contrib/opensolaris/uts/common/fs/zfs/vdev_cache.c			optional zfs compile-with "${ZFS_C}"
cddl/contrib/opensolaris/uts/common/fs/zfs/vdev_file.c			optional zfs compile-with "${ZFS_C}"
cddl/contrib/opensolaris/uts/common/fs/zfs/vdev_geom.c			optional zfs compile-with "${ZFS_C}"
cddl/contrib/opensolaris/uts/common/fs/zfs/vdev_label.c			optional zfs compile-with "${ZFS_C}"
cddl/contrib/opensolaris/uts/common/fs/zfs/vdev_mirror.c		optional zfs compile-with "${ZFS_C}"
cddl/contrib/opensolaris/uts/common/fs/zfs/vdev_missing.c		optional zfs compile-with "${ZFS_C}"
cddl/contrib/opensolaris/uts/common/fs/zfs/vdev_queue.c			optional zfs compile-with "${ZFS_C}"
cddl/contrib/opensolaris/uts/common/fs/zfs/vdev_raidz.c			optional zfs compile-with "${ZFS_C}"
cddl/contrib/opensolaris/uts/common/fs/zfs/vdev_root.c			optional zfs compile-with "${ZFS_C}"
cddl/contrib/opensolaris/uts/common/fs/zfs/zap.c			optional zfs compile-with "${ZFS_C}"
cddl/contrib/opensolaris/uts/common/fs/zfs/zap_leaf.c			optional zfs compile-with "${ZFS_C}"
cddl/contrib/opensolaris/uts/common/fs/zfs/zap_micro.c			optional zfs compile-with "${ZFS_C}"
cddl/contrib/opensolaris/uts/common/fs/zfs/zcp.c			optional zfs compile-with "${ZFS_C}"
cddl/contrib/opensolaris/uts/common/fs/zfs/zcp_get.c			optional zfs compile-with "${ZFS_C}"
cddl/contrib/opensolaris/uts/common/fs/zfs/zcp_global.c			optional zfs compile-with "${ZFS_C}"
cddl/contrib/opensolaris/uts/common/fs/zfs/zcp_iter.c			optional zfs compile-with "${ZFS_C}"
cddl/contrib/opensolaris/uts/common/fs/zfs/zcp_synctask.c		optional zfs compile-with "${ZFS_C}"
cddl/contrib/opensolaris/uts/common/fs/zfs/zfeature.c			optional zfs compile-with "${ZFS_C}"
cddl/contrib/opensolaris/uts/common/fs/zfs/zfs_acl.c			optional zfs compile-with "${ZFS_C}"
cddl/contrib/opensolaris/uts/common/fs/zfs/zfs_byteswap.c		optional zfs compile-with "${ZFS_C}"
cddl/contrib/opensolaris/uts/common/fs/zfs/zfs_ctldir.c			optional zfs compile-with "${ZFS_C}"
cddl/contrib/opensolaris/uts/common/fs/zfs/zfs_debug.c			optional zfs compile-with "${ZFS_C}"
cddl/contrib/opensolaris/uts/common/fs/zfs/zfs_dir.c			optional zfs compile-with "${ZFS_C}"
cddl/contrib/opensolaris/uts/common/fs/zfs/zfs_fm.c			optional zfs compile-with "${ZFS_C}"
cddl/contrib/opensolaris/uts/common/fs/zfs/zfs_fuid.c			optional zfs compile-with "${ZFS_C}"
cddl/contrib/opensolaris/uts/common/fs/zfs/zfs_ioctl.c			optional zfs compile-with "${ZFS_C}"
cddl/contrib/opensolaris/uts/common/fs/zfs/zfs_log.c			optional zfs compile-with "${ZFS_C}"
cddl/contrib/opensolaris/uts/common/fs/zfs/zfs_onexit.c			optional zfs compile-with "${ZFS_C}"
cddl/contrib/opensolaris/uts/common/fs/zfs/zfs_replay.c			optional zfs compile-with "${ZFS_C}"
cddl/contrib/opensolaris/uts/common/fs/zfs/zfs_rlock.c			optional zfs compile-with "${ZFS_C}"
cddl/contrib/opensolaris/uts/common/fs/zfs/zfs_sa.c			optional zfs compile-with "${ZFS_C}"
cddl/contrib/opensolaris/uts/common/fs/zfs/zfs_vfsops.c			optional zfs compile-with "${ZFS_C}"
cddl/contrib/opensolaris/uts/common/fs/zfs/zfs_vnops.c			optional zfs compile-with "${ZFS_C}"
cddl/contrib/opensolaris/uts/common/fs/zfs/zfs_znode.c			optional zfs compile-with "${ZFS_C}"
cddl/contrib/opensolaris/uts/common/fs/zfs/zil.c			optional zfs compile-with "${ZFS_C}"
cddl/contrib/opensolaris/uts/common/fs/zfs/zio.c			optional zfs compile-with "${ZFS_C}"
cddl/contrib/opensolaris/uts/common/fs/zfs/zio_checksum.c		optional zfs compile-with "${ZFS_C}"
cddl/contrib/opensolaris/uts/common/fs/zfs/zio_compress.c		optional zfs compile-with "${ZFS_C}"
cddl/contrib/opensolaris/uts/common/fs/zfs/zio_inject.c			optional zfs compile-with "${ZFS_C}"
cddl/contrib/opensolaris/uts/common/fs/zfs/zle.c			optional zfs compile-with "${ZFS_C}"
cddl/contrib/opensolaris/uts/common/fs/zfs/zrlock.c			optional zfs compile-with "${ZFS_C}"
cddl/contrib/opensolaris/uts/common/fs/zfs/zvol.c			optional zfs compile-with "${ZFS_C}"
cddl/contrib/opensolaris/uts/common/os/callb.c				optional zfs compile-with "${ZFS_C}"
cddl/contrib/opensolaris/uts/common/os/fm.c				optional zfs compile-with "${ZFS_C}"
cddl/contrib/opensolaris/uts/common/os/list.c				optional zfs compile-with "${ZFS_C}"
cddl/contrib/opensolaris/uts/common/os/nvpair_alloc_system.c		optional zfs compile-with "${ZFS_C}"
cddl/contrib/opensolaris/uts/common/zmod/adler32.c			optional zfs compile-with "${ZFS_C}"
cddl/contrib/opensolaris/uts/common/zmod/deflate.c			optional zfs compile-with "${ZFS_C}"
cddl/contrib/opensolaris/uts/common/zmod/inffast.c			optional zfs compile-with "${ZFS_C}"
cddl/contrib/opensolaris/uts/common/zmod/inflate.c			optional zfs compile-with "${ZFS_C}"
cddl/contrib/opensolaris/uts/common/zmod/inftrees.c			optional zfs compile-with "${ZFS_C}"
cddl/contrib/opensolaris/uts/common/zmod/opensolaris_crc32.c		optional zfs compile-with "${ZFS_C}"
cddl/contrib/opensolaris/uts/common/zmod/trees.c			optional zfs compile-with "${ZFS_C}"
cddl/contrib/opensolaris/uts/common/zmod/zmod.c				optional zfs compile-with "${ZFS_C}"
cddl/contrib/opensolaris/uts/common/zmod/zmod_subr.c			optional zfs compile-with "${ZFS_C}"
cddl/contrib/opensolaris/uts/common/zmod/zutil.c			optional zfs compile-with "${ZFS_C}"
# zfs lua support
cddl/contrib/opensolaris/uts/common/fs/zfs/lua/lapi.c			optional zfs compile-with "${ZFS_C}"
cddl/contrib/opensolaris/uts/common/fs/zfs/lua/lauxlib.c		optional zfs compile-with "${ZFS_C}"
cddl/contrib/opensolaris/uts/common/fs/zfs/lua/lbaselib.c		optional zfs compile-with "${ZFS_C}"
cddl/contrib/opensolaris/uts/common/fs/zfs/lua/lbitlib.c		optional zfs compile-with "${ZFS_C}"
cddl/contrib/opensolaris/uts/common/fs/zfs/lua/lcode.c			optional zfs compile-with "${ZFS_C}"
cddl/contrib/opensolaris/uts/common/fs/zfs/lua/lcompat.c		optional zfs compile-with "${ZFS_C}"
cddl/contrib/opensolaris/uts/common/fs/zfs/lua/lcorolib.c		optional zfs compile-with "${ZFS_C}"
cddl/contrib/opensolaris/uts/common/fs/zfs/lua/lctype.c			optional zfs compile-with "${ZFS_C}"
cddl/contrib/opensolaris/uts/common/fs/zfs/lua/ldebug.c			optional zfs compile-with "${ZFS_C}"
cddl/contrib/opensolaris/uts/common/fs/zfs/lua/ldo.c			optional zfs compile-with "${ZFS_C}"
cddl/contrib/opensolaris/uts/common/fs/zfs/lua/ldump.c			optional zfs compile-with "${ZFS_C}"
cddl/contrib/opensolaris/uts/common/fs/zfs/lua/lfunc.c			optional zfs compile-with "${ZFS_C}"
cddl/contrib/opensolaris/uts/common/fs/zfs/lua/lgc.c			optional zfs compile-with "${ZFS_C}"
cddl/contrib/opensolaris/uts/common/fs/zfs/lua/llex.c			optional zfs compile-with "${ZFS_C}"
cddl/contrib/opensolaris/uts/common/fs/zfs/lua/lmem.c			optional zfs compile-with "${ZFS_C}"
cddl/contrib/opensolaris/uts/common/fs/zfs/lua/lobject.c		optional zfs compile-with "${ZFS_C}"
cddl/contrib/opensolaris/uts/common/fs/zfs/lua/lopcodes.c		optional zfs compile-with "${ZFS_C}"
cddl/contrib/opensolaris/uts/common/fs/zfs/lua/lparser.c		optional zfs compile-with "${ZFS_C}"
cddl/contrib/opensolaris/uts/common/fs/zfs/lua/lstate.c			optional zfs compile-with "${ZFS_C}"
cddl/contrib/opensolaris/uts/common/fs/zfs/lua/lstring.c		optional zfs compile-with "${ZFS_C}"
cddl/contrib/opensolaris/uts/common/fs/zfs/lua/lstrlib.c		optional zfs compile-with "${ZFS_C}"
cddl/contrib/opensolaris/uts/common/fs/zfs/lua/ltable.c			optional zfs compile-with "${ZFS_C}"
cddl/contrib/opensolaris/uts/common/fs/zfs/lua/ltablib.c		optional zfs compile-with "${ZFS_C}"
cddl/contrib/opensolaris/uts/common/fs/zfs/lua/ltm.c			optional zfs compile-with "${ZFS_C}"
cddl/contrib/opensolaris/uts/common/fs/zfs/lua/lundump.c		optional zfs compile-with "${ZFS_C}"
cddl/contrib/opensolaris/uts/common/fs/zfs/lua/lvm.c			optional zfs compile-with "${ZFS_C}"
cddl/contrib/opensolaris/uts/common/fs/zfs/lua/lzio.c			optional zfs compile-with "${ZFS_C}"
# dtrace specific
cddl/contrib/opensolaris/uts/common/dtrace/dtrace.c	optional dtrace compile-with "${DTRACE_C}" \
							warning "kernel contains CDDL licensed DTRACE"
cddl/dev/dtmalloc/dtmalloc.c		optional dtmalloc        | dtraceall compile-with "${CDDL_C}"
cddl/dev/profile/profile.c		optional dtrace_profile  | dtraceall compile-with "${CDDL_C}"
cddl/dev/sdt/sdt.c			optional dtrace_sdt      | dtraceall compile-with "${CDDL_C}"
cddl/dev/fbt/fbt.c			optional dtrace_fbt      | dtraceall compile-with "${FBT_C}"
cddl/dev/systrace/systrace.c		optional dtrace_systrace | dtraceall compile-with "${CDDL_C}"
cddl/dev/prototype.c			optional dtrace_prototype | dtraceall compile-with "${CDDL_C}"
fs/nfsclient/nfs_clkdtrace.c		optional dtnfscl nfscl   | dtraceall nfscl compile-with "${CDDL_C}"
compat/cloudabi/cloudabi_clock.c	optional compat_cloudabi32 | compat_cloudabi64
compat/cloudabi/cloudabi_errno.c	optional compat_cloudabi32 | compat_cloudabi64
compat/cloudabi/cloudabi_fd.c		optional compat_cloudabi32 | compat_cloudabi64
compat/cloudabi/cloudabi_file.c		optional compat_cloudabi32 | compat_cloudabi64
compat/cloudabi/cloudabi_futex.c	optional compat_cloudabi32 | compat_cloudabi64
compat/cloudabi/cloudabi_mem.c		optional compat_cloudabi32 | compat_cloudabi64
compat/cloudabi/cloudabi_proc.c		optional compat_cloudabi32 | compat_cloudabi64
compat/cloudabi/cloudabi_random.c	optional compat_cloudabi32 | compat_cloudabi64
compat/cloudabi/cloudabi_sock.c		optional compat_cloudabi32 | compat_cloudabi64
compat/cloudabi/cloudabi_thread.c	optional compat_cloudabi32 | compat_cloudabi64
compat/cloudabi/cloudabi_vdso.c		optional compat_cloudabi32 | compat_cloudabi64
compat/cloudabi32/cloudabi32_fd.c	optional compat_cloudabi32
compat/cloudabi32/cloudabi32_module.c	optional compat_cloudabi32
compat/cloudabi32/cloudabi32_poll.c	optional compat_cloudabi32
compat/cloudabi32/cloudabi32_sock.c	optional compat_cloudabi32
compat/cloudabi32/cloudabi32_syscalls.c	optional compat_cloudabi32
compat/cloudabi32/cloudabi32_sysent.c	optional compat_cloudabi32
compat/cloudabi32/cloudabi32_thread.c	optional compat_cloudabi32
compat/cloudabi64/cloudabi64_fd.c	optional compat_cloudabi64
compat/cloudabi64/cloudabi64_module.c	optional compat_cloudabi64
compat/cloudabi64/cloudabi64_poll.c	optional compat_cloudabi64
compat/cloudabi64/cloudabi64_sock.c	optional compat_cloudabi64
compat/cloudabi64/cloudabi64_syscalls.c	optional compat_cloudabi64
compat/cloudabi64/cloudabi64_sysent.c	optional compat_cloudabi64
compat/cloudabi64/cloudabi64_thread.c	optional compat_cloudabi64
compat/freebsd32/freebsd32_capability.c	optional compat_freebsd32
compat/freebsd32/freebsd32_ioctl.c	optional compat_freebsd32
compat/freebsd32/freebsd32_misc.c	optional compat_freebsd32
compat/freebsd32/freebsd32_syscalls.c	optional compat_freebsd32
compat/freebsd32/freebsd32_sysent.c	optional compat_freebsd32
contrib/ck/src/ck_array.c				standard compile-with "${NORMAL_C} -I$S/contrib/ck/include"
contrib/ck/src/ck_barrier_centralized.c			standard compile-with "${NORMAL_C} -I$S/contrib/ck/include"
contrib/ck/src/ck_barrier_combining.c			standard compile-with "${NORMAL_C} -I$S/contrib/ck/include"
contrib/ck/src/ck_barrier_dissemination.c		standard compile-with "${NORMAL_C} -I$S/contrib/ck/include"
contrib/ck/src/ck_barrier_mcs.c				standard compile-with "${NORMAL_C} -I$S/contrib/ck/include"
contrib/ck/src/ck_barrier_tournament.c			standard compile-with "${NORMAL_C} -I$S/contrib/ck/include"
contrib/ck/src/ck_epoch.c				standard compile-with "${NORMAL_C} -I$S/contrib/ck/include"
contrib/ck/src/ck_hp.c					standard compile-with "${NORMAL_C} -I$S/contrib/ck/include"
contrib/ck/src/ck_hs.c					standard compile-with "${NORMAL_C} -I$S/contrib/ck/include"
contrib/ck/src/ck_ht.c					standard compile-with "${NORMAL_C} -I$S/contrib/ck/include"
contrib/ck/src/ck_rhs.c					standard compile-with "${NORMAL_C} -I$S/contrib/ck/include"
contrib/dev/acpica/common/ahids.c			optional acpi acpi_debug
contrib/dev/acpica/common/ahuuids.c			optional acpi acpi_debug
contrib/dev/acpica/components/debugger/dbcmds.c		optional acpi acpi_debug
contrib/dev/acpica/components/debugger/dbconvert.c	optional acpi acpi_debug
contrib/dev/acpica/components/debugger/dbdisply.c	optional acpi acpi_debug
contrib/dev/acpica/components/debugger/dbexec.c		optional acpi acpi_debug
contrib/dev/acpica/components/debugger/dbhistry.c	optional acpi acpi_debug
contrib/dev/acpica/components/debugger/dbinput.c	optional acpi acpi_debug
contrib/dev/acpica/components/debugger/dbmethod.c	optional acpi acpi_debug
contrib/dev/acpica/components/debugger/dbnames.c	optional acpi acpi_debug
contrib/dev/acpica/components/debugger/dbobject.c	optional acpi acpi_debug
contrib/dev/acpica/components/debugger/dbstats.c	optional acpi acpi_debug
contrib/dev/acpica/components/debugger/dbtest.c		optional acpi acpi_debug
contrib/dev/acpica/components/debugger/dbutils.c	optional acpi acpi_debug
contrib/dev/acpica/components/debugger/dbxface.c	optional acpi acpi_debug
contrib/dev/acpica/components/disassembler/dmbuffer.c	optional acpi acpi_debug
contrib/dev/acpica/components/disassembler/dmcstyle.c	optional acpi acpi_debug
contrib/dev/acpica/components/disassembler/dmdeferred.c	optional acpi acpi_debug
contrib/dev/acpica/components/disassembler/dmnames.c	optional acpi acpi_debug
contrib/dev/acpica/components/disassembler/dmopcode.c	optional acpi acpi_debug
contrib/dev/acpica/components/disassembler/dmresrc.c	optional acpi acpi_debug
contrib/dev/acpica/components/disassembler/dmresrcl.c	optional acpi acpi_debug
contrib/dev/acpica/components/disassembler/dmresrcl2.c	optional acpi acpi_debug
contrib/dev/acpica/components/disassembler/dmresrcs.c	optional acpi acpi_debug
contrib/dev/acpica/components/disassembler/dmutils.c	optional acpi acpi_debug
contrib/dev/acpica/components/disassembler/dmwalk.c	optional acpi acpi_debug
contrib/dev/acpica/components/dispatcher/dsargs.c	optional acpi
contrib/dev/acpica/components/dispatcher/dscontrol.c	optional acpi
contrib/dev/acpica/components/dispatcher/dsdebug.c	optional acpi
contrib/dev/acpica/components/dispatcher/dsfield.c	optional acpi
contrib/dev/acpica/components/dispatcher/dsinit.c	optional acpi
contrib/dev/acpica/components/dispatcher/dsmethod.c	optional acpi
contrib/dev/acpica/components/dispatcher/dsmthdat.c	optional acpi
contrib/dev/acpica/components/dispatcher/dsobject.c	optional acpi
contrib/dev/acpica/components/dispatcher/dsopcode.c	optional acpi
contrib/dev/acpica/components/dispatcher/dspkginit.c	optional acpi
contrib/dev/acpica/components/dispatcher/dsutils.c	optional acpi
contrib/dev/acpica/components/dispatcher/dswexec.c	optional acpi
contrib/dev/acpica/components/dispatcher/dswload.c	optional acpi
contrib/dev/acpica/components/dispatcher/dswload2.c	optional acpi
contrib/dev/acpica/components/dispatcher/dswscope.c	optional acpi
contrib/dev/acpica/components/dispatcher/dswstate.c	optional acpi
contrib/dev/acpica/components/events/evevent.c		optional acpi
contrib/dev/acpica/components/events/evglock.c		optional acpi
contrib/dev/acpica/components/events/evgpe.c		optional acpi
contrib/dev/acpica/components/events/evgpeblk.c		optional acpi
contrib/dev/acpica/components/events/evgpeinit.c	optional acpi
contrib/dev/acpica/components/events/evgpeutil.c	optional acpi
contrib/dev/acpica/components/events/evhandler.c	optional acpi
contrib/dev/acpica/components/events/evmisc.c		optional acpi
contrib/dev/acpica/components/events/evregion.c		optional acpi
contrib/dev/acpica/components/events/evrgnini.c		optional acpi
contrib/dev/acpica/components/events/evsci.c		optional acpi
contrib/dev/acpica/components/events/evxface.c		optional acpi
contrib/dev/acpica/components/events/evxfevnt.c		optional acpi
contrib/dev/acpica/components/events/evxfgpe.c		optional acpi
contrib/dev/acpica/components/events/evxfregn.c		optional acpi
contrib/dev/acpica/components/executer/exconcat.c	optional acpi
contrib/dev/acpica/components/executer/exconfig.c	optional acpi
contrib/dev/acpica/components/executer/exconvrt.c	optional acpi
contrib/dev/acpica/components/executer/excreate.c	optional acpi
contrib/dev/acpica/components/executer/exdebug.c	optional acpi
contrib/dev/acpica/components/executer/exdump.c		optional acpi
contrib/dev/acpica/components/executer/exfield.c	optional acpi
contrib/dev/acpica/components/executer/exfldio.c	optional acpi
contrib/dev/acpica/components/executer/exmisc.c		optional acpi
contrib/dev/acpica/components/executer/exmutex.c	optional acpi
contrib/dev/acpica/components/executer/exnames.c	optional acpi
contrib/dev/acpica/components/executer/exoparg1.c	optional acpi
contrib/dev/acpica/components/executer/exoparg2.c	optional acpi
contrib/dev/acpica/components/executer/exoparg3.c	optional acpi
contrib/dev/acpica/components/executer/exoparg6.c	optional acpi
contrib/dev/acpica/components/executer/exprep.c		optional acpi
contrib/dev/acpica/components/executer/exregion.c	optional acpi
contrib/dev/acpica/components/executer/exresnte.c	optional acpi
contrib/dev/acpica/components/executer/exresolv.c	optional acpi
contrib/dev/acpica/components/executer/exresop.c	optional acpi
contrib/dev/acpica/components/executer/exstore.c	optional acpi
contrib/dev/acpica/components/executer/exstoren.c	optional acpi
contrib/dev/acpica/components/executer/exstorob.c	optional acpi
contrib/dev/acpica/components/executer/exsystem.c	optional acpi
contrib/dev/acpica/components/executer/extrace.c	optional acpi
contrib/dev/acpica/components/executer/exutils.c	optional acpi
contrib/dev/acpica/components/hardware/hwacpi.c		optional acpi
contrib/dev/acpica/components/hardware/hwesleep.c	optional acpi
contrib/dev/acpica/components/hardware/hwgpe.c		optional acpi
contrib/dev/acpica/components/hardware/hwpci.c		optional acpi
contrib/dev/acpica/components/hardware/hwregs.c		optional acpi
contrib/dev/acpica/components/hardware/hwsleep.c	optional acpi
contrib/dev/acpica/components/hardware/hwtimer.c	optional acpi
contrib/dev/acpica/components/hardware/hwvalid.c	optional acpi
contrib/dev/acpica/components/hardware/hwxface.c	optional acpi
contrib/dev/acpica/components/hardware/hwxfsleep.c	optional acpi
contrib/dev/acpica/components/namespace/nsaccess.c	optional acpi
contrib/dev/acpica/components/namespace/nsalloc.c	optional acpi
contrib/dev/acpica/components/namespace/nsarguments.c	optional acpi
contrib/dev/acpica/components/namespace/nsconvert.c	optional acpi
contrib/dev/acpica/components/namespace/nsdump.c	optional acpi
contrib/dev/acpica/components/namespace/nseval.c	optional acpi
contrib/dev/acpica/components/namespace/nsinit.c	optional acpi
contrib/dev/acpica/components/namespace/nsload.c	optional acpi
contrib/dev/acpica/components/namespace/nsnames.c	optional acpi
contrib/dev/acpica/components/namespace/nsobject.c	optional acpi
contrib/dev/acpica/components/namespace/nsparse.c	optional acpi
contrib/dev/acpica/components/namespace/nspredef.c	optional acpi
contrib/dev/acpica/components/namespace/nsprepkg.c	optional acpi
contrib/dev/acpica/components/namespace/nsrepair.c	optional acpi
contrib/dev/acpica/components/namespace/nsrepair2.c	optional acpi
contrib/dev/acpica/components/namespace/nssearch.c	optional acpi
contrib/dev/acpica/components/namespace/nsutils.c	optional acpi
contrib/dev/acpica/components/namespace/nswalk.c	optional acpi
contrib/dev/acpica/components/namespace/nsxfeval.c	optional acpi
contrib/dev/acpica/components/namespace/nsxfname.c	optional acpi
contrib/dev/acpica/components/namespace/nsxfobj.c	optional acpi
contrib/dev/acpica/components/parser/psargs.c		optional acpi
contrib/dev/acpica/components/parser/psloop.c		optional acpi
contrib/dev/acpica/components/parser/psobject.c		optional acpi
contrib/dev/acpica/components/parser/psopcode.c		optional acpi
contrib/dev/acpica/components/parser/psopinfo.c		optional acpi
contrib/dev/acpica/components/parser/psparse.c		optional acpi
contrib/dev/acpica/components/parser/psscope.c		optional acpi
contrib/dev/acpica/components/parser/pstree.c		optional acpi
contrib/dev/acpica/components/parser/psutils.c		optional acpi
contrib/dev/acpica/components/parser/pswalk.c		optional acpi
contrib/dev/acpica/components/parser/psxface.c		optional acpi
contrib/dev/acpica/components/resources/rsaddr.c	optional acpi
contrib/dev/acpica/components/resources/rscalc.c	optional acpi
contrib/dev/acpica/components/resources/rscreate.c	optional acpi
contrib/dev/acpica/components/resources/rsdump.c	optional acpi acpi_debug
contrib/dev/acpica/components/resources/rsdumpinfo.c	optional acpi
contrib/dev/acpica/components/resources/rsinfo.c	optional acpi
contrib/dev/acpica/components/resources/rsio.c		optional acpi
contrib/dev/acpica/components/resources/rsirq.c		optional acpi
contrib/dev/acpica/components/resources/rslist.c	optional acpi
contrib/dev/acpica/components/resources/rsmemory.c	optional acpi
contrib/dev/acpica/components/resources/rsmisc.c	optional acpi
contrib/dev/acpica/components/resources/rsserial.c	optional acpi
contrib/dev/acpica/components/resources/rsutils.c	optional acpi
contrib/dev/acpica/components/resources/rsxface.c	optional acpi
contrib/dev/acpica/components/tables/tbdata.c		optional acpi
contrib/dev/acpica/components/tables/tbfadt.c		optional acpi
contrib/dev/acpica/components/tables/tbfind.c		optional acpi
contrib/dev/acpica/components/tables/tbinstal.c		optional acpi
contrib/dev/acpica/components/tables/tbprint.c		optional acpi
contrib/dev/acpica/components/tables/tbutils.c		optional acpi
contrib/dev/acpica/components/tables/tbxface.c		optional acpi
contrib/dev/acpica/components/tables/tbxfload.c		optional acpi
contrib/dev/acpica/components/tables/tbxfroot.c		optional acpi
contrib/dev/acpica/components/utilities/utaddress.c	optional acpi
contrib/dev/acpica/components/utilities/utalloc.c	optional acpi
contrib/dev/acpica/components/utilities/utascii.c	optional acpi
contrib/dev/acpica/components/utilities/utbuffer.c	optional acpi
contrib/dev/acpica/components/utilities/utcache.c	optional acpi
contrib/dev/acpica/components/utilities/utcopy.c	optional acpi
contrib/dev/acpica/components/utilities/utdebug.c	optional acpi
contrib/dev/acpica/components/utilities/utdecode.c	optional acpi
contrib/dev/acpica/components/utilities/utdelete.c	optional acpi
contrib/dev/acpica/components/utilities/uterror.c	optional acpi
contrib/dev/acpica/components/utilities/uteval.c	optional acpi
contrib/dev/acpica/components/utilities/utexcep.c	optional acpi
contrib/dev/acpica/components/utilities/utglobal.c	optional acpi
contrib/dev/acpica/components/utilities/uthex.c		optional acpi
contrib/dev/acpica/components/utilities/utids.c		optional acpi
contrib/dev/acpica/components/utilities/utinit.c	optional acpi
contrib/dev/acpica/components/utilities/utlock.c	optional acpi
contrib/dev/acpica/components/utilities/utmath.c	optional acpi
contrib/dev/acpica/components/utilities/utmisc.c	optional acpi
contrib/dev/acpica/components/utilities/utmutex.c	optional acpi
contrib/dev/acpica/components/utilities/utnonansi.c	optional acpi
contrib/dev/acpica/components/utilities/utobject.c	optional acpi
contrib/dev/acpica/components/utilities/utosi.c		optional acpi
contrib/dev/acpica/components/utilities/utownerid.c	optional acpi
contrib/dev/acpica/components/utilities/utpredef.c	optional acpi
contrib/dev/acpica/components/utilities/utresdecode.c	optional acpi acpi_debug
contrib/dev/acpica/components/utilities/utresrc.c	optional acpi
contrib/dev/acpica/components/utilities/utstate.c	optional acpi
contrib/dev/acpica/components/utilities/utstring.c	optional acpi
contrib/dev/acpica/components/utilities/utstrsuppt.c	optional acpi
contrib/dev/acpica/components/utilities/utstrtoul64.c	optional acpi
contrib/dev/acpica/components/utilities/utuuid.c	optional acpi acpi_debug
contrib/dev/acpica/components/utilities/utxface.c	optional acpi
contrib/dev/acpica/components/utilities/utxferror.c	optional acpi
contrib/dev/acpica/components/utilities/utxfinit.c	optional acpi
contrib/dev/acpica/os_specific/service_layers/osgendbg.c	optional acpi acpi_debug
contrib/ipfilter/netinet/fil.c	optional ipfilter inet \
	compile-with "${NORMAL_C} ${NO_WSELF_ASSIGN} -Wno-unused -I$S/contrib/ipfilter"
contrib/ipfilter/netinet/ip_auth.c optional ipfilter inet \
	compile-with "${NORMAL_C} -Wno-unused -I$S/contrib/ipfilter"
contrib/ipfilter/netinet/ip_fil_freebsd.c optional ipfilter inet \
	compile-with "${NORMAL_C} -Wno-unused -I$S/contrib/ipfilter"
contrib/ipfilter/netinet/ip_frag.c optional ipfilter inet \
	compile-with "${NORMAL_C} -Wno-unused -I$S/contrib/ipfilter"
contrib/ipfilter/netinet/ip_log.c optional ipfilter inet \
	compile-with "${NORMAL_C} -I$S/contrib/ipfilter"
contrib/ipfilter/netinet/ip_nat.c optional ipfilter inet \
	compile-with "${NORMAL_C} -Wno-unused -I$S/contrib/ipfilter"
contrib/ipfilter/netinet/ip_proxy.c optional ipfilter inet \
	compile-with "${NORMAL_C} ${NO_WSELF_ASSIGN} -Wno-unused -I$S/contrib/ipfilter"
contrib/ipfilter/netinet/ip_state.c optional ipfilter inet \
	compile-with "${NORMAL_C} -Wno-unused -I$S/contrib/ipfilter"
contrib/ipfilter/netinet/ip_lookup.c optional ipfilter inet \
	compile-with "${NORMAL_C} ${NO_WSELF_ASSIGN} -Wno-unused -Wno-error -I$S/contrib/ipfilter"
contrib/ipfilter/netinet/ip_pool.c optional ipfilter inet \
	compile-with "${NORMAL_C} -Wno-unused -I$S/contrib/ipfilter"
contrib/ipfilter/netinet/ip_htable.c optional ipfilter inet \
	compile-with "${NORMAL_C} -Wno-unused -I$S/contrib/ipfilter"
contrib/ipfilter/netinet/ip_sync.c optional ipfilter inet \
	compile-with "${NORMAL_C} -Wno-unused -I$S/contrib/ipfilter"
contrib/ipfilter/netinet/mlfk_ipl.c optional ipfilter inet \
	compile-with "${NORMAL_C} -I$S/contrib/ipfilter"
contrib/ipfilter/netinet/ip_nat6.c optional ipfilter inet \
	compile-with "${NORMAL_C} -Wno-unused -I$S/contrib/ipfilter"
contrib/ipfilter/netinet/ip_rules.c optional ipfilter inet \
	compile-with "${NORMAL_C} -I$S/contrib/ipfilter"
contrib/ipfilter/netinet/ip_scan.c optional ipfilter inet \
	compile-with "${NORMAL_C} -Wno-unused -I$S/contrib/ipfilter"
contrib/ipfilter/netinet/ip_dstlist.c optional ipfilter inet \
	compile-with "${NORMAL_C} -Wno-unused -I$S/contrib/ipfilter"
contrib/ipfilter/netinet/radix_ipf.c optional ipfilter inet \
	compile-with "${NORMAL_C} -I$S/contrib/ipfilter"
contrib/libfdt/fdt.c		optional fdt
contrib/libfdt/fdt_ro.c		optional fdt
contrib/libfdt/fdt_rw.c		optional fdt
contrib/libfdt/fdt_strerror.c	optional fdt
contrib/libfdt/fdt_sw.c		optional fdt
contrib/libfdt/fdt_wip.c	optional fdt
contrib/libnv/dnvlist.c		standard
contrib/libnv/nvlist.c		standard
contrib/libnv/nvpair.c		standard
contrib/ngatm/netnatm/api/cc_conn.c optional ngatm_ccatm \
	compile-with "${NORMAL_C_NOWERROR} -I$S/contrib/ngatm"
contrib/ngatm/netnatm/api/cc_data.c optional ngatm_ccatm \
	compile-with "${NORMAL_C} -I$S/contrib/ngatm"
contrib/ngatm/netnatm/api/cc_dump.c optional ngatm_ccatm \
	compile-with "${NORMAL_C} -I$S/contrib/ngatm"
contrib/ngatm/netnatm/api/cc_port.c optional ngatm_ccatm \
	compile-with "${NORMAL_C} -I$S/contrib/ngatm"
contrib/ngatm/netnatm/api/cc_sig.c optional ngatm_ccatm \
	compile-with "${NORMAL_C} -I$S/contrib/ngatm"
contrib/ngatm/netnatm/api/cc_user.c optional ngatm_ccatm \
	compile-with "${NORMAL_C} -I$S/contrib/ngatm"
contrib/ngatm/netnatm/api/unisap.c optional ngatm_ccatm \
	compile-with "${NORMAL_C} -I$S/contrib/ngatm"
contrib/ngatm/netnatm/misc/straddr.c optional ngatm_atmbase \
	compile-with "${NORMAL_C} -I$S/contrib/ngatm"
contrib/ngatm/netnatm/misc/unimsg_common.c optional ngatm_atmbase \
	compile-with "${NORMAL_C} -I$S/contrib/ngatm"
contrib/ngatm/netnatm/msg/traffic.c optional ngatm_atmbase \
	compile-with "${NORMAL_C} -I$S/contrib/ngatm"
contrib/ngatm/netnatm/msg/uni_ie.c optional ngatm_atmbase \
	compile-with "${NORMAL_C} -I$S/contrib/ngatm"
contrib/ngatm/netnatm/msg/uni_msg.c optional ngatm_atmbase \
	compile-with "${NORMAL_C} -I$S/contrib/ngatm"
contrib/ngatm/netnatm/saal/saal_sscfu.c	optional ngatm_sscfu \
	compile-with "${NORMAL_C} -I$S/contrib/ngatm"
contrib/ngatm/netnatm/saal/saal_sscop.c	optional ngatm_sscop \
	compile-with "${NORMAL_C} -I$S/contrib/ngatm"
contrib/ngatm/netnatm/sig/sig_call.c optional ngatm_uni \
	compile-with "${NORMAL_C} -I$S/contrib/ngatm"
contrib/ngatm/netnatm/sig/sig_coord.c optional ngatm_uni \
	compile-with "${NORMAL_C} -I$S/contrib/ngatm"
contrib/ngatm/netnatm/sig/sig_party.c optional ngatm_uni \
	compile-with "${NORMAL_C} -I$S/contrib/ngatm"
contrib/ngatm/netnatm/sig/sig_print.c optional ngatm_uni \
	compile-with "${NORMAL_C} -I$S/contrib/ngatm"
contrib/ngatm/netnatm/sig/sig_reset.c optional ngatm_uni \
	compile-with "${NORMAL_C} -I$S/contrib/ngatm"
contrib/ngatm/netnatm/sig/sig_uni.c optional ngatm_uni \
	compile-with "${NORMAL_C} -I$S/contrib/ngatm"
contrib/ngatm/netnatm/sig/sig_unimsgcpy.c optional ngatm_uni \
	compile-with "${NORMAL_C} -I$S/contrib/ngatm"
contrib/ngatm/netnatm/sig/sig_verify.c optional ngatm_uni \
	compile-with "${NORMAL_C} -I$S/contrib/ngatm"
# Zstd
contrib/zstd/lib/freebsd/zstd_kmalloc.c		standard compile-with ${ZSTD_C}
contrib/zstd/lib/common/zstd_common.c		standard compile-with ${ZSTD_C}
contrib/zstd/lib/common/fse_decompress.c	standard compile-with ${ZSTD_C}
contrib/zstd/lib/common/entropy_common.c	standard compile-with ${ZSTD_C}
contrib/zstd/lib/common/error_private.c		standard compile-with ${ZSTD_C}
contrib/zstd/lib/common/xxhash.c		standard compile-with ${ZSTD_C}
contrib/zstd/lib/compress/zstd_compress.c	standard compile-with ${ZSTD_C}
contrib/zstd/lib/compress/fse_compress.c	standard compile-with ${ZSTD_C}
contrib/zstd/lib/compress/huf_compress.c	standard compile-with ${ZSTD_C}
contrib/zstd/lib/compress/zstd_double_fast.c	standard compile-with ${ZSTD_C}
contrib/zstd/lib/compress/zstd_fast.c		standard compile-with ${ZSTD_C}
contrib/zstd/lib/compress/zstd_lazy.c		standard compile-with ${ZSTD_C}
contrib/zstd/lib/compress/zstd_ldm.c		standard compile-with ${ZSTD_C}
contrib/zstd/lib/compress/zstd_opt.c		standard compile-with ${ZSTD_C}
contrib/zstd/lib/decompress/zstd_decompress.c	standard compile-with ${ZSTD_C}
contrib/zstd/lib/decompress/huf_decompress.c	standard compile-with ${ZSTD_C}
crypto/blowfish/bf_ecb.c	optional ipsec | ipsec_support
crypto/blowfish/bf_skey.c	optional crypto | ipsec | ipsec_support
crypto/camellia/camellia.c	optional crypto | ipsec | ipsec_support
crypto/camellia/camellia-api.c	optional crypto | ipsec | ipsec_support
crypto/des/des_ecb.c		optional crypto | ipsec | ipsec_support | netsmb
crypto/des/des_setkey.c		optional crypto | ipsec | ipsec_support | netsmb
crypto/rc4/rc4.c		optional netgraph_mppc_encryption | kgssapi
crypto/rijndael/rijndael-alg-fst.c optional crypto | geom_bde | \
	ipsec | ipsec_support | random !random_loadable | wlan_ccmp
crypto/rijndael/rijndael-api-fst.c optional geom_bde | random !random_loadable
crypto/rijndael/rijndael-api.c	optional crypto | ipsec | ipsec_support | \
	wlan_ccmp
crypto/sha1.c			optional carp | crypto | ipsec | \
	ipsec_support | netgraph_mppc_encryption | sctp 
crypto/sha2/sha256c.c		optional crypto | geom_bde | ipsec | \
	ipsec_support | random !random_loadable | sctp | zfs
crypto/sha2/sha512c.c		optional crypto | geom_bde | ipsec | \
	ipsec_support | zfs
crypto/skein/skein.c		optional crypto | zfs
crypto/skein/skein_block.c	optional crypto | zfs
crypto/siphash/siphash.c	optional inet | inet6
crypto/siphash/siphash_test.c	optional inet | inet6
ddb/db_access.c			optional ddb
ddb/db_break.c			optional ddb
ddb/db_capture.c		optional ddb
ddb/db_command.c		optional ddb
ddb/db_examine.c		optional ddb
ddb/db_expr.c			optional ddb
ddb/db_input.c			optional ddb
ddb/db_lex.c			optional ddb
ddb/db_main.c			optional ddb
ddb/db_output.c			optional ddb
ddb/db_print.c			optional ddb
ddb/db_ps.c			optional ddb
ddb/db_run.c			optional ddb
ddb/db_script.c			optional ddb
ddb/db_sym.c			optional ddb
ddb/db_thread.c			optional ddb
ddb/db_textdump.c		optional ddb
ddb/db_variables.c		optional ddb
ddb/db_watch.c			optional ddb
ddb/db_write_cmd.c		optional ddb
dev/aac/aac.c			optional aac
dev/aac/aac_cam.c		optional aacp aac
dev/aac/aac_debug.c		optional aac
dev/aac/aac_disk.c		optional aac
dev/aac/aac_linux.c		optional aac compat_linux
dev/aac/aac_pci.c		optional aac pci
dev/aacraid/aacraid.c		optional aacraid
dev/aacraid/aacraid_cam.c	optional aacraid scbus
dev/aacraid/aacraid_debug.c	optional aacraid
dev/aacraid/aacraid_linux.c	optional aacraid compat_linux
dev/aacraid/aacraid_pci.c	optional aacraid pci
dev/acpi_support/acpi_wmi.c	optional acpi_wmi acpi
dev/acpi_support/acpi_asus.c	optional acpi_asus acpi
dev/acpi_support/acpi_asus_wmi.c	optional acpi_asus_wmi acpi
dev/acpi_support/acpi_fujitsu.c	optional acpi_fujitsu acpi
dev/acpi_support/acpi_hp.c	optional acpi_hp acpi
dev/acpi_support/acpi_ibm.c	optional acpi_ibm acpi
dev/acpi_support/acpi_panasonic.c optional acpi_panasonic acpi
dev/acpi_support/acpi_sony.c	optional acpi_sony acpi
dev/acpi_support/acpi_toshiba.c	optional acpi_toshiba acpi
dev/acpi_support/atk0110.c	optional aibs acpi
dev/acpica/Osd/OsdDebug.c	optional acpi
dev/acpica/Osd/OsdHardware.c	optional acpi
dev/acpica/Osd/OsdInterrupt.c	optional acpi
dev/acpica/Osd/OsdMemory.c	optional acpi
dev/acpica/Osd/OsdSchedule.c	optional acpi
dev/acpica/Osd/OsdStream.c	optional acpi
dev/acpica/Osd/OsdSynch.c	optional acpi
dev/acpica/Osd/OsdTable.c	optional acpi
dev/acpica/acpi.c		optional acpi
dev/acpica/acpi_acad.c		optional acpi
dev/acpica/acpi_battery.c	optional acpi
dev/acpica/acpi_button.c	optional acpi
dev/acpica/acpi_cmbat.c		optional acpi
dev/acpica/acpi_cpu.c		optional acpi
dev/acpica/acpi_ec.c		optional acpi
dev/acpica/acpi_isab.c		optional acpi isa
dev/acpica/acpi_lid.c		optional acpi
dev/acpica/acpi_package.c	optional acpi
dev/acpica/acpi_pci.c		optional acpi pci
dev/acpica/acpi_pci_link.c	optional acpi pci
dev/acpica/acpi_pcib.c		optional acpi pci
dev/acpica/acpi_pcib_acpi.c	optional acpi pci
dev/acpica/acpi_pcib_pci.c	optional acpi pci
dev/acpica/acpi_perf.c		optional acpi
dev/acpica/acpi_powerres.c	optional acpi
dev/acpica/acpi_quirk.c		optional acpi
dev/acpica/acpi_resource.c	optional acpi
dev/acpica/acpi_container.c	optional acpi
dev/acpica/acpi_smbat.c		optional acpi
dev/acpica/acpi_thermal.c	optional acpi
dev/acpica/acpi_throttle.c	optional acpi
dev/acpica/acpi_timer.c		optional acpi
dev/acpica/acpi_video.c		optional acpi_video acpi
dev/acpica/acpi_dock.c		optional acpi_dock acpi
dev/adlink/adlink.c		optional adlink
dev/advansys/adv_eisa.c		optional adv eisa
dev/advansys/adv_pci.c		optional adv pci
dev/advansys/advansys.c		optional adv
dev/advansys/advlib.c		optional adv
dev/advansys/advmcode.c		optional adv
dev/advansys/adw_pci.c		optional adw pci
dev/advansys/adwcam.c		optional adw
dev/advansys/adwlib.c		optional adw
dev/advansys/adwmcode.c		optional adw
dev/ae/if_ae.c			optional ae pci
dev/age/if_age.c		optional age pci
dev/agp/agp.c			optional agp pci
dev/agp/agp_if.m		optional agp pci
dev/aha/aha.c			optional aha
dev/aha/aha_isa.c		optional aha isa
dev/aha/aha_mca.c		optional aha mca
dev/ahb/ahb.c			optional ahb eisa
dev/ahci/ahci.c			optional ahci
dev/ahci/ahciem.c		optional ahci
dev/ahci/ahci_pci.c		optional ahci pci
dev/aic/aic.c			optional aic
dev/aic/aic_pccard.c		optional aic pccard
dev/aic7xxx/ahc_eisa.c		optional ahc eisa
dev/aic7xxx/ahc_isa.c		optional ahc isa
dev/aic7xxx/ahc_pci.c		optional ahc pci \
	compile-with "${NORMAL_C} ${NO_WCONSTANT_CONVERSION}"
dev/aic7xxx/ahd_pci.c		optional ahd pci \
	compile-with "${NORMAL_C} ${NO_WCONSTANT_CONVERSION}"
dev/aic7xxx/aic7770.c		optional ahc
dev/aic7xxx/aic79xx.c		optional ahd pci
dev/aic7xxx/aic79xx_osm.c	optional ahd pci
dev/aic7xxx/aic79xx_pci.c	optional ahd pci
dev/aic7xxx/aic79xx_reg_print.c	optional ahd pci ahd_reg_pretty_print
dev/aic7xxx/aic7xxx.c		optional ahc
dev/aic7xxx/aic7xxx_93cx6.c	optional ahc
dev/aic7xxx/aic7xxx_osm.c	optional ahc
dev/aic7xxx/aic7xxx_pci.c	optional ahc pci
dev/aic7xxx/aic7xxx_reg_print.c	optional ahc ahc_reg_pretty_print
dev/alc/if_alc.c		optional alc pci
dev/ale/if_ale.c		optional ale pci
dev/alpm/alpm.c			optional alpm pci
dev/altera/avgen/altera_avgen.c		optional altera_avgen
dev/altera/avgen/altera_avgen_fdt.c	optional altera_avgen fdt
dev/altera/avgen/altera_avgen_nexus.c	optional altera_avgen
dev/altera/sdcard/altera_sdcard.c	optional altera_sdcard
dev/altera/sdcard/altera_sdcard_disk.c	optional altera_sdcard
dev/altera/sdcard/altera_sdcard_io.c	optional altera_sdcard
dev/altera/sdcard/altera_sdcard_fdt.c	optional altera_sdcard fdt
dev/altera/sdcard/altera_sdcard_nexus.c	optional altera_sdcard
dev/altera/pio/pio.c		optional altera_pio
dev/altera/pio/pio_if.m		optional altera_pio
dev/amdpm/amdpm.c		optional amdpm pci | nfpm pci
dev/amdsmb/amdsmb.c		optional amdsmb pci
dev/amr/amr.c			optional amr
dev/amr/amr_cam.c		optional amrp amr
dev/amr/amr_disk.c		optional amr
dev/amr/amr_linux.c		optional amr compat_linux
dev/amr/amr_pci.c		optional amr pci
dev/an/if_an.c			optional an
dev/an/if_an_isa.c		optional an isa
dev/an/if_an_pccard.c		optional an pccard
dev/an/if_an_pci.c		optional an pci
#
dev/ata/ata_if.m		optional ata | atacore
dev/ata/ata-all.c		optional ata | atacore
dev/ata/ata-dma.c		optional ata | atacore
dev/ata/ata-lowlevel.c		optional ata | atacore
dev/ata/ata-sata.c		optional ata | atacore
dev/ata/ata-card.c		optional ata pccard | atapccard
dev/ata/ata-cbus.c		optional ata pc98 | atapc98
dev/ata/ata-isa.c		optional ata isa | ataisa
dev/ata/ata-pci.c		optional ata pci | atapci
dev/ata/chipsets/ata-acard.c	optional ata pci | ataacard
dev/ata/chipsets/ata-acerlabs.c	optional ata pci | ataacerlabs
dev/ata/chipsets/ata-amd.c	optional ata pci | ataamd
dev/ata/chipsets/ata-ati.c	optional ata pci | ataati
dev/ata/chipsets/ata-cenatek.c	optional ata pci | atacenatek
dev/ata/chipsets/ata-cypress.c	optional ata pci | atacypress
dev/ata/chipsets/ata-cyrix.c	optional ata pci | atacyrix
dev/ata/chipsets/ata-highpoint.c	optional ata pci | atahighpoint
dev/ata/chipsets/ata-intel.c	optional ata pci | ataintel
dev/ata/chipsets/ata-ite.c	optional ata pci | ataite
dev/ata/chipsets/ata-jmicron.c	optional ata pci | atajmicron
dev/ata/chipsets/ata-marvell.c	optional ata pci | atamarvell
dev/ata/chipsets/ata-micron.c	optional ata pci | atamicron
dev/ata/chipsets/ata-national.c	optional ata pci | atanational
dev/ata/chipsets/ata-netcell.c	optional ata pci | atanetcell
dev/ata/chipsets/ata-nvidia.c	optional ata pci | atanvidia
dev/ata/chipsets/ata-promise.c	optional ata pci | atapromise
dev/ata/chipsets/ata-serverworks.c	optional ata pci | ataserverworks
dev/ata/chipsets/ata-siliconimage.c	optional ata pci | atasiliconimage | ataati
dev/ata/chipsets/ata-sis.c	optional ata pci | atasis
dev/ata/chipsets/ata-via.c	optional ata pci | atavia
#
dev/ath/if_ath_pci.c		optional ath_pci pci \
	compile-with "${NORMAL_C} -I$S/dev/ath"
#
dev/ath/if_ath_ahb.c		optional ath_ahb \
	compile-with "${NORMAL_C} -I$S/dev/ath"
#
dev/ath/if_ath.c		optional ath \
	compile-with "${NORMAL_C} -I$S/dev/ath"
dev/ath/if_ath_alq.c		optional ath \
	compile-with "${NORMAL_C} -I$S/dev/ath"
dev/ath/if_ath_beacon.c		optional ath \
	compile-with "${NORMAL_C} -I$S/dev/ath"
dev/ath/if_ath_btcoex.c		optional ath \
	compile-with "${NORMAL_C} -I$S/dev/ath"
dev/ath/if_ath_btcoex_mci.c	optional ath \
	compile-with "${NORMAL_C} -I$S/dev/ath"
dev/ath/if_ath_debug.c		optional ath \
	compile-with "${NORMAL_C} -I$S/dev/ath"
dev/ath/if_ath_descdma.c	optional ath \
	compile-with "${NORMAL_C} -I$S/dev/ath"
dev/ath/if_ath_keycache.c	optional ath \
	compile-with "${NORMAL_C} -I$S/dev/ath"
dev/ath/if_ath_ioctl.c		optional ath \
	compile-with "${NORMAL_C} -I$S/dev/ath"
dev/ath/if_ath_led.c		optional ath \
	compile-with "${NORMAL_C} -I$S/dev/ath"
dev/ath/if_ath_lna_div.c	optional ath \
	compile-with "${NORMAL_C} -I$S/dev/ath"
dev/ath/if_ath_tx.c		optional ath \
	compile-with "${NORMAL_C} -I$S/dev/ath"
dev/ath/if_ath_tx_edma.c	optional ath \
	compile-with "${NORMAL_C} -I$S/dev/ath"
dev/ath/if_ath_tx_ht.c		optional ath \
	compile-with "${NORMAL_C} -I$S/dev/ath"
dev/ath/if_ath_tdma.c		optional ath \
	compile-with "${NORMAL_C} -I$S/dev/ath"
dev/ath/if_ath_sysctl.c		optional ath \
	compile-with "${NORMAL_C} -I$S/dev/ath"
dev/ath/if_ath_rx.c		optional ath \
	compile-with "${NORMAL_C} -I$S/dev/ath"
dev/ath/if_ath_rx_edma.c	optional ath \
	compile-with "${NORMAL_C} -I$S/dev/ath"
dev/ath/if_ath_spectral.c	optional ath \
	compile-with "${NORMAL_C} -I$S/dev/ath"
dev/ath/ah_osdep.c		optional ath \
	compile-with "${NORMAL_C} -I$S/dev/ath"
#
dev/ath/ath_hal/ah.c		optional ath \
	compile-with "${NORMAL_C} -I$S/dev/ath"
dev/ath/ath_hal/ah_eeprom_v1.c	optional ath_hal | ath_ar5210 \
	compile-with "${NORMAL_C} -I$S/dev/ath"
dev/ath/ath_hal/ah_eeprom_v3.c	optional ath_hal | ath_ar5211 | ath_ar5212 \
	compile-with "${NORMAL_C} -I$S/dev/ath"
dev/ath/ath_hal/ah_eeprom_v14.c \
	optional ath_hal | ath_ar5416 | ath_ar9160 | ath_ar9280 \
	compile-with "${NORMAL_C} -I$S/dev/ath"
dev/ath/ath_hal/ah_eeprom_v4k.c \
	optional ath_hal | ath_ar9285 \
	compile-with "${NORMAL_C} -I$S/dev/ath"
dev/ath/ath_hal/ah_eeprom_9287.c \
	optional ath_hal | ath_ar9287 \
	compile-with "${NORMAL_C} -I$S/dev/ath"
dev/ath/ath_hal/ah_regdomain.c	optional ath \
	compile-with "${NORMAL_C} ${NO_WSHIFT_COUNT_NEGATIVE} ${NO_WSHIFT_COUNT_OVERFLOW} -I$S/dev/ath"
# ar5210
dev/ath/ath_hal/ar5210/ar5210_attach.c		optional ath_hal | ath_ar5210 \
	compile-with "${NORMAL_C} -I$S/dev/ath -I$S/dev/ath/ath_hal"
dev/ath/ath_hal/ar5210/ar5210_beacon.c		optional ath_hal | ath_ar5210 \
	compile-with "${NORMAL_C} -I$S/dev/ath -I$S/dev/ath/ath_hal"
dev/ath/ath_hal/ar5210/ar5210_interrupts.c	optional ath_hal | ath_ar5210 \
	compile-with "${NORMAL_C} -I$S/dev/ath -I$S/dev/ath/ath_hal"
dev/ath/ath_hal/ar5210/ar5210_keycache.c	optional ath_hal | ath_ar5210 \
	compile-with "${NORMAL_C} -I$S/dev/ath -I$S/dev/ath/ath_hal"
dev/ath/ath_hal/ar5210/ar5210_misc.c		optional ath_hal | ath_ar5210 \
	compile-with "${NORMAL_C} -I$S/dev/ath -I$S/dev/ath/ath_hal"
dev/ath/ath_hal/ar5210/ar5210_phy.c		optional ath_hal | ath_ar5210 \
	compile-with "${NORMAL_C} -I$S/dev/ath -I$S/dev/ath/ath_hal"
dev/ath/ath_hal/ar5210/ar5210_power.c		optional ath_hal | ath_ar5210 \
	compile-with "${NORMAL_C} -I$S/dev/ath -I$S/dev/ath/ath_hal"
dev/ath/ath_hal/ar5210/ar5210_recv.c		optional ath_hal | ath_ar5210 \
	compile-with "${NORMAL_C} -I$S/dev/ath -I$S/dev/ath/ath_hal"
dev/ath/ath_hal/ar5210/ar5210_reset.c		optional ath_hal | ath_ar5210 \
	compile-with "${NORMAL_C} -I$S/dev/ath -I$S/dev/ath/ath_hal"
dev/ath/ath_hal/ar5210/ar5210_xmit.c		optional ath_hal | ath_ar5210 \
	compile-with "${NORMAL_C} -I$S/dev/ath -I$S/dev/ath/ath_hal"
# ar5211
dev/ath/ath_hal/ar5211/ar5211_attach.c		optional ath_hal | ath_ar5211 \
	compile-with "${NORMAL_C} -I$S/dev/ath -I$S/dev/ath/ath_hal"
dev/ath/ath_hal/ar5211/ar5211_beacon.c		optional ath_hal | ath_ar5211 \
	compile-with "${NORMAL_C} -I$S/dev/ath -I$S/dev/ath/ath_hal"
dev/ath/ath_hal/ar5211/ar5211_interrupts.c	optional ath_hal | ath_ar5211 \
	compile-with "${NORMAL_C} -I$S/dev/ath -I$S/dev/ath/ath_hal"
dev/ath/ath_hal/ar5211/ar5211_keycache.c	optional ath_hal | ath_ar5211 \
	compile-with "${NORMAL_C} -I$S/dev/ath -I$S/dev/ath/ath_hal"
dev/ath/ath_hal/ar5211/ar5211_misc.c		optional ath_hal | ath_ar5211 \
	compile-with "${NORMAL_C} -I$S/dev/ath -I$S/dev/ath/ath_hal"
dev/ath/ath_hal/ar5211/ar5211_phy.c		optional ath_hal | ath_ar5211 \
	compile-with "${NORMAL_C} -I$S/dev/ath -I$S/dev/ath/ath_hal"
dev/ath/ath_hal/ar5211/ar5211_power.c		optional ath_hal | ath_ar5211 \
	compile-with "${NORMAL_C} -I$S/dev/ath -I$S/dev/ath/ath_hal"
dev/ath/ath_hal/ar5211/ar5211_recv.c		optional ath_hal | ath_ar5211 \
	compile-with "${NORMAL_C} -I$S/dev/ath -I$S/dev/ath/ath_hal"
dev/ath/ath_hal/ar5211/ar5211_reset.c		optional ath_hal | ath_ar5211 \
	compile-with "${NORMAL_C} -I$S/dev/ath -I$S/dev/ath/ath_hal"
dev/ath/ath_hal/ar5211/ar5211_xmit.c		optional ath_hal | ath_ar5211 \
	compile-with "${NORMAL_C} -I$S/dev/ath -I$S/dev/ath/ath_hal"
# ar5212
dev/ath/ath_hal/ar5212/ar5212_ani.c \
	optional ath_hal | ath_ar5212 | ath_ar5416 | ath_ar9160 | ath_ar9280 | \
	ath_ar9285 ath_ar9287 \
	compile-with "${NORMAL_C} -I$S/dev/ath -I$S/dev/ath/ath_hal"
dev/ath/ath_hal/ar5212/ar5212_attach.c \
	optional ath_hal | ath_ar5212 | ath_ar5416 | ath_ar9160 | ath_ar9280 | \
	ath_ar9285 ath_ar9287 \
	compile-with "${NORMAL_C} -I$S/dev/ath -I$S/dev/ath/ath_hal"
dev/ath/ath_hal/ar5212/ar5212_beacon.c \
	optional ath_hal | ath_ar5212 | ath_ar5416 | ath_ar9160 | ath_ar9280 | \
	ath_ar9285 ath_ar9287 \
	compile-with "${NORMAL_C} -I$S/dev/ath -I$S/dev/ath/ath_hal"
dev/ath/ath_hal/ar5212/ar5212_eeprom.c \
	optional ath_hal | ath_ar5212 | ath_ar5416 | ath_ar9160 | ath_ar9280 | \
	ath_ar9285 ath_ar9287 \
	compile-with "${NORMAL_C} -I$S/dev/ath -I$S/dev/ath/ath_hal"
dev/ath/ath_hal/ar5212/ar5212_gpio.c \
	optional ath_hal | ath_ar5212 | ath_ar5416 | ath_ar9160 | ath_ar9280 | \
	ath_ar9285 ath_ar9287 \
	compile-with "${NORMAL_C} -I$S/dev/ath -I$S/dev/ath/ath_hal"
dev/ath/ath_hal/ar5212/ar5212_interrupts.c \
	optional ath_hal | ath_ar5212 | ath_ar5416 | ath_ar9160 | ath_ar9280 | \
	ath_ar9285 ath_ar9287 \
	compile-with "${NORMAL_C} -I$S/dev/ath -I$S/dev/ath/ath_hal"
dev/ath/ath_hal/ar5212/ar5212_keycache.c \
	optional ath_hal | ath_ar5212 | ath_ar5416 | ath_ar9160 | ath_ar9280 | \
	ath_ar9285 ath_ar9287 \
	compile-with "${NORMAL_C} -I$S/dev/ath -I$S/dev/ath/ath_hal"
dev/ath/ath_hal/ar5212/ar5212_misc.c \
	optional ath_hal | ath_ar5212 | ath_ar5416 | ath_ar9160 | ath_ar9280 | \
	ath_ar9285 ath_ar9287 \
	compile-with "${NORMAL_C} -I$S/dev/ath -I$S/dev/ath/ath_hal"
dev/ath/ath_hal/ar5212/ar5212_phy.c \
	optional ath_hal | ath_ar5212 | ath_ar5416 | ath_ar9160 | ath_ar9280 | \
	ath_ar9285 ath_ar9287 \
	compile-with "${NORMAL_C} -I$S/dev/ath -I$S/dev/ath/ath_hal"
dev/ath/ath_hal/ar5212/ar5212_power.c \
	optional ath_hal | ath_ar5212 | ath_ar5416 | ath_ar9160 | ath_ar9280 | \
	ath_ar9285 ath_ar9287 \
	compile-with "${NORMAL_C} -I$S/dev/ath -I$S/dev/ath/ath_hal"
dev/ath/ath_hal/ar5212/ar5212_recv.c \
	optional ath_hal | ath_ar5212 | ath_ar5416 | ath_ar9160 | ath_ar9280 | \
	ath_ar9285 ath_ar9287 \
	compile-with "${NORMAL_C} -I$S/dev/ath -I$S/dev/ath/ath_hal"
dev/ath/ath_hal/ar5212/ar5212_reset.c \
	optional ath_hal | ath_ar5212 | ath_ar5416 | ath_ar9160 | ath_ar9280 | \
	ath_ar9285 ath_ar9287 \
	compile-with "${NORMAL_C} -I$S/dev/ath -I$S/dev/ath/ath_hal"
dev/ath/ath_hal/ar5212/ar5212_rfgain.c \
	optional ath_hal | ath_ar5212 | ath_ar5416 | ath_ar9160 | ath_ar9280 | \
	ath_ar9285 ath_ar9287 \
	compile-with "${NORMAL_C} -I$S/dev/ath -I$S/dev/ath/ath_hal"
dev/ath/ath_hal/ar5212/ar5212_xmit.c \
	optional ath_hal | ath_ar5212 | ath_ar5416 | ath_ar9160 | ath_ar9280 | \
	ath_ar9285 ath_ar9287 \
	compile-with "${NORMAL_C} -I$S/dev/ath -I$S/dev/ath/ath_hal"
# ar5416 (depends on ar5212)
dev/ath/ath_hal/ar5416/ar5416_ani.c \
	optional ath_hal | ath_ar5416 | ath_ar9160 | ath_ar9280 | ath_ar9285 | \
	ath_ar9287 \
	compile-with "${NORMAL_C} -I$S/dev/ath -I$S/dev/ath/ath_hal"
dev/ath/ath_hal/ar5416/ar5416_attach.c \
	optional ath_hal | ath_ar5416 | ath_ar9160 | ath_ar9280 | ath_ar9285 | \
	ath_ar9287 \
	compile-with "${NORMAL_C} -I$S/dev/ath -I$S/dev/ath/ath_hal"
dev/ath/ath_hal/ar5416/ar5416_beacon.c \
	optional ath_hal | ath_ar5416 | ath_ar9160 | ath_ar9280 | ath_ar9285 | \
	ath_ar9287 \
	compile-with "${NORMAL_C} -I$S/dev/ath -I$S/dev/ath/ath_hal"
dev/ath/ath_hal/ar5416/ar5416_btcoex.c \
	optional ath_hal | ath_ar5416 | ath_ar9160 | ath_ar9280 | ath_ar9285 | \
	ath_ar9287 \
	compile-with "${NORMAL_C} -I$S/dev/ath -I$S/dev/ath/ath_hal"
dev/ath/ath_hal/ar5416/ar5416_cal.c \
	optional ath_hal | ath_ar5416 | ath_ar9160 | ath_ar9280 | ath_ar9285 | \
	ath_ar9287 \
	compile-with "${NORMAL_C} -I$S/dev/ath -I$S/dev/ath/ath_hal"
dev/ath/ath_hal/ar5416/ar5416_cal_iq.c \
	optional ath_hal | ath_ar5416 | ath_ar9160 | ath_ar9280 | ath_ar9285 | \
	ath_ar9287 \
	compile-with "${NORMAL_C} -I$S/dev/ath -I$S/dev/ath/ath_hal"
dev/ath/ath_hal/ar5416/ar5416_cal_adcgain.c \
	optional ath_hal | ath_ar5416 | ath_ar9160 | ath_ar9280 | ath_ar9285 | \
	ath_ar9287 \
	compile-with "${NORMAL_C} -I$S/dev/ath -I$S/dev/ath/ath_hal"
dev/ath/ath_hal/ar5416/ar5416_cal_adcdc.c \
	optional ath_hal | ath_ar5416 | ath_ar9160 | ath_ar9280 | ath_ar9285 | \
	ath_ar9287 \
	compile-with "${NORMAL_C} -I$S/dev/ath -I$S/dev/ath/ath_hal"
dev/ath/ath_hal/ar5416/ar5416_eeprom.c \
	optional ath_hal | ath_ar5416 | ath_ar9160 | ath_ar9280 | ath_ar9285 | \
	ath_ar9287 \
	compile-with "${NORMAL_C} -I$S/dev/ath -I$S/dev/ath/ath_hal"
dev/ath/ath_hal/ar5416/ar5416_gpio.c \
	optional ath_hal | ath_ar5416 | ath_ar9160 | ath_ar9280 | ath_ar9285 | \
	ath_ar9287 \
	compile-with "${NORMAL_C} -I$S/dev/ath -I$S/dev/ath/ath_hal"
dev/ath/ath_hal/ar5416/ar5416_interrupts.c \
	optional ath_hal | ath_ar5416 | ath_ar9160 | ath_ar9280 | ath_ar9285 | \
	ath_ar9287 \
	compile-with "${NORMAL_C} -I$S/dev/ath -I$S/dev/ath/ath_hal"
dev/ath/ath_hal/ar5416/ar5416_keycache.c \
	optional ath_hal | ath_ar5416 | ath_ar9160 | ath_ar9280 | ath_ar9285 | \
	ath_ar9287 \
	compile-with "${NORMAL_C} -I$S/dev/ath -I$S/dev/ath/ath_hal"
dev/ath/ath_hal/ar5416/ar5416_misc.c \
	optional ath_hal | ath_ar5416 | ath_ar9160 | ath_ar9280 | ath_ar9285 | \
	ath_ar9287 \
	compile-with "${NORMAL_C} -I$S/dev/ath -I$S/dev/ath/ath_hal"
dev/ath/ath_hal/ar5416/ar5416_phy.c \
	optional ath_hal | ath_ar5416 | ath_ar9160 | ath_ar9280 | ath_ar9285 | \
	ath_ar9287 \
	compile-with "${NORMAL_C} -I$S/dev/ath -I$S/dev/ath/ath_hal"
dev/ath/ath_hal/ar5416/ar5416_power.c \
	optional ath_hal | ath_ar5416 | ath_ar9160 | ath_ar9280 | ath_ar9285 | \
	ath_ar9287 \
	compile-with "${NORMAL_C} -I$S/dev/ath -I$S/dev/ath/ath_hal"
dev/ath/ath_hal/ar5416/ar5416_radar.c \
	optional ath_hal | ath_ar5416 | ath_ar9160 | ath_ar9280 | ath_ar9285 | \
	ath_ar9287 \
	compile-with "${NORMAL_C} -I$S/dev/ath -I$S/dev/ath/ath_hal"
dev/ath/ath_hal/ar5416/ar5416_recv.c \
	optional ath_hal | ath_ar5416 | ath_ar9160 | ath_ar9280 | ath_ar9285 | \
	ath_ar9287 \
	compile-with "${NORMAL_C} -I$S/dev/ath -I$S/dev/ath/ath_hal"
dev/ath/ath_hal/ar5416/ar5416_reset.c \
	optional ath_hal | ath_ar5416 | ath_ar9160 | ath_ar9280 | ath_ar9285 | \
	ath_ar9287 \
	compile-with "${NORMAL_C} -I$S/dev/ath -I$S/dev/ath/ath_hal"
dev/ath/ath_hal/ar5416/ar5416_spectral.c \
	optional ath_hal | ath_ar5416 | ath_ar9160 | ath_ar9280 | ath_ar9285 | \
	ath_ar9287 \
	compile-with "${NORMAL_C} -I$S/dev/ath -I$S/dev/ath/ath_hal"
dev/ath/ath_hal/ar5416/ar5416_xmit.c \
	optional ath_hal | ath_ar5416 | ath_ar9160 | ath_ar9280 | ath_ar9285 | \
	ath_ar9287 \
	compile-with "${NORMAL_C} -I$S/dev/ath -I$S/dev/ath/ath_hal"
# ar9130 (depends upon ar5416) - also requires AH_SUPPORT_AR9130
#
# Since this is an embedded MAC SoC, there's no need to compile it into the
# default HAL.
dev/ath/ath_hal/ar9001/ar9130_attach.c optional ath_ar9130 \
	compile-with "${NORMAL_C} -I$S/dev/ath -I$S/dev/ath/ath_hal"
dev/ath/ath_hal/ar9001/ar9130_phy.c optional ath_ar9130 \
	compile-with "${NORMAL_C} -I$S/dev/ath -I$S/dev/ath/ath_hal"
dev/ath/ath_hal/ar9001/ar9130_eeprom.c optional ath_ar9130 \
	compile-with "${NORMAL_C} -I$S/dev/ath -I$S/dev/ath/ath_hal"
# ar9160 (depends on ar5416)
dev/ath/ath_hal/ar9001/ar9160_attach.c optional ath_hal | ath_ar9160 \
	compile-with "${NORMAL_C} -I$S/dev/ath -I$S/dev/ath/ath_hal"
# ar9280 (depends on ar5416)
dev/ath/ath_hal/ar9002/ar9280_attach.c optional ath_hal | ath_ar9280 | \
	ath_ar9285 \
	compile-with "${NORMAL_C} -I$S/dev/ath -I$S/dev/ath/ath_hal"
dev/ath/ath_hal/ar9002/ar9280_olc.c optional ath_hal | ath_ar9280 | \
	ath_ar9285 \
	compile-with "${NORMAL_C} -I$S/dev/ath -I$S/dev/ath/ath_hal"
# ar9285 (depends on ar5416 and ar9280)
dev/ath/ath_hal/ar9002/ar9285_attach.c optional ath_hal | ath_ar9285 \
	compile-with "${NORMAL_C} -I$S/dev/ath -I$S/dev/ath/ath_hal"
dev/ath/ath_hal/ar9002/ar9285_btcoex.c optional ath_hal | ath_ar9285 \
	compile-with "${NORMAL_C} -I$S/dev/ath -I$S/dev/ath/ath_hal"
dev/ath/ath_hal/ar9002/ar9285_reset.c optional ath_hal | ath_ar9285 \
	compile-with "${NORMAL_C} -I$S/dev/ath -I$S/dev/ath/ath_hal"
dev/ath/ath_hal/ar9002/ar9285_cal.c optional ath_hal | ath_ar9285 \
	compile-with "${NORMAL_C} -I$S/dev/ath -I$S/dev/ath/ath_hal"
dev/ath/ath_hal/ar9002/ar9285_phy.c optional ath_hal | ath_ar9285 \
	compile-with "${NORMAL_C} -I$S/dev/ath -I$S/dev/ath/ath_hal"
dev/ath/ath_hal/ar9002/ar9285_diversity.c optional ath_hal | ath_ar9285 \
	compile-with "${NORMAL_C} -I$S/dev/ath -I$S/dev/ath/ath_hal"
# ar9287 (depends on ar5416)
dev/ath/ath_hal/ar9002/ar9287_attach.c optional ath_hal | ath_ar9287 \
	compile-with "${NORMAL_C} -I$S/dev/ath -I$S/dev/ath/ath_hal"
dev/ath/ath_hal/ar9002/ar9287_reset.c optional ath_hal | ath_ar9287 \
	compile-with "${NORMAL_C} -I$S/dev/ath -I$S/dev/ath/ath_hal"
dev/ath/ath_hal/ar9002/ar9287_cal.c optional ath_hal | ath_ar9287 \
	compile-with "${NORMAL_C} -I$S/dev/ath -I$S/dev/ath/ath_hal"
dev/ath/ath_hal/ar9002/ar9287_olc.c optional ath_hal | ath_ar9287 \
	compile-with "${NORMAL_C} -I$S/dev/ath -I$S/dev/ath/ath_hal"

# ar9300
contrib/dev/ath/ath_hal/ar9300/ar9300_ani.c optional ath_hal | ath_ar9300 \
	compile-with "${NORMAL_C} -I$S/dev/ath -I$S/dev/ath/ath_hal -I$S/contrib/dev/ath/ath_hal"
contrib/dev/ath/ath_hal/ar9300/ar9300_attach.c optional ath_hal | ath_ar9300 \
	compile-with "${NORMAL_C} -I$S/dev/ath -I$S/dev/ath/ath_hal -I$S/contrib/dev/ath/ath_hal"
contrib/dev/ath/ath_hal/ar9300/ar9300_beacon.c optional ath_hal | ath_ar9300 \
	compile-with "${NORMAL_C} -I$S/dev/ath -I$S/dev/ath/ath_hal -I$S/contrib/dev/ath/ath_hal"
contrib/dev/ath/ath_hal/ar9300/ar9300_eeprom.c optional ath_hal | ath_ar9300 \
	compile-with "${NORMAL_C} -I$S/dev/ath -I$S/dev/ath/ath_hal -I$S/contrib/dev/ath/ath_hal ${NO_WCONSTANT_CONVERSION}"
contrib/dev/ath/ath_hal/ar9300/ar9300_freebsd.c optional ath_hal | ath_ar9300 \
	compile-with "${NORMAL_C} -I$S/dev/ath -I$S/dev/ath/ath_hal -I$S/contrib/dev/ath/ath_hal"
contrib/dev/ath/ath_hal/ar9300/ar9300_gpio.c optional ath_hal | ath_ar9300 \
	compile-with "${NORMAL_C} -I$S/dev/ath -I$S/dev/ath/ath_hal -I$S/contrib/dev/ath/ath_hal"
contrib/dev/ath/ath_hal/ar9300/ar9300_interrupts.c optional ath_hal | ath_ar9300 \
	compile-with "${NORMAL_C} -I$S/dev/ath -I$S/dev/ath/ath_hal -I$S/contrib/dev/ath/ath_hal"
contrib/dev/ath/ath_hal/ar9300/ar9300_keycache.c optional ath_hal | ath_ar9300 \
	compile-with "${NORMAL_C} -I$S/dev/ath -I$S/dev/ath/ath_hal -I$S/contrib/dev/ath/ath_hal"
contrib/dev/ath/ath_hal/ar9300/ar9300_mci.c optional ath_hal | ath_ar9300 \
	compile-with "${NORMAL_C} -I$S/dev/ath -I$S/dev/ath/ath_hal -I$S/contrib/dev/ath/ath_hal"
contrib/dev/ath/ath_hal/ar9300/ar9300_misc.c optional ath_hal | ath_ar9300 \
	compile-with "${NORMAL_C} -I$S/dev/ath -I$S/dev/ath/ath_hal -I$S/contrib/dev/ath/ath_hal"
contrib/dev/ath/ath_hal/ar9300/ar9300_paprd.c optional ath_hal | ath_ar9300 \
	compile-with "${NORMAL_C} -I$S/dev/ath -I$S/dev/ath/ath_hal -I$S/contrib/dev/ath/ath_hal"
contrib/dev/ath/ath_hal/ar9300/ar9300_phy.c optional ath_hal | ath_ar9300 \
	compile-with "${NORMAL_C} -I$S/dev/ath -I$S/dev/ath/ath_hal -I$S/contrib/dev/ath/ath_hal"
contrib/dev/ath/ath_hal/ar9300/ar9300_power.c optional ath_hal | ath_ar9300 \
	compile-with "${NORMAL_C} -I$S/dev/ath -I$S/dev/ath/ath_hal -I$S/contrib/dev/ath/ath_hal"
contrib/dev/ath/ath_hal/ar9300/ar9300_radar.c optional ath_hal | ath_ar9300 \
	compile-with "${NORMAL_C} -I$S/dev/ath -I$S/dev/ath/ath_hal -I$S/contrib/dev/ath/ath_hal"
contrib/dev/ath/ath_hal/ar9300/ar9300_radio.c optional ath_hal | ath_ar9300 \
	compile-with "${NORMAL_C} -I$S/dev/ath -I$S/dev/ath/ath_hal -I$S/contrib/dev/ath/ath_hal"
contrib/dev/ath/ath_hal/ar9300/ar9300_recv.c optional ath_hal | ath_ar9300 \
	compile-with "${NORMAL_C} -I$S/dev/ath -I$S/dev/ath/ath_hal -I$S/contrib/dev/ath/ath_hal"
contrib/dev/ath/ath_hal/ar9300/ar9300_recv_ds.c optional ath_hal | ath_ar9300 \
	compile-with "${NORMAL_C} -I$S/dev/ath -I$S/dev/ath/ath_hal -I$S/contrib/dev/ath/ath_hal"
contrib/dev/ath/ath_hal/ar9300/ar9300_reset.c optional ath_hal | ath_ar9300 \
	compile-with "${NORMAL_C} -I$S/dev/ath -I$S/dev/ath/ath_hal -I$S/contrib/dev/ath/ath_hal ${NO_WSOMETIMES_UNINITIALIZED} -Wno-unused-function"
contrib/dev/ath/ath_hal/ar9300/ar9300_stub.c optional ath_hal | ath_ar9300 \
	compile-with "${NORMAL_C} -I$S/dev/ath -I$S/dev/ath/ath_hal -I$S/contrib/dev/ath/ath_hal"
contrib/dev/ath/ath_hal/ar9300/ar9300_stub_funcs.c optional ath_hal | ath_ar9300 \
	compile-with "${NORMAL_C} -I$S/dev/ath -I$S/dev/ath/ath_hal -I$S/contrib/dev/ath/ath_hal"
contrib/dev/ath/ath_hal/ar9300/ar9300_spectral.c optional ath_hal | ath_ar9300 \
	compile-with "${NORMAL_C} -I$S/dev/ath -I$S/dev/ath/ath_hal -I$S/contrib/dev/ath/ath_hal"
contrib/dev/ath/ath_hal/ar9300/ar9300_timer.c optional ath_hal | ath_ar9300 \
	compile-with "${NORMAL_C} -I$S/dev/ath -I$S/dev/ath/ath_hal -I$S/contrib/dev/ath/ath_hal"
contrib/dev/ath/ath_hal/ar9300/ar9300_xmit.c optional ath_hal | ath_ar9300 \
	compile-with "${NORMAL_C} -I$S/dev/ath -I$S/dev/ath/ath_hal -I$S/contrib/dev/ath/ath_hal"
contrib/dev/ath/ath_hal/ar9300/ar9300_xmit_ds.c optional ath_hal | ath_ar9300 \
	compile-with "${NORMAL_C} -I$S/dev/ath -I$S/dev/ath/ath_hal -I$S/contrib/dev/ath/ath_hal"

# rf backends
dev/ath/ath_hal/ar5212/ar2316.c	optional ath_rf2316 \
	compile-with "${NORMAL_C} -I$S/dev/ath -I$S/dev/ath/ath_hal"
dev/ath/ath_hal/ar5212/ar2317.c	optional ath_rf2317 \
	compile-with "${NORMAL_C} -I$S/dev/ath -I$S/dev/ath/ath_hal"
dev/ath/ath_hal/ar5212/ar2413.c	optional ath_hal | ath_rf2413 \
	compile-with "${NORMAL_C} -I$S/dev/ath -I$S/dev/ath/ath_hal"
dev/ath/ath_hal/ar5212/ar2425.c	optional ath_hal | ath_rf2425 | ath_rf2417 \
	compile-with "${NORMAL_C} -I$S/dev/ath -I$S/dev/ath/ath_hal"
dev/ath/ath_hal/ar5212/ar5111.c	optional ath_hal | ath_rf5111 \
	compile-with "${NORMAL_C} -I$S/dev/ath -I$S/dev/ath/ath_hal"
dev/ath/ath_hal/ar5212/ar5112.c	optional ath_hal | ath_rf5112 \
	compile-with "${NORMAL_C} -I$S/dev/ath -I$S/dev/ath/ath_hal"
dev/ath/ath_hal/ar5212/ar5413.c	optional ath_hal | ath_rf5413 \
	compile-with "${NORMAL_C} -I$S/dev/ath -I$S/dev/ath/ath_hal"
dev/ath/ath_hal/ar5416/ar2133.c optional ath_hal | ath_ar5416 | \
	ath_ar9130 | ath_ar9160 | ath_ar9280 \
	compile-with "${NORMAL_C} -I$S/dev/ath -I$S/dev/ath/ath_hal"
dev/ath/ath_hal/ar9002/ar9280.c optional ath_hal | ath_ar9280 | ath_ar9285 \
	compile-with "${NORMAL_C} -I$S/dev/ath -I$S/dev/ath/ath_hal"
dev/ath/ath_hal/ar9002/ar9285.c optional ath_hal | ath_ar9285 \
	compile-with "${NORMAL_C} -I$S/dev/ath -I$S/dev/ath/ath_hal"
dev/ath/ath_hal/ar9002/ar9287.c optional ath_hal | ath_ar9287 \
	compile-with "${NORMAL_C} -I$S/dev/ath -I$S/dev/ath/ath_hal"

# ath rate control algorithms
dev/ath/ath_rate/amrr/amrr.c	optional ath_rate_amrr \
	compile-with "${NORMAL_C} -I$S/dev/ath"
dev/ath/ath_rate/onoe/onoe.c	optional ath_rate_onoe \
	compile-with "${NORMAL_C} -I$S/dev/ath"
dev/ath/ath_rate/sample/sample.c	optional ath_rate_sample \
	compile-with "${NORMAL_C} -I$S/dev/ath"
# ath DFS modules
dev/ath/ath_dfs/null/dfs_null.c	optional ath \
	compile-with "${NORMAL_C} -I$S/dev/ath"
#
dev/bce/if_bce.c			optional bce
dev/bfe/if_bfe.c			optional bfe
dev/bge/if_bge.c			optional bge
dev/bhnd/bhnd.c				optional bhnd
dev/bhnd/bhnd_nexus.c			optional bhnd siba_nexus | \
						 bhnd bcma_nexus
dev/bhnd/bhnd_subr.c			optional bhnd
dev/bhnd/bhnd_bus_if.m			optional bhnd
dev/bhnd/bhndb/bhnd_bhndb.c		optional bhndb bhnd
dev/bhnd/bhndb/bhndb.c			optional bhndb bhnd
dev/bhnd/bhndb/bhndb_bus_if.m		optional bhndb bhnd
dev/bhnd/bhndb/bhndb_hwdata.c		optional bhndb bhnd
dev/bhnd/bhndb/bhndb_if.m		optional bhndb bhnd
dev/bhnd/bhndb/bhndb_pci.c		optional bhndb_pci bhndb bhnd pci
dev/bhnd/bhndb/bhndb_pci_hwdata.c 	optional bhndb_pci bhndb bhnd pci
dev/bhnd/bhndb/bhndb_pci_sprom.c	optional bhndb_pci bhndb bhnd pci
dev/bhnd/bhndb/bhndb_subr.c		optional bhndb bhnd
dev/bhnd/bcma/bcma.c			optional bcma bhnd
dev/bhnd/bcma/bcma_bhndb.c		optional bcma bhnd bhndb
dev/bhnd/bcma/bcma_erom.c		optional bcma bhnd
dev/bhnd/bcma/bcma_nexus.c		optional bcma_nexus bcma bhnd
dev/bhnd/bcma/bcma_subr.c		optional bcma bhnd
dev/bhnd/cores/chipc/chipc.c		optional bhnd
dev/bhnd/cores/chipc/chipc_cfi.c	optional bhnd cfi 
dev/bhnd/cores/chipc/chipc_slicer.c	optional bhnd cfi | bhnd spibus
dev/bhnd/cores/chipc/chipc_spi.c	optional bhnd spibus
dev/bhnd/cores/chipc/chipc_subr.c	optional bhnd
dev/bhnd/cores/chipc/bhnd_chipc_if.m	optional bhnd
dev/bhnd/cores/chipc/bhnd_sprom_chipc.c	optional bhnd
dev/bhnd/cores/pci/bhnd_pci.c		optional bhnd pci
dev/bhnd/cores/pci/bhnd_pci_hostb.c	optional bhndb bhnd pci
dev/bhnd/cores/pci/bhnd_pcib.c		optional bhnd_pcib bhnd pci
dev/bhnd/cores/pcie2/bhnd_pcie2.c	optional bhnd pci
dev/bhnd/cores/pcie2/bhnd_pcie2_hostb.c	optional bhndb bhnd pci
dev/bhnd/cores/pcie2/bhnd_pcie2b.c	optional bhnd_pcie2b bhnd pci
dev/bhnd/nvram/bhnd_nvram_if.m		optional bhnd
dev/bhnd/nvram/bhnd_sprom.c		optional bhnd
dev/bhnd/nvram/bhnd_sprom_subr.c	optional bhnd
dev/bhnd/nvram/nvram_subr.c		optional bhnd
dev/bhnd/siba/siba.c			optional siba bhnd
dev/bhnd/siba/siba_bhndb.c		optional siba bhnd bhndb
dev/bhnd/siba/siba_nexus.c		optional siba_nexus siba bhnd
dev/bhnd/siba/siba_subr.c		optional siba bhnd
#
dev/bktr/bktr_audio.c		optional bktr pci
dev/bktr/bktr_card.c		optional bktr pci
dev/bktr/bktr_core.c		optional bktr pci
dev/bktr/bktr_i2c.c		optional bktr pci smbus
dev/bktr/bktr_os.c		optional bktr pci
dev/bktr/bktr_tuner.c		optional bktr pci
dev/bktr/msp34xx.c		optional bktr pci
dev/bnxt/bnxt_hwrm.c		optional bnxt iflib pci
dev/bnxt/bnxt_sysctl.c		optional bnxt iflib pci
dev/bnxt/bnxt_txrx.c		optional bnxt iflib pci
dev/bnxt/if_bnxt.c		optional bnxt iflib pci
dev/buslogic/bt.c		optional bt
dev/buslogic/bt_eisa.c		optional bt eisa
dev/buslogic/bt_isa.c		optional bt isa
dev/buslogic/bt_mca.c		optional bt mca
dev/buslogic/bt_pci.c		optional bt pci
dev/bwi/bwimac.c		optional bwi
dev/bwi/bwiphy.c		optional bwi
dev/bwi/bwirf.c			optional bwi
dev/bwi/if_bwi.c		optional bwi
dev/bwi/if_bwi_pci.c		optional bwi pci
dev/bwn/if_bwn.c		optional bwn bhnd
dev/bwn/if_bwn_pci.c		optional bwn pci bhnd bhndb bhndb_pci
dev/bwn/if_bwn_phy_common.c	optional bwn bhnd
dev/bwn/if_bwn_phy_g.c		optional bwn bhnd
dev/bwn/if_bwn_phy_lp.c		optional bwn bhnd
dev/bwn/if_bwn_phy_n.c		optional bwn bhnd
dev/bwn/if_bwn_util.c		optional bwn bhnd
dev/cardbus/cardbus.c		optional cardbus
dev/cardbus/cardbus_cis.c	optional cardbus
dev/cardbus/cardbus_device.c	optional cardbus
dev/cas/if_cas.c		optional cas
dev/cfi/cfi_bus_fdt.c		optional cfi fdt
dev/cfi/cfi_bus_nexus.c		optional cfi
dev/cfi/cfi_core.c		optional cfi
dev/cfi/cfi_dev.c		optional cfi
dev/cfi/cfi_disk.c		optional cfid
dev/chromebook_platform/chromebook_platform.c	optional chromebook_platform
dev/ciss/ciss.c			optional ciss
dev/cm/smc90cx6.c		optional cm
dev/cmx/cmx.c			optional cmx
dev/cmx/cmx_pccard.c		optional cmx pccard
dev/cpufreq/ichss.c		optional cpufreq
dev/cs/if_cs.c			optional cs
dev/cs/if_cs_isa.c		optional cs isa
dev/cs/if_cs_pccard.c		optional cs pccard
dev/cxgb/cxgb_main.c		optional cxgb pci \
	compile-with "${NORMAL_C} -I$S/dev/cxgb"
dev/cxgb/cxgb_sge.c		optional cxgb pci \
	compile-with "${NORMAL_C} -I$S/dev/cxgb"
dev/cxgb/common/cxgb_mc5.c	optional cxgb pci \
	compile-with "${NORMAL_C} -I$S/dev/cxgb"
dev/cxgb/common/cxgb_vsc7323.c	optional cxgb pci \
	compile-with "${NORMAL_C} -I$S/dev/cxgb"
dev/cxgb/common/cxgb_vsc8211.c	optional cxgb pci \
	compile-with "${NORMAL_C} -I$S/dev/cxgb"
dev/cxgb/common/cxgb_ael1002.c	optional cxgb pci \
	compile-with "${NORMAL_C} -I$S/dev/cxgb"
dev/cxgb/common/cxgb_aq100x.c	optional cxgb pci \
	compile-with "${NORMAL_C} -I$S/dev/cxgb"
dev/cxgb/common/cxgb_mv88e1xxx.c	optional cxgb pci \
	compile-with "${NORMAL_C} -I$S/dev/cxgb"
dev/cxgb/common/cxgb_xgmac.c	optional cxgb pci \
	compile-with "${NORMAL_C} -I$S/dev/cxgb"
dev/cxgb/common/cxgb_t3_hw.c	optional cxgb pci \
	compile-with "${NORMAL_C} -I$S/dev/cxgb"
dev/cxgb/common/cxgb_tn1010.c	optional cxgb pci \
	compile-with "${NORMAL_C} -I$S/dev/cxgb"
dev/cxgb/sys/uipc_mvec.c	optional cxgb pci \
	compile-with "${NORMAL_C} -I$S/dev/cxgb"
dev/cxgb/cxgb_t3fw.c		optional cxgb cxgb_t3fw \
	compile-with "${NORMAL_C} -I$S/dev/cxgb"
dev/cxgbe/t4_if.m		optional cxgbe pci
dev/cxgbe/t4_iov.c		optional cxgbe pci \
	compile-with "${NORMAL_C} -I$S/dev/cxgbe"
dev/cxgbe/t4_mp_ring.c		optional cxgbe pci \
	compile-with "${NORMAL_C} -I$S/dev/cxgbe"
dev/cxgbe/t4_main.c		optional cxgbe pci \
	compile-with "${NORMAL_C} -I$S/dev/cxgbe"
dev/cxgbe/t4_netmap.c		optional cxgbe pci \
	compile-with "${NORMAL_C} -I$S/dev/cxgbe"
dev/cxgbe/t4_sched.c		optional cxgbe pci \
	compile-with "${NORMAL_C} -I$S/dev/cxgbe"
dev/cxgbe/t4_sge.c		optional cxgbe pci \
	compile-with "${NORMAL_C} -I$S/dev/cxgbe"
dev/cxgbe/t4_l2t.c		optional cxgbe pci \
	compile-with "${NORMAL_C} -I$S/dev/cxgbe"
dev/cxgbe/t4_tracer.c		optional cxgbe pci \
	compile-with "${NORMAL_C} -I$S/dev/cxgbe"
dev/cxgbe/t4_vf.c		optional cxgbev pci \
	compile-with "${NORMAL_C} -I$S/dev/cxgbe"
dev/cxgbe/common/t4_hw.c	optional cxgbe pci \
	compile-with "${NORMAL_C} -I$S/dev/cxgbe"
dev/cxgbe/common/t4vf_hw.c	optional cxgbev pci \
	compile-with "${NORMAL_C} -I$S/dev/cxgbe"
t4fw_cfg.c		optional cxgbe					\
	compile-with	"${AWK} -f $S/tools/fw_stub.awk t4fw_cfg.fw:t4fw_cfg t4fw_cfg_uwire.fw:t4fw_cfg_uwire t4fw.fw:t4fw -mt4fw_cfg -c${.TARGET}" \
	no-implicit-rule before-depend local				\
	clean		"t4fw_cfg.c"
t4fw_cfg.fwo		optional cxgbe					\
	dependency	"t4fw_cfg.fw"					\
	compile-with	"${NORMAL_FWO}"					\
	no-implicit-rule						\
	clean		"t4fw_cfg.fwo"
t4fw_cfg.fw		optional cxgbe					\
	dependency	"$S/dev/cxgbe/firmware/t4fw_cfg.txt"		\
	compile-with	"${CP} ${.ALLSRC} ${.TARGET}"			\
	no-obj no-implicit-rule						\
	clean		"t4fw_cfg.fw"
t4fw_cfg_uwire.fwo	optional cxgbe					\
	dependency	"t4fw_cfg_uwire.fw"				\
	compile-with	"${NORMAL_FWO}"					\
	no-implicit-rule						\
	clean		"t4fw_cfg_uwire.fwo"
t4fw_cfg_uwire.fw	optional cxgbe					\
	dependency	"$S/dev/cxgbe/firmware/t4fw_cfg_uwire.txt"	\
	compile-with	"${CP} ${.ALLSRC} ${.TARGET}"			\
	no-obj no-implicit-rule						\
	clean		"t4fw_cfg_uwire.fw"
t4fw.fwo		optional cxgbe					\
	dependency	"t4fw.fw"					\
	compile-with	"${NORMAL_FWO}"					\
	no-implicit-rule						\
	clean		"t4fw.fwo"
t4fw.fw			optional cxgbe					\
	dependency	"$S/dev/cxgbe/firmware/t4fw-1.16.45.0.bin.uu"	\
	compile-with	"${NORMAL_FW}"					\
	no-obj no-implicit-rule						\
	clean		"t4fw.fw"
t5fw_cfg.c		optional cxgbe					\
	compile-with	"${AWK} -f $S/tools/fw_stub.awk t5fw_cfg.fw:t5fw_cfg t5fw.fw:t5fw -mt5fw_cfg -c${.TARGET}" \
	no-implicit-rule before-depend local				\
	clean		"t5fw_cfg.c"
t5fw_cfg.fwo		optional cxgbe					\
	dependency	"t5fw_cfg.fw"					\
	compile-with	"${NORMAL_FWO}"					\
	no-implicit-rule						\
	clean		"t5fw_cfg.fwo"
t5fw_cfg.fw		optional cxgbe					\
	dependency	"$S/dev/cxgbe/firmware/t5fw_cfg.txt"		\
	compile-with	"${CP} ${.ALLSRC} ${.TARGET}"			\
	no-obj no-implicit-rule						\
	clean		"t5fw_cfg.fw"
t5fw.fwo		optional cxgbe					\
	dependency	"t5fw.fw"					\
	compile-with	"${NORMAL_FWO}"					\
	no-implicit-rule						\
	clean		"t5fw.fwo"
t5fw.fw			optional cxgbe					\
	dependency	"$S/dev/cxgbe/firmware/t5fw-1.16.45.0.bin.uu"	\
	compile-with	"${NORMAL_FW}"					\
	no-obj no-implicit-rule						\
	clean		"t5fw.fw"
t6fw_cfg.c		optional cxgbe					\
	compile-with	"${AWK} -f $S/tools/fw_stub.awk t6fw_cfg.fw:t6fw_cfg t6fw.fw:t6fw -mt6fw_cfg -c${.TARGET}" \
	no-implicit-rule before-depend local				\
	clean		"t6fw_cfg.c"
t6fw_cfg.fwo		optional cxgbe					\
	dependency	"t6fw_cfg.fw"					\
	compile-with	"${NORMAL_FWO}"					\
	no-implicit-rule						\
	clean		"t6fw_cfg.fwo"
t6fw_cfg.fw		optional cxgbe					\
	dependency	"$S/dev/cxgbe/firmware/t6fw_cfg.txt"		\
	compile-with	"${CP} ${.ALLSRC} ${.TARGET}"			\
	no-obj no-implicit-rule						\
	clean		"t6fw_cfg.fw"
t6fw.fwo		optional cxgbe					\
	dependency	"t6fw.fw"					\
	compile-with	"${NORMAL_FWO}"					\
	no-implicit-rule						\
	clean		"t6fw.fwo"
t6fw.fw			optional cxgbe					\
	dependency	"$S/dev/cxgbe/firmware/t6fw-1.16.45.0.bin.uu"	\
	compile-with	"${NORMAL_FW}"					\
	no-obj no-implicit-rule						\
	clean		"t6fw.fw"
dev/cy/cy.c			optional cy
dev/cy/cy_isa.c			optional cy isa
dev/cy/cy_pci.c			optional cy pci
dev/cyapa/cyapa.c		optional cyapa iicbus
dev/dc/if_dc.c			optional dc pci
dev/dc/dcphy.c			optional dc pci
dev/dc/pnphy.c			optional dc pci
dev/dcons/dcons.c		optional dcons
dev/dcons/dcons_crom.c		optional dcons_crom
dev/dcons/dcons_os.c		optional dcons
dev/de/if_de.c			optional de pci
dev/digi/CX.c			optional digi_CX
dev/digi/CX_PCI.c		optional digi_CX_PCI
dev/digi/EPCX.c			optional digi_EPCX
dev/digi/EPCX_PCI.c		optional digi_EPCX_PCI
dev/digi/Xe.c			optional digi_Xe
dev/digi/Xem.c			optional digi_Xem
dev/digi/Xr.c			optional digi_Xr
dev/digi/digi.c			optional digi
dev/digi/digi_isa.c		optional digi isa
dev/digi/digi_pci.c		optional digi pci
dev/dpt/dpt_eisa.c		optional dpt eisa
dev/dpt/dpt_pci.c		optional dpt pci
dev/dpt/dpt_scsi.c		optional dpt
dev/drm/ati_pcigart.c		optional drm
dev/drm/drm_agpsupport.c	optional drm
dev/drm/drm_auth.c		optional drm
dev/drm/drm_bufs.c		optional drm
dev/drm/drm_context.c		optional drm
dev/drm/drm_dma.c		optional drm
dev/drm/drm_drawable.c		optional drm
dev/drm/drm_drv.c		optional drm
dev/drm/drm_fops.c		optional drm
dev/drm/drm_hashtab.c		optional drm
dev/drm/drm_ioctl.c		optional drm
dev/drm/drm_irq.c		optional drm
dev/drm/drm_lock.c		optional drm
dev/drm/drm_memory.c		optional drm
dev/drm/drm_mm.c		optional drm
dev/drm/drm_pci.c		optional drm
dev/drm/drm_scatter.c		optional drm
dev/drm/drm_sman.c		optional drm
dev/drm/drm_sysctl.c		optional drm
dev/drm/drm_vm.c		optional drm
dev/drm/i915_dma.c		optional i915drm
dev/drm/i915_drv.c		optional i915drm
dev/drm/i915_irq.c		optional i915drm
dev/drm/i915_mem.c		optional i915drm
dev/drm/i915_suspend.c		optional i915drm
dev/drm/mach64_dma.c		optional mach64drm
dev/drm/mach64_drv.c		optional mach64drm
dev/drm/mach64_irq.c		optional mach64drm
dev/drm/mach64_state.c		optional mach64drm
dev/drm/mga_dma.c		optional mgadrm
dev/drm/mga_drv.c		optional mgadrm
dev/drm/mga_irq.c		optional mgadrm
dev/drm/mga_state.c		optional mgadrm
dev/drm/mga_warp.c		optional mgadrm
dev/drm/r128_cce.c		optional r128drm \
	compile-with "${NORMAL_C} ${NO_WCONSTANT_CONVERSION}"
dev/drm/r128_drv.c		optional r128drm
dev/drm/r128_irq.c		optional r128drm
dev/drm/r128_state.c		optional r128drm
dev/drm/r300_cmdbuf.c		optional radeondrm
dev/drm/r600_blit.c		optional radeondrm
dev/drm/r600_cp.c		optional radeondrm \
	compile-with "${NORMAL_C} ${NO_WCONSTANT_CONVERSION}"
dev/drm/radeon_cp.c		optional radeondrm \
	compile-with "${NORMAL_C} ${NO_WCONSTANT_CONVERSION}"
dev/drm/radeon_cs.c		optional radeondrm
dev/drm/radeon_drv.c		optional radeondrm
dev/drm/radeon_irq.c		optional radeondrm
dev/drm/radeon_mem.c		optional radeondrm
dev/drm/radeon_state.c		optional radeondrm
dev/drm/savage_bci.c		optional savagedrm
dev/drm/savage_drv.c		optional savagedrm
dev/drm/savage_state.c		optional savagedrm
dev/drm/sis_drv.c		optional sisdrm
dev/drm/sis_ds.c		optional sisdrm
dev/drm/sis_mm.c		optional sisdrm
dev/drm/tdfx_drv.c		optional tdfxdrm
dev/drm/via_dma.c		optional viadrm
dev/drm/via_dmablit.c		optional viadrm
dev/drm/via_drv.c		optional viadrm
dev/drm/via_irq.c		optional viadrm
dev/drm/via_map.c		optional viadrm
dev/drm/via_mm.c		optional viadrm
dev/drm/via_verifier.c		optional viadrm
dev/drm/via_video.c		optional viadrm
dev/drm2/drm_agpsupport.c	optional drm2
dev/drm2/drm_auth.c		optional drm2
dev/drm2/drm_bufs.c		optional drm2
dev/drm2/drm_buffer.c		optional drm2
dev/drm2/drm_context.c		optional drm2
dev/drm2/drm_crtc.c		optional drm2
dev/drm2/drm_crtc_helper.c	optional drm2
dev/drm2/drm_dma.c		optional drm2
dev/drm2/drm_dp_helper.c	optional drm2
dev/drm2/drm_dp_iic_helper.c	optional drm2
dev/drm2/drm_drv.c		optional drm2
dev/drm2/drm_edid.c		optional drm2
dev/drm2/drm_fb_helper.c	optional drm2
dev/drm2/drm_fops.c		optional drm2
dev/drm2/drm_gem.c		optional drm2
dev/drm2/drm_gem_names.c	optional drm2
dev/drm2/drm_global.c		optional drm2
dev/drm2/drm_hashtab.c		optional drm2
dev/drm2/drm_ioctl.c		optional drm2
dev/drm2/drm_irq.c		optional drm2
dev/drm2/drm_linux_list_sort.c	optional drm2
dev/drm2/drm_lock.c		optional drm2
dev/drm2/drm_memory.c		optional drm2
dev/drm2/drm_mm.c		optional drm2
dev/drm2/drm_modes.c		optional drm2
dev/drm2/drm_pci.c		optional drm2
dev/drm2/drm_platform.c		optional drm2
dev/drm2/drm_scatter.c		optional drm2
dev/drm2/drm_stub.c		optional drm2
dev/drm2/drm_sysctl.c		optional drm2
dev/drm2/drm_vm.c		optional drm2
dev/drm2/drm_os_freebsd.c	optional drm2
dev/drm2/ttm/ttm_agp_backend.c	optional drm2
dev/drm2/ttm/ttm_lock.c		optional drm2
dev/drm2/ttm/ttm_object.c	optional drm2
dev/drm2/ttm/ttm_tt.c		optional drm2
dev/drm2/ttm/ttm_bo_util.c	optional drm2
dev/drm2/ttm/ttm_bo.c		optional drm2
dev/drm2/ttm/ttm_bo_manager.c	optional drm2
dev/drm2/ttm/ttm_execbuf_util.c	optional drm2
dev/drm2/ttm/ttm_memory.c	optional drm2
dev/drm2/ttm/ttm_page_alloc.c	optional drm2
dev/drm2/ttm/ttm_bo_vm.c	optional drm2
dev/drm2/ati_pcigart.c		optional drm2 agp pci
dev/ed/if_ed.c			optional ed
dev/ed/if_ed_novell.c		optional ed
dev/ed/if_ed_rtl80x9.c		optional ed
dev/ed/if_ed_pccard.c		optional ed pccard
dev/ed/if_ed_pci.c		optional ed pci
dev/efidev/efidev.c		optional efirt
dev/eisa/eisa_if.m		standard
dev/eisa/eisaconf.c		optional eisa
dev/e1000/if_em.c		optional em \
	compile-with "${NORMAL_C} -I$S/dev/e1000"
dev/e1000/if_lem.c		optional em \
	compile-with "${NORMAL_C} -I$S/dev/e1000"
dev/e1000/if_igb.c		optional igb \
	compile-with "${NORMAL_C} -I$S/dev/e1000"
dev/e1000/e1000_80003es2lan.c	optional em | igb \
	compile-with "${NORMAL_C} -I$S/dev/e1000"
dev/e1000/e1000_82540.c		optional em | igb \
	compile-with "${NORMAL_C} -I$S/dev/e1000"
dev/e1000/e1000_82541.c		optional em | igb \
	compile-with "${NORMAL_C} -I$S/dev/e1000"
dev/e1000/e1000_82542.c		optional em | igb \
	compile-with "${NORMAL_C} -I$S/dev/e1000"
dev/e1000/e1000_82543.c		optional em | igb \
	compile-with "${NORMAL_C} -I$S/dev/e1000"
dev/e1000/e1000_82571.c		optional em | igb \
	compile-with "${NORMAL_C} -I$S/dev/e1000"
dev/e1000/e1000_82575.c		optional em | igb \
	compile-with "${NORMAL_C} -I$S/dev/e1000"
dev/e1000/e1000_ich8lan.c	optional em | igb \
	compile-with "${NORMAL_C} -I$S/dev/e1000"
dev/e1000/e1000_i210.c		optional em | igb \
	compile-with "${NORMAL_C} -I$S/dev/e1000"
dev/e1000/e1000_api.c		optional em | igb \
	compile-with "${NORMAL_C} -I$S/dev/e1000"
dev/e1000/e1000_mac.c		optional em | igb \
	compile-with "${NORMAL_C} -I$S/dev/e1000"
dev/e1000/e1000_manage.c	optional em | igb \
	compile-with "${NORMAL_C} -I$S/dev/e1000"
dev/e1000/e1000_nvm.c		optional em | igb \
	compile-with "${NORMAL_C} -I$S/dev/e1000"
dev/e1000/e1000_phy.c		optional em | igb \
	compile-with "${NORMAL_C} -I$S/dev/e1000"
dev/e1000/e1000_vf.c		optional em | igb \
	compile-with "${NORMAL_C} -I$S/dev/e1000"
dev/e1000/e1000_mbx.c		optional em | igb \
	compile-with "${NORMAL_C} -I$S/dev/e1000"
dev/e1000/e1000_osdep.c		optional em | igb \
	compile-with "${NORMAL_C} -I$S/dev/e1000"
dev/et/if_et.c			optional et
dev/ena/ena.c			optional ena \
	compile-with "${NORMAL_C} -I$S/contrib"
dev/ena/ena_sysctl.c 		optional ena \
	compile-with "${NORMAL_C} -I$S/contrib"
contrib/ena-com/ena_com.c	optional ena
contrib/ena-com/ena_eth_com.c	optional ena
dev/en/if_en_pci.c		optional en pci
dev/en/midway.c			optional en
dev/ep/if_ep.c			optional ep
dev/ep/if_ep_eisa.c		optional ep eisa
dev/ep/if_ep_isa.c		optional ep isa
dev/ep/if_ep_mca.c		optional ep mca
dev/ep/if_ep_pccard.c		optional ep pccard
dev/esp/esp_pci.c		optional esp pci
dev/esp/ncr53c9x.c		optional esp
dev/etherswitch/arswitch/arswitch.c		optional arswitch
dev/etherswitch/arswitch/arswitch_reg.c		optional arswitch
dev/etherswitch/arswitch/arswitch_phy.c		optional arswitch
dev/etherswitch/arswitch/arswitch_8216.c	optional arswitch
dev/etherswitch/arswitch/arswitch_8226.c	optional arswitch
dev/etherswitch/arswitch/arswitch_8316.c	optional arswitch
dev/etherswitch/arswitch/arswitch_8327.c	optional arswitch
dev/etherswitch/arswitch/arswitch_7240.c	optional arswitch
dev/etherswitch/arswitch/arswitch_9340.c	optional arswitch
dev/etherswitch/arswitch/arswitch_vlans.c	optional arswitch
dev/etherswitch/etherswitch.c		optional etherswitch
dev/etherswitch/etherswitch_if.m	optional etherswitch
dev/etherswitch/ip17x/ip17x.c		optional ip17x
dev/etherswitch/ip17x/ip175c.c		optional ip17x
dev/etherswitch/ip17x/ip175d.c		optional ip17x
dev/etherswitch/ip17x/ip17x_phy.c	optional ip17x
dev/etherswitch/ip17x/ip17x_vlans.c	optional ip17x
dev/etherswitch/miiproxy.c		optional miiproxy
dev/etherswitch/rtl8366/rtl8366rb.c	optional rtl8366rb
dev/etherswitch/ukswitch/ukswitch.c	optional ukswitch
dev/evdev/cdev.c			optional evdev
dev/evdev/evdev.c			optional evdev
dev/evdev/evdev_mt.c			optional evdev
dev/evdev/evdev_utils.c			optional evdev
dev/evdev/uinput.c			optional evdev uinput
dev/ex/if_ex.c			optional ex
dev/ex/if_ex_isa.c		optional ex isa
dev/ex/if_ex_pccard.c		optional ex pccard
dev/exca/exca.c			optional cbb
dev/extres/clk/clk.c		optional ext_resources clk
dev/extres/clk/clkdev_if.m	optional ext_resources clk
dev/extres/clk/clknode_if.m	optional ext_resources clk
dev/extres/clk/clk_bus.c	optional ext_resources clk fdt
<<<<<<< HEAD
dev/extres/clk/clk_div.c	optional ext_resources clk
dev/extres/clk/clk_fixed.c	optional ext_resources clk
dev/extres/clk/clk_gate.c	optional ext_resources clk
dev/extres/clk/clk_mux.c	optional ext_resources clk
dev/extres/phy/phy.c		optional ext_resources phy
dev/extres/phy/phy_if.m		optional ext_resources phy
dev/extres/hwreset/hwreset.c	optional ext_resources hwreset
dev/extres/hwreset/hwreset_if.m	optional ext_resources hwreset
dev/extres/regulator/regdev_if.m	optional ext_resources regulator
dev/extres/regulator/regnode_if.m	optional ext_resources regulator
dev/extres/regulator/regulator.c	optional ext_resources regulator
dev/extres/regulator/regulator_bus.c	optional ext_resources regulator fdt
dev/extres/regulator/regulator_fixed.c	optional ext_resources regulator
dev/fatm/if_fatm.c		optional fatm pci
=======
dev/extres/clk/clk_div.c	optional ext_resources clk fdt
dev/extres/clk/clk_fixed.c	optional ext_resources clk fdt
dev/extres/clk/clk_gate.c	optional ext_resources clk fdt
dev/extres/clk/clk_mux.c	optional ext_resources clk fdt
dev/extres/phy/phy.c		optional ext_resources phy fdt
dev/extres/phy/phydev_if.m	optional ext_resources phy fdt
dev/extres/phy/phynode_if.m	optional ext_resources phy fdt
dev/extres/hwreset/hwreset.c	optional ext_resources hwreset fdt
dev/extres/hwreset/hwreset_if.m	optional ext_resources hwreset fdt
dev/extres/regulator/regdev_if.m	optional ext_resources regulator fdt
dev/extres/regulator/regnode_if.m	optional ext_resources regulator fdt
dev/extres/regulator/regulator.c	optional ext_resources regulator fdt
dev/extres/regulator/regulator_bus.c	optional ext_resources regulator fdt
dev/extres/regulator/regulator_fixed.c	optional ext_resources regulator fdt
dev/extres/syscon/syscon.c		optional ext_resources syscon
dev/extres/syscon/syscon_generic.c	optional ext_resources syscon fdt
dev/extres/syscon/syscon_if.m		optional ext_resources syscon
>>>>>>> 4287266c
dev/fb/fbd.c			optional fbd | vt
dev/fb/fb_if.m			standard
dev/fb/splash.c			optional sc splash
dev/fdt/fdt_clock.c		optional fdt fdt_clock
dev/fdt/fdt_clock_if.m		optional fdt fdt_clock
dev/fdt/fdt_common.c		optional fdt
dev/fdt/fdt_pinctrl.c		optional fdt fdt_pinctrl
dev/fdt/fdt_pinctrl_if.m	optional fdt fdt_pinctrl
dev/fdt/fdt_slicer.c		optional fdt cfi | fdt nand | fdt mx25l
dev/fdt/fdt_static_dtb.S	optional fdt fdt_dtb_static \
	dependency	"fdt_dtb_file"
dev/fdt/simplebus.c		optional fdt
dev/fe/if_fe.c			optional fe
dev/fe/if_fe_pccard.c		optional fe pccard
dev/filemon/filemon.c		optional filemon
dev/firewire/firewire.c		optional firewire
dev/firewire/fwcrom.c		optional firewire
dev/firewire/fwdev.c		optional firewire
dev/firewire/fwdma.c		optional firewire
dev/firewire/fwmem.c		optional firewire
dev/firewire/fwohci.c		optional firewire
dev/firewire/fwohci_pci.c	optional firewire pci
dev/firewire/if_fwe.c		optional fwe
dev/firewire/if_fwip.c		optional fwip
dev/firewire/sbp.c		optional sbp
dev/firewire/sbp_targ.c		optional sbp_targ
dev/flash/at45d.c		optional at45d
dev/flash/mx25l.c		optional mx25l
dev/fxp/if_fxp.c		optional fxp
dev/fxp/inphy.c			optional fxp
dev/gem/if_gem.c		optional gem
dev/gem/if_gem_pci.c		optional gem pci
dev/gem/if_gem_sbus.c		optional gem sbus
dev/gpio/gpiobacklight.c	optional gpiobacklight fdt
dev/gpio/gpiokeys.c		optional gpiokeys fdt
dev/gpio/gpiokeys_codes.c	optional gpiokeys fdt
dev/gpio/gpiobus.c		optional gpio				\
	dependency	"gpiobus_if.h"
dev/gpio/gpioc.c		optional gpio				\
	dependency	"gpio_if.h"
dev/gpio/gpioiic.c		optional gpioiic
dev/gpio/gpioled.c		optional gpioled !fdt
dev/gpio/gpioled_fdt.c		optional gpioled fdt
dev/gpio/gpiospi.c		optional gpiospi
dev/gpio/gpio_if.m		optional gpio
dev/gpio/gpiobus_if.m		optional gpio
dev/gpio/gpiopps.c		optional gpiopps
dev/gpio/ofw_gpiobus.c		optional fdt gpio
dev/hatm/if_hatm.c		optional hatm pci
dev/hatm/if_hatm_intr.c		optional hatm pci
dev/hatm/if_hatm_ioctl.c	optional hatm pci
dev/hatm/if_hatm_rx.c		optional hatm pci
dev/hatm/if_hatm_tx.c		optional hatm pci
dev/hifn/hifn7751.c		optional hifn
dev/hme/if_hme.c		optional hme
dev/hme/if_hme_pci.c		optional hme pci
dev/hme/if_hme_sbus.c		optional hme sbus
dev/hptiop/hptiop.c		optional hptiop scbus
dev/hwpmc/hwpmc_logging.c	optional hwpmc
dev/hwpmc/hwpmc_mod.c		optional hwpmc
dev/hwpmc/hwpmc_soft.c		optional hwpmc
dev/ichiic/ig4_acpi.c		optional ig4 acpi iicbus
dev/ichiic/ig4_iic.c		optional ig4 iicbus
dev/ichiic/ig4_pci.c		optional ig4 pci iicbus
dev/ichsmb/ichsmb.c		optional ichsmb
dev/ichsmb/ichsmb_pci.c		optional ichsmb pci
dev/ida/ida.c			optional ida
dev/ida/ida_disk.c		optional ida
dev/ida/ida_eisa.c		optional ida eisa
dev/ida/ida_pci.c		optional ida pci
dev/ie/if_ie.c			optional ie isa nowerror
dev/ie/if_ie_isa.c		optional ie isa
dev/iicbus/ad7418.c		optional ad7418
dev/iicbus/ds1307.c		optional ds1307
dev/iicbus/ds13rtc.c		optional ds13rtc | ds133x | ds1374
dev/iicbus/ds1672.c		optional ds1672
dev/iicbus/ds3231.c		optional ds3231
dev/iicbus/icee.c		optional icee
dev/iicbus/if_ic.c		optional ic
dev/iicbus/iic.c		optional iic
dev/iicbus/iic_recover_bus.c	optional iicbus
dev/iicbus/iicbb.c		optional iicbb
dev/iicbus/iicbb_if.m		optional iicbb
dev/iicbus/iicbus.c		optional iicbus
dev/iicbus/iicbus_if.m		optional iicbus
dev/iicbus/iiconf.c		optional iicbus
dev/iicbus/iicsmb.c		optional iicsmb				\
	dependency	"iicbus_if.h"
dev/iicbus/iicoc.c		optional iicoc
dev/iicbus/isl12xx.c		optional isl12xx
dev/iicbus/lm75.c		optional lm75
dev/iicbus/nxprtc.c		optional nxprtc | pcf8563
dev/iicbus/ofw_iicbus.c		optional fdt iicbus
dev/iicbus/s35390a.c		optional s35390a
dev/iir/iir.c			optional iir
dev/iir/iir_ctrl.c		optional iir
dev/iir/iir_pci.c		optional iir pci
dev/intpm/intpm.c		optional intpm pci
# XXX Work around clang warning, until maintainer approves fix.
dev/ips/ips.c			optional ips \
	compile-with "${NORMAL_C} ${NO_WSOMETIMES_UNINITIALIZED}"
dev/ips/ips_commands.c		optional ips
dev/ips/ips_disk.c		optional ips
dev/ips/ips_ioctl.c		optional ips
dev/ips/ips_pci.c		optional ips pci
dev/ipw/if_ipw.c		optional ipw
ipwbssfw.c			optional ipwbssfw | ipwfw		\
	compile-with	"${AWK} -f $S/tools/fw_stub.awk ipw_bss.fw:ipw_bss:130 -lintel_ipw -mipw_bss -c${.TARGET}" \
	no-implicit-rule before-depend local				\
	clean		"ipwbssfw.c"
ipw_bss.fwo			optional ipwbssfw | ipwfw		\
	dependency	"ipw_bss.fw"					\
	compile-with	"${NORMAL_FWO}"					\
	no-implicit-rule						\
	clean		"ipw_bss.fwo"
ipw_bss.fw			optional ipwbssfw | ipwfw		\
	dependency	"$S/contrib/dev/ipw/ipw2100-1.3.fw.uu"		\
	compile-with	"${NORMAL_FW}"					\
	no-obj no-implicit-rule						\
	clean		"ipw_bss.fw"
ipwibssfw.c			optional ipwibssfw | ipwfw		\
	compile-with	"${AWK} -f $S/tools/fw_stub.awk ipw_ibss.fw:ipw_ibss:130 -lintel_ipw -mipw_ibss -c${.TARGET}" \
	no-implicit-rule before-depend local				\
	clean		"ipwibssfw.c"
ipw_ibss.fwo			optional ipwibssfw | ipwfw		\
	dependency	"ipw_ibss.fw"					\
	compile-with	"${NORMAL_FWO}"					\
	no-implicit-rule						\
	clean		"ipw_ibss.fwo"
ipw_ibss.fw			optional ipwibssfw | ipwfw		\
	dependency	"$S/contrib/dev/ipw/ipw2100-1.3-i.fw.uu"	\
	compile-with	"${NORMAL_FW}"					\
	no-obj no-implicit-rule						\
	clean		"ipw_ibss.fw"
ipwmonitorfw.c			optional ipwmonitorfw | ipwfw		\
	compile-with	"${AWK} -f $S/tools/fw_stub.awk ipw_monitor.fw:ipw_monitor:130 -lintel_ipw -mipw_monitor -c${.TARGET}" \
	no-implicit-rule before-depend local				\
	clean		"ipwmonitorfw.c"
ipw_monitor.fwo			optional ipwmonitorfw | ipwfw		\
	dependency	"ipw_monitor.fw"				\
	compile-with	"${NORMAL_FWO}"					\
	no-implicit-rule						\
	clean		"ipw_monitor.fwo"
ipw_monitor.fw			optional ipwmonitorfw | ipwfw		\
	dependency	"$S/contrib/dev/ipw/ipw2100-1.3-p.fw.uu"	\
	compile-with	"${NORMAL_FW}"					\
	no-obj no-implicit-rule						\
	clean		"ipw_monitor.fw"
dev/iscsi/icl.c			optional iscsi
dev/iscsi/icl_conn_if.m		optional cfiscsi | iscsi
dev/iscsi/icl_soft.c		optional iscsi
dev/iscsi/icl_soft_proxy.c	optional iscsi
dev/iscsi/iscsi.c		optional iscsi scbus
dev/iscsi_initiator/iscsi.c	optional iscsi_initiator scbus
dev/iscsi_initiator/iscsi_subr.c	optional iscsi_initiator scbus
dev/iscsi_initiator/isc_cam.c	optional iscsi_initiator scbus
dev/iscsi_initiator/isc_soc.c	optional iscsi_initiator scbus
dev/iscsi_initiator/isc_sm.c	optional iscsi_initiator scbus
dev/iscsi_initiator/isc_subr.c	optional iscsi_initiator scbus
dev/ismt/ismt.c			optional ismt
dev/isl/isl.c			optional isl iicbus
dev/isp/isp.c			optional isp
dev/isp/isp_freebsd.c		optional isp
dev/isp/isp_library.c		optional isp
dev/isp/isp_pci.c		optional isp pci
dev/isp/isp_sbus.c		optional isp sbus
dev/isp/isp_target.c		optional isp
dev/ispfw/ispfw.c		optional ispfw
dev/iwi/if_iwi.c		optional iwi
iwibssfw.c			optional iwibssfw | iwifw		\
	compile-with	"${AWK} -f $S/tools/fw_stub.awk iwi_bss.fw:iwi_bss:300 -lintel_iwi -miwi_bss -c${.TARGET}" \
	no-implicit-rule before-depend local				\
	clean		"iwibssfw.c"
iwi_bss.fwo			optional iwibssfw | iwifw		\
	dependency	"iwi_bss.fw"					\
	compile-with	"${NORMAL_FWO}"					\
	no-implicit-rule						\
	clean		"iwi_bss.fwo"
iwi_bss.fw			optional iwibssfw | iwifw		\
	dependency	"$S/contrib/dev/iwi/ipw2200-bss.fw.uu"		\
	compile-with	"${NORMAL_FW}"					\
	no-obj no-implicit-rule						\
	clean		"iwi_bss.fw"
iwiibssfw.c			optional iwiibssfw | iwifw		\
	compile-with	"${AWK} -f $S/tools/fw_stub.awk iwi_ibss.fw:iwi_ibss:300 -lintel_iwi -miwi_ibss -c${.TARGET}" \
	no-implicit-rule before-depend local				\
	clean		"iwiibssfw.c"
iwi_ibss.fwo			optional iwiibssfw | iwifw		\
	dependency	"iwi_ibss.fw"					\
	compile-with	"${NORMAL_FWO}"					\
	no-implicit-rule						\
	clean		"iwi_ibss.fwo"
iwi_ibss.fw			optional iwiibssfw | iwifw		\
	dependency	"$S/contrib/dev/iwi/ipw2200-ibss.fw.uu"		\
	compile-with	"${NORMAL_FW}"					\
	no-obj no-implicit-rule						\
	clean		"iwi_ibss.fw"
iwimonitorfw.c			optional iwimonitorfw | iwifw		\
	compile-with	"${AWK} -f $S/tools/fw_stub.awk iwi_monitor.fw:iwi_monitor:300 -lintel_iwi -miwi_monitor -c${.TARGET}" \
	no-implicit-rule before-depend local				\
	clean		"iwimonitorfw.c"
iwi_monitor.fwo			optional iwimonitorfw | iwifw		\
	dependency	"iwi_monitor.fw"				\
	compile-with	"${NORMAL_FWO}"					\
	no-implicit-rule						\
	clean		"iwi_monitor.fwo"
iwi_monitor.fw			optional iwimonitorfw | iwifw		\
	dependency	"$S/contrib/dev/iwi/ipw2200-sniffer.fw.uu"	\
	compile-with	"${NORMAL_FW}"					\
	no-obj no-implicit-rule						\
	clean		"iwi_monitor.fw"
dev/iwm/if_iwm.c		optional iwm
dev/iwm/if_iwm_binding.c	optional iwm
dev/iwm/if_iwm_led.c		optional iwm
dev/iwm/if_iwm_mac_ctxt.c	optional iwm
dev/iwm/if_iwm_pcie_trans.c	optional iwm
dev/iwm/if_iwm_phy_ctxt.c	optional iwm
dev/iwm/if_iwm_phy_db.c		optional iwm
dev/iwm/if_iwm_power.c		optional iwm
dev/iwm/if_iwm_scan.c		optional iwm
dev/iwm/if_iwm_time_event.c	optional iwm
dev/iwm/if_iwm_util.c		optional iwm
iwm3160fw.c			optional iwm3160fw | iwmfw		\
	compile-with	"${AWK} -f $S/tools/fw_stub.awk iwm3160.fw:iwm3160fw -miwm3160fw -c${.TARGET}" \
	no-implicit-rule before-depend local				\
	clean		"iwm3160fw.c"
iwm3160fw.fwo			optional iwm3160fw | iwmfw		\
	dependency	"iwm3160.fw"					\
	compile-with	"${NORMAL_FWO}"					\
	no-implicit-rule						\
	clean		"iwm3160fw.fwo"
iwm3160.fw			optional iwm3160fw | iwmfw		\
	dependency	"$S/contrib/dev/iwm/iwm-3160-16.fw.uu" \
	compile-with	"${NORMAL_FW}"					\
	no-obj no-implicit-rule						\
	clean		"iwm3160.fw"
iwm7260fw.c			optional iwm7260fw | iwmfw		\
	compile-with	"${AWK} -f $S/tools/fw_stub.awk iwm7260.fw:iwm7260fw -miwm7260fw -c${.TARGET}" \
	no-implicit-rule before-depend local				\
	clean		"iwm7260fw.c"
iwm7260fw.fwo			optional iwm7260fw | iwmfw		\
	dependency	"iwm7260.fw"					\
	compile-with	"${NORMAL_FWO}"					\
	no-implicit-rule						\
	clean		"iwm7260fw.fwo"
iwm7260.fw			optional iwm7260fw | iwmfw		\
	dependency	"$S/contrib/dev/iwm/iwm-7260-16.fw.uu" \
	compile-with	"${NORMAL_FW}"					\
	no-obj no-implicit-rule						\
	clean		"iwm7260.fw"
iwm7265fw.c			optional iwm7265fw | iwmfw		\
	compile-with	"${AWK} -f $S/tools/fw_stub.awk iwm7265.fw:iwm7265fw -miwm7265fw -c${.TARGET}" \
	no-implicit-rule before-depend local				\
	clean		"iwm7265fw.c"
iwm7265fw.fwo			optional iwm7265fw | iwmfw		\
	dependency	"iwm7265.fw"					\
	compile-with	"${NORMAL_FWO}"					\
	no-implicit-rule						\
	clean		"iwm7265fw.fwo"
iwm7265.fw			optional iwm7265fw | iwmfw		\
	dependency	"$S/contrib/dev/iwm/iwm-7265-16.fw.uu" \
	compile-with	"${NORMAL_FW}"					\
	no-obj no-implicit-rule						\
	clean		"iwm7265.fw"
iwm8000Cfw.c			optional iwm8000Cfw | iwmfw		\
	compile-with	"${AWK} -f $S/tools/fw_stub.awk iwm8000C.fw:iwm8000Cfw -miwm8000Cfw -c${.TARGET}" \
	no-implicit-rule before-depend local				\
	clean		"iwm8000Cfw.c"
iwm8000Cfw.fwo			optional iwm8000Cfw | iwmfw		\
	dependency	"iwm8000C.fw"					\
	compile-with	"${NORMAL_FWO}"					\
	no-implicit-rule						\
	clean		"iwm8000Cfw.fwo"
iwm8000C.fw			optional iwm8000Cfw | iwmfw		\
	dependency	"$S/contrib/dev/iwm/iwm-8000C-16.fw.uu" \
	compile-with	"${NORMAL_FW}"					\
	no-obj no-implicit-rule						\
	clean		"iwm8000C.fw"
dev/iwn/if_iwn.c		optional iwn
iwn1000fw.c			optional iwn1000fw | iwnfw		\
	compile-with	"${AWK} -f $S/tools/fw_stub.awk iwn1000.fw:iwn1000fw -miwn1000fw -c${.TARGET}" \
	no-implicit-rule before-depend local				\
	clean		"iwn1000fw.c"
iwn1000fw.fwo			optional iwn1000fw | iwnfw		\
	dependency	"iwn1000.fw"					\
	compile-with	"${NORMAL_FWO}"					\
	no-implicit-rule						\
	clean		"iwn1000fw.fwo"
iwn1000.fw			optional iwn1000fw | iwnfw		\
	dependency	"$S/contrib/dev/iwn/iwlwifi-1000-39.31.5.1.fw.uu" \
	compile-with	"${NORMAL_FW}"					\
	no-obj no-implicit-rule						\
	clean		"iwn1000.fw"
iwn100fw.c			optional iwn100fw | iwnfw		\
	compile-with	"${AWK} -f $S/tools/fw_stub.awk iwn100.fw:iwn100fw -miwn100fw -c${.TARGET}" \
	no-implicit-rule before-depend local				\
	clean		"iwn100fw.c"
iwn100fw.fwo			optional iwn100fw | iwnfw		\
	dependency	"iwn100.fw"					\
	compile-with	"${NORMAL_FWO}"					\
	no-implicit-rule						\
	clean		"iwn100fw.fwo"
iwn100.fw			optional iwn100fw | iwnfw		\
	dependency	"$S/contrib/dev/iwn/iwlwifi-100-39.31.5.1.fw.uu" \
	compile-with	"${NORMAL_FW}"					\
	no-obj no-implicit-rule						\
	clean		"iwn100.fw"
iwn105fw.c			optional iwn105fw | iwnfw		\
	compile-with	"${AWK} -f $S/tools/fw_stub.awk iwn105.fw:iwn105fw -miwn105fw -c${.TARGET}" \
	no-implicit-rule before-depend local				\
	clean		"iwn105fw.c"
iwn105fw.fwo			optional iwn105fw | iwnfw		\
	dependency	"iwn105.fw"					\
	compile-with	"${NORMAL_FWO}"					\
	no-implicit-rule						\
	clean		"iwn105fw.fwo"
iwn105.fw			optional iwn105fw | iwnfw		\
	dependency	"$S/contrib/dev/iwn/iwlwifi-105-6-18.168.6.1.fw.uu" \
	compile-with	"${NORMAL_FW}"					\
	no-obj no-implicit-rule						\
	clean		"iwn105.fw"
iwn135fw.c			optional iwn135fw | iwnfw		\
	compile-with	"${AWK} -f $S/tools/fw_stub.awk iwn135.fw:iwn135fw -miwn135fw -c${.TARGET}" \
	no-implicit-rule before-depend local				\
	clean		"iwn135fw.c"
iwn135fw.fwo			optional iwn135fw | iwnfw		\
	dependency	"iwn135.fw"					\
	compile-with	"${NORMAL_FWO}"					\
	no-implicit-rule						\
	clean		"iwn135fw.fwo"
iwn135.fw			optional iwn135fw | iwnfw		\
	dependency	"$S/contrib/dev/iwn/iwlwifi-135-6-18.168.6.1.fw.uu" \
	compile-with	"${NORMAL_FW}"					\
	no-obj no-implicit-rule						\
	clean		"iwn135.fw"
iwn2000fw.c			optional iwn2000fw | iwnfw		\
	compile-with	"${AWK} -f $S/tools/fw_stub.awk iwn2000.fw:iwn2000fw -miwn2000fw -c${.TARGET}" \
	no-implicit-rule before-depend local				\
	clean		"iwn2000fw.c"
iwn2000fw.fwo			optional iwn2000fw | iwnfw		\
	dependency	"iwn2000.fw"					\
	compile-with	"${NORMAL_FWO}"					\
	no-implicit-rule						\
	clean		"iwn2000fw.fwo"
iwn2000.fw			optional iwn2000fw | iwnfw		\
	dependency	"$S/contrib/dev/iwn/iwlwifi-2000-18.168.6.1.fw.uu" \
	compile-with	"${NORMAL_FW}"					\
	no-obj no-implicit-rule						\
	clean		"iwn2000.fw"
iwn2030fw.c			optional iwn2030fw | iwnfw		\
	compile-with	"${AWK} -f $S/tools/fw_stub.awk iwn2030.fw:iwn2030fw -miwn2030fw -c${.TARGET}" \
	no-implicit-rule before-depend local				\
	clean		"iwn2030fw.c"
iwn2030fw.fwo			optional iwn2030fw | iwnfw		\
	dependency	"iwn2030.fw"					\
	compile-with	"${NORMAL_FWO}"					\
	no-implicit-rule						\
	clean		"iwn2030fw.fwo"
iwn2030.fw			optional iwn2030fw | iwnfw		\
	dependency	"$S/contrib/dev/iwn/iwnwifi-2030-18.168.6.1.fw.uu" \
	compile-with	"${NORMAL_FW}"					\
	no-obj no-implicit-rule						\
	clean		"iwn2030.fw"
iwn4965fw.c			optional iwn4965fw | iwnfw		\
	compile-with	"${AWK} -f $S/tools/fw_stub.awk iwn4965.fw:iwn4965fw -miwn4965fw -c${.TARGET}" \
	no-implicit-rule before-depend local				\
	clean		"iwn4965fw.c"
iwn4965fw.fwo			optional iwn4965fw | iwnfw		\
	dependency	"iwn4965.fw"					\
	compile-with	"${NORMAL_FWO}"					\
	no-implicit-rule						\
	clean		"iwn4965fw.fwo"
iwn4965.fw			optional iwn4965fw | iwnfw		\
	dependency	"$S/contrib/dev/iwn/iwlwifi-4965-228.61.2.24.fw.uu" \
	compile-with	"${NORMAL_FW}"					\
	no-obj no-implicit-rule						\
	clean		"iwn4965.fw"
iwn5000fw.c			optional iwn5000fw | iwnfw		\
	compile-with	"${AWK} -f $S/tools/fw_stub.awk iwn5000.fw:iwn5000fw -miwn5000fw -c${.TARGET}" \
	no-implicit-rule before-depend local				\
	clean		"iwn5000fw.c"
iwn5000fw.fwo		optional iwn5000fw | iwnfw			\
	dependency	"iwn5000.fw"					\
	compile-with	"${NORMAL_FWO}"					\
	no-implicit-rule						\
	clean		"iwn5000fw.fwo"
iwn5000.fw			optional iwn5000fw | iwnfw		\
	dependency	"$S/contrib/dev/iwn/iwlwifi-5000-8.83.5.1.fw.uu" \
	compile-with	"${NORMAL_FW}"					\
	no-obj no-implicit-rule						\
	clean		"iwn5000.fw"
iwn5150fw.c			optional iwn5150fw | iwnfw		\
	compile-with	"${AWK} -f $S/tools/fw_stub.awk iwn5150.fw:iwn5150fw -miwn5150fw -c${.TARGET}" \
	no-implicit-rule before-depend local				\
	clean		"iwn5150fw.c"
iwn5150fw.fwo			optional iwn5150fw | iwnfw		\
	dependency	"iwn5150.fw"					\
	compile-with	"${NORMAL_FWO}"					\
	no-implicit-rule						\
	clean		"iwn5150fw.fwo"
iwn5150.fw			optional iwn5150fw | iwnfw		\
	dependency	"$S/contrib/dev/iwn/iwlwifi-5150-8.24.2.2.fw.uu"\
	compile-with	"${NORMAL_FW}"					\
	no-obj no-implicit-rule						\
	clean		"iwn5150.fw"
iwn6000fw.c			optional iwn6000fw | iwnfw		\
	compile-with	"${AWK} -f $S/tools/fw_stub.awk iwn6000.fw:iwn6000fw -miwn6000fw -c${.TARGET}" \
	no-implicit-rule before-depend local				\
	clean		"iwn6000fw.c"
iwn6000fw.fwo			optional iwn6000fw | iwnfw		\
	dependency	"iwn6000.fw"					\
	compile-with	"${NORMAL_FWO}"					\
	no-implicit-rule						\
	clean		"iwn6000fw.fwo"
iwn6000.fw			optional iwn6000fw | iwnfw		\
	dependency	"$S/contrib/dev/iwn/iwlwifi-6000-9.221.4.1.fw.uu" \
	compile-with	"${NORMAL_FW}"					\
	no-obj no-implicit-rule						\
	clean		"iwn6000.fw"
iwn6000g2afw.c			optional iwn6000g2afw | iwnfw		\
	compile-with	"${AWK} -f $S/tools/fw_stub.awk iwn6000g2a.fw:iwn6000g2afw -miwn6000g2afw -c${.TARGET}" \
	no-implicit-rule before-depend local				\
	clean		"iwn6000g2afw.c"
iwn6000g2afw.fwo		optional iwn6000g2afw | iwnfw		\
	dependency	"iwn6000g2a.fw"					\
	compile-with	"${NORMAL_FWO}"					\
	no-implicit-rule						\
	clean		"iwn6000g2afw.fwo"
iwn6000g2a.fw			optional iwn6000g2afw | iwnfw		\
	dependency	"$S/contrib/dev/iwn/iwlwifi-6000g2a-18.168.6.1.fw.uu" \
	compile-with	"${NORMAL_FW}"					\
	no-obj no-implicit-rule						\
	clean		"iwn6000g2a.fw"
iwn6000g2bfw.c			optional iwn6000g2bfw | iwnfw		\
	compile-with	"${AWK} -f $S/tools/fw_stub.awk iwn6000g2b.fw:iwn6000g2bfw -miwn6000g2bfw -c${.TARGET}" \
	no-implicit-rule before-depend local				\
	clean		"iwn6000g2bfw.c"
iwn6000g2bfw.fwo		optional iwn6000g2bfw | iwnfw		\
	dependency	"iwn6000g2b.fw"					\
	compile-with	"${NORMAL_FWO}"					\
	no-implicit-rule						\
	clean		"iwn6000g2bfw.fwo"
iwn6000g2b.fw			optional iwn6000g2bfw | iwnfw		\
	dependency	"$S/contrib/dev/iwn/iwlwifi-6000g2b-18.168.6.1.fw.uu" \
	compile-with	"${NORMAL_FW}"					\
	no-obj no-implicit-rule						\
	clean		"iwn6000g2b.fw"
iwn6050fw.c			optional iwn6050fw | iwnfw		\
	compile-with	"${AWK} -f $S/tools/fw_stub.awk iwn6050.fw:iwn6050fw -miwn6050fw -c${.TARGET}" \
	no-implicit-rule before-depend local				\
	clean		"iwn6050fw.c"
iwn6050fw.fwo			optional iwn6050fw | iwnfw		\
	dependency	"iwn6050.fw"					\
	compile-with	"${NORMAL_FWO}"					\
	no-implicit-rule						\
	clean		"iwn6050fw.fwo"
iwn6050.fw			optional iwn6050fw | iwnfw		\
	dependency	"$S/contrib/dev/iwn/iwlwifi-6050-41.28.5.1.fw.uu" \
	compile-with	"${NORMAL_FW}"					\
	no-obj no-implicit-rule						\
	clean		"iwn6050.fw"
dev/ixgb/if_ixgb.c		optional ixgb
dev/ixgb/ixgb_ee.c		optional ixgb
dev/ixgb/ixgb_hw.c		optional ixgb
dev/ixgbe/if_ix.c		optional ix inet \
	compile-with "${NORMAL_C} -I$S/dev/ixgbe -DSMP"
dev/ixgbe/if_ixv.c		optional ixv inet \
	compile-with "${NORMAL_C} -I$S/dev/ixgbe -DSMP"
dev/ixgbe/if_bypass.c		optional ix inet \
	compile-with "${NORMAL_C} -I$S/dev/ixgbe"
dev/ixgbe/if_fdir.c		optional ix inet | ixv inet \
	compile-with "${NORMAL_C} -I$S/dev/ixgbe"
dev/ixgbe/if_sriov.c		optional ix inet \
	compile-with "${NORMAL_C} -I$S/dev/ixgbe"
dev/ixgbe/ix_txrx.c		optional ix inet | ixv inet \
	compile-with "${NORMAL_C} -I$S/dev/ixgbe"
dev/ixgbe/ixgbe_osdep.c		optional ix inet | ixv inet \
	compile-with "${NORMAL_C} -I$S/dev/ixgbe"
dev/ixgbe/ixgbe_phy.c		optional ix inet | ixv inet \
	compile-with "${NORMAL_C} -I$S/dev/ixgbe"
dev/ixgbe/ixgbe_api.c		optional ix inet | ixv inet \
	compile-with "${NORMAL_C} -I$S/dev/ixgbe"
dev/ixgbe/ixgbe_common.c	optional ix inet | ixv inet \
	compile-with "${NORMAL_C} -I$S/dev/ixgbe"
dev/ixgbe/ixgbe_mbx.c		optional ix inet | ixv inet \
	compile-with "${NORMAL_C} -I$S/dev/ixgbe"
dev/ixgbe/ixgbe_vf.c		optional ix inet | ixv inet \
	compile-with "${NORMAL_C} -I$S/dev/ixgbe"
dev/ixgbe/ixgbe_82598.c		optional ix inet | ixv inet \
	compile-with "${NORMAL_C} -I$S/dev/ixgbe"
dev/ixgbe/ixgbe_82599.c		optional ix inet | ixv inet \
	compile-with "${NORMAL_C} -I$S/dev/ixgbe"
dev/ixgbe/ixgbe_x540.c		optional ix inet | ixv inet \
	compile-with "${NORMAL_C} -I$S/dev/ixgbe"
dev/ixgbe/ixgbe_x550.c		optional ix inet | ixv inet \
	compile-with "${NORMAL_C} -I$S/dev/ixgbe"
dev/ixgbe/ixgbe_dcb.c		optional ix inet | ixv inet \
	compile-with "${NORMAL_C} -I$S/dev/ixgbe"
dev/ixgbe/ixgbe_dcb_82598.c	optional ix inet | ixv inet \
	compile-with "${NORMAL_C} -I$S/dev/ixgbe"
dev/ixgbe/ixgbe_dcb_82599.c	optional ix inet | ixv inet \
	compile-with "${NORMAL_C} -I$S/dev/ixgbe"
dev/jedec_ts/jedec_ts.c		optional jedec_ts smbus
dev/jme/if_jme.c		optional jme pci
dev/joy/joy.c			optional joy
dev/joy/joy_isa.c		optional joy isa
dev/kbd/kbd.c			optional atkbd | pckbd | sc | ukbd | vt
dev/kbdmux/kbdmux.c		optional kbdmux
dev/ksyms/ksyms.c		optional ksyms
dev/le/am7990.c			optional le
dev/le/am79900.c		optional le
dev/le/if_le_pci.c		optional le pci
dev/le/lance.c			optional le
dev/led/led.c			standard
dev/lge/if_lge.c		optional lge
dev/liquidio/base/cn23xx_pf_device.c		optional lio	\
	compile-with "${NORMAL_C}				\
	-I$S/dev/liquidio -I$S/dev/liquidio/base -DSMP"
dev/liquidio/base/lio_console.c			optional lio	\
	compile-with "${NORMAL_C}				\
	-I$S/dev/liquidio -I$S/dev/liquidio/base -DSMP"
dev/liquidio/base/lio_ctrl.c			optional lio	\
	compile-with "${NORMAL_C} 				\
	-I$S/dev/liquidio -I$S/dev/liquidio/base -DSMP"
dev/liquidio/base/lio_device.c			optional lio	\
	compile-with "${NORMAL_C} 				\
	-I$S/dev/liquidio -I$S/dev/liquidio/base -DSMP"
dev/liquidio/base/lio_droq.c			optional lio	\
	compile-with "${NORMAL_C} 				\
	-I$S/dev/liquidio -I$S/dev/liquidio/base -DSMP"
dev/liquidio/base/lio_mem_ops.c			optional lio	\
	compile-with "${NORMAL_C} 				\
	-I$S/dev/liquidio -I$S/dev/liquidio/base -DSMP"
dev/liquidio/base/lio_request_manager.c		optional lio	\
	compile-with "${NORMAL_C} 				\
	-I$S/dev/liquidio -I$S/dev/liquidio/base -DSMP"
dev/liquidio/base/lio_response_manager.c	optional lio	\
	compile-with "${NORMAL_C} 				\
	-I$S/dev/liquidio -I$S/dev/liquidio/base -DSMP"
dev/liquidio/lio_core.c				optional lio	\
	compile-with "${NORMAL_C} 				\
	-I$S/dev/liquidio -I$S/dev/liquidio/base -DSMP"
dev/liquidio/lio_ioctl.c			optional lio	\
	compile-with "${NORMAL_C} 				\
	-I$S/dev/liquidio -I$S/dev/liquidio/base -DSMP"
dev/liquidio/lio_main.c				optional lio	\
	compile-with "${NORMAL_C} 				\
	-I$S/dev/liquidio -I$S/dev/liquidio/base -DSMP"
dev/liquidio/lio_rss.c				optional lio	\
	compile-with "${NORMAL_C} 				\
	-I$S/dev/liquidio -I$S/dev/liquidio/base -DSMP"
dev/liquidio/lio_rxtx.c				optional lio	\
	compile-with "${NORMAL_C} 				\
	-I$S/dev/liquidio -I$S/dev/liquidio/base -DSMP"
dev/liquidio/lio_sysctl.c			optional lio	\
	compile-with "${NORMAL_C} 				\
	-I$S/dev/liquidio -I$S/dev/liquidio/base -DSMP"
lio.c	optional lio						\
	compile-with	"${AWK} -f $S/tools/fw_stub.awk lio_23xx_nic.bin.fw:lio_23xx_nic.bin -mlio_23xx_nic.bin -c${.TARGET}" \
	no-implicit-rule before-depend local			\
	clean		"lio.c"
lio_23xx_nic.bin.fw.fwo optional lio				\
	dependency	"lio_23xx_nic.bin.fw"			\
	compile-with	"${NORMAL_FWO}"				\
	no-implicit-rule					\
	clean		"lio_23xx_nic.bin.fw.fwo"
lio_23xx_nic.bin.fw	optional lio					\
	dependency	"$S/contrib/dev/liquidio/lio_23xx_nic.bin.uu"	\
	compile-with	"${NORMAL_FW}"					\
	no-obj no-implicit-rule						\
	clean		"lio_23xx_nic.bin.fw"
dev/lmc/if_lmc.c		optional lmc
dev/malo/if_malo.c		optional malo
dev/malo/if_malohal.c		optional malo
dev/malo/if_malo_pci.c		optional malo pci
dev/mc146818/mc146818.c		optional mc146818
dev/mca/mca_bus.c		optional mca
dev/mcd/mcd.c			optional mcd isa nowerror
dev/mcd/mcd_isa.c		optional mcd isa nowerror
dev/md/md.c			optional md
dev/mdio/mdio_if.m		optional miiproxy | mdio
dev/mdio/mdio.c			optional miiproxy | mdio
dev/mem/memdev.c		optional mem
dev/mem/memutil.c		optional mem
dev/mfi/mfi.c			optional mfi
dev/mfi/mfi_debug.c		optional mfi
dev/mfi/mfi_pci.c		optional mfi pci
dev/mfi/mfi_disk.c		optional mfi
dev/mfi/mfi_syspd.c		optional mfi
dev/mfi/mfi_tbolt.c		optional mfi
dev/mfi/mfi_linux.c		optional mfi compat_linux
dev/mfi/mfi_cam.c		optional mfip scbus
dev/mii/acphy.c			optional miibus | acphy
dev/mii/amphy.c			optional miibus | amphy
dev/mii/atphy.c			optional miibus | atphy
dev/mii/axphy.c			optional miibus | axphy
dev/mii/bmtphy.c		optional miibus | bmtphy
dev/mii/brgphy.c		optional miibus | brgphy
dev/mii/ciphy.c			optional miibus | ciphy
dev/mii/e1000phy.c		optional miibus | e1000phy
dev/mii/gentbi.c		optional miibus | gentbi
dev/mii/icsphy.c		optional miibus | icsphy
dev/mii/ip1000phy.c		optional miibus | ip1000phy
dev/mii/jmphy.c			optional miibus | jmphy
dev/mii/lxtphy.c		optional miibus | lxtphy
dev/mii/micphy.c		optional miibus fdt | micphy fdt
dev/mii/mii.c			optional miibus | mii
dev/mii/mii_bitbang.c		optional miibus | mii_bitbang
dev/mii/mii_physubr.c		optional miibus | mii
dev/mii/mii_fdt.c		optional miibus fdt | mii fdt
dev/mii/miibus_if.m		optional miibus | mii
dev/mii/mlphy.c			optional miibus | mlphy
dev/mii/nsgphy.c		optional miibus | nsgphy
dev/mii/nsphy.c			optional miibus | nsphy
dev/mii/nsphyter.c		optional miibus | nsphyter
dev/mii/pnaphy.c		optional miibus | pnaphy
dev/mii/qsphy.c			optional miibus | qsphy
dev/mii/rdcphy.c		optional miibus | rdcphy
dev/mii/rgephy.c		optional miibus | rgephy
dev/mii/rlphy.c			optional miibus | rlphy
dev/mii/rlswitch.c		optional rlswitch
dev/mii/smcphy.c		optional miibus | smcphy
dev/mii/smscphy.c		optional miibus | smscphy
dev/mii/tdkphy.c		optional miibus | tdkphy
dev/mii/tlphy.c			optional miibus | tlphy
dev/mii/truephy.c		optional miibus | truephy
dev/mii/ukphy.c			optional miibus | mii
dev/mii/ukphy_subr.c		optional miibus | mii
dev/mii/vscphy.c		optional miibus | vscphy
dev/mii/xmphy.c			optional miibus | xmphy
dev/mk48txx/mk48txx.c		optional mk48txx
dev/mlx/mlx.c			optional mlx
dev/mlx/mlx_disk.c		optional mlx
dev/mlx/mlx_pci.c		optional mlx pci
dev/mly/mly.c			optional mly
dev/mmc/mmc_subr.c		optional mmc | mmcsd
dev/mmc/mmc.c			optional mmc
dev/mmc/mmcbr_if.m		standard
dev/mmc/mmcbus_if.m		standard
dev/mmc/mmcsd.c			optional mmcsd
dev/mn/if_mn.c			optional mn pci
dev/mpr/mpr.c			optional mpr
dev/mpr/mpr_config.c		optional mpr
# XXX Work around clang warning, until maintainer approves fix.
dev/mpr/mpr_mapping.c		optional mpr \
	compile-with "${NORMAL_C} ${NO_WSOMETIMES_UNINITIALIZED}"
dev/mpr/mpr_pci.c		optional mpr pci
dev/mpr/mpr_sas.c		optional mpr \
	compile-with "${NORMAL_C} ${NO_WUNNEEDED_INTERNAL_DECL}"
dev/mpr/mpr_sas_lsi.c		optional mpr
dev/mpr/mpr_table.c		optional mpr
dev/mpr/mpr_user.c		optional mpr
dev/mps/mps.c			optional mps
dev/mps/mps_config.c		optional mps
# XXX Work around clang warning, until maintainer approves fix.
dev/mps/mps_mapping.c		optional mps \
	compile-with "${NORMAL_C} ${NO_WSOMETIMES_UNINITIALIZED}"
dev/mps/mps_pci.c		optional mps pci
dev/mps/mps_sas.c		optional mps \
	compile-with "${NORMAL_C} ${NO_WUNNEEDED_INTERNAL_DECL}"
dev/mps/mps_sas_lsi.c		optional mps
dev/mps/mps_table.c		optional mps
dev/mps/mps_user.c		optional mps
dev/mpt/mpt.c			optional mpt
dev/mpt/mpt_cam.c		optional mpt
dev/mpt/mpt_debug.c		optional mpt
dev/mpt/mpt_pci.c		optional mpt pci
dev/mpt/mpt_raid.c		optional mpt
dev/mpt/mpt_user.c		optional mpt
dev/mrsas/mrsas.c		optional mrsas
dev/mrsas/mrsas_cam.c		optional mrsas
dev/mrsas/mrsas_ioctl.c		optional mrsas
dev/mrsas/mrsas_fp.c		optional mrsas
dev/msk/if_msk.c		optional msk
dev/mvs/mvs.c			optional mvs
dev/mvs/mvs_if.m		optional mvs
dev/mvs/mvs_pci.c		optional mvs pci
dev/mwl/if_mwl.c		optional mwl
dev/mwl/if_mwl_pci.c		optional mwl pci
dev/mwl/mwlhal.c		optional mwl
mwlfw.c				optional mwlfw				\
	compile-with	"${AWK} -f $S/tools/fw_stub.awk mw88W8363.fw:mw88W8363fw mwlboot.fw:mwlboot -mmwl -c${.TARGET}" \
	no-implicit-rule before-depend local				\
	clean		"mwlfw.c"
mw88W8363.fwo		optional mwlfw					\
	dependency	"mw88W8363.fw"					\
	compile-with	"${NORMAL_FWO}"					\
	no-implicit-rule						\
	clean		"mw88W8363.fwo"
mw88W8363.fw		optional mwlfw					\
	dependency	"$S/contrib/dev/mwl/mw88W8363.fw.uu"		\
	compile-with	"${NORMAL_FW}"					\
	no-obj no-implicit-rule						\
	clean		"mw88W8363.fw"
mwlboot.fwo		optional mwlfw					\
	dependency	"mwlboot.fw"					\
	compile-with	"${NORMAL_FWO}"					\
	no-implicit-rule						\
	clean		"mwlboot.fwo"
mwlboot.fw		optional mwlfw					\
	dependency	"$S/contrib/dev/mwl/mwlboot.fw.uu"		\
	compile-with	"${NORMAL_FW}"					\
	no-obj no-implicit-rule						\
	clean		"mwlboot.fw"
dev/mxge/if_mxge.c		optional mxge pci
dev/mxge/mxge_eth_z8e.c		optional mxge pci
dev/mxge/mxge_ethp_z8e.c	optional mxge pci
dev/mxge/mxge_rss_eth_z8e.c	optional mxge pci
dev/mxge/mxge_rss_ethp_z8e.c	optional mxge pci
dev/my/if_my.c			optional my
dev/nand/nand.c			optional nand
dev/nand/nand_bbt.c		optional nand
dev/nand/nand_cdev.c		optional nand
dev/nand/nand_generic.c		optional nand
dev/nand/nand_geom.c		optional nand
dev/nand/nand_id.c		optional nand
dev/nand/nandbus.c		optional nand
dev/nand/nandbus_if.m		optional nand
dev/nand/nand_if.m		optional nand
dev/nand/nandsim.c		optional nandsim nand
dev/nand/nandsim_chip.c		optional nandsim nand
dev/nand/nandsim_ctrl.c		optional nandsim nand
dev/nand/nandsim_log.c		optional nandsim nand
dev/nand/nandsim_swap.c		optional nandsim nand
dev/nand/nfc_if.m		optional nand
dev/ncr/ncr.c			optional ncr pci
dev/ncv/ncr53c500.c		optional ncv
dev/ncv/ncr53c500_pccard.c	optional ncv pccard
dev/netmap/netmap.c		optional netmap
dev/netmap/netmap_freebsd.c	optional netmap
dev/netmap/netmap_generic.c	optional netmap
dev/netmap/netmap_mbq.c		optional netmap
dev/netmap/netmap_mem2.c	optional netmap
dev/netmap/netmap_monitor.c	optional netmap
dev/netmap/netmap_offloadings.c	optional netmap
dev/netmap/netmap_pipe.c	optional netmap
dev/netmap/netmap_vale.c	optional netmap
# compile-with "${NORMAL_C} -Wconversion -Wextra"
dev/nfsmb/nfsmb.c		optional nfsmb pci
dev/nge/if_nge.c		optional nge
dev/nxge/if_nxge.c		optional nxge \
	compile-with "${NORMAL_C} ${NO_WSELF_ASSIGN}"
dev/nxge/xgehal/xgehal-device.c	optional nxge \
	compile-with "${NORMAL_C} ${NO_WSELF_ASSIGN}"
dev/nxge/xgehal/xgehal-mm.c	optional nxge
dev/nxge/xgehal/xge-queue.c	optional nxge
dev/nxge/xgehal/xgehal-driver.c	optional nxge \
	compile-with "${NORMAL_C} ${NO_WSELF_ASSIGN}"
dev/nxge/xgehal/xgehal-ring.c	optional nxge \
	compile-with "${NORMAL_C} ${NO_WSELF_ASSIGN}"
dev/nxge/xgehal/xgehal-channel.c	optional nxge \
	compile-with "${NORMAL_C} ${NO_WSELF_ASSIGN}"
dev/nxge/xgehal/xgehal-fifo.c	optional nxge \
	compile-with "${NORMAL_C} ${NO_WSELF_ASSIGN}"
dev/nxge/xgehal/xgehal-stats.c	optional nxge \
	compile-with "${NORMAL_C} ${NO_WSELF_ASSIGN}"
dev/nxge/xgehal/xgehal-config.c	optional nxge
dev/nxge/xgehal/xgehal-mgmt.c	optional nxge \
	compile-with "${NORMAL_C} ${NO_WSELF_ASSIGN}"
dev/nmdm/nmdm.c			optional nmdm
dev/nsp/nsp.c			optional nsp
dev/nsp/nsp_pccard.c		optional nsp pccard
dev/null/null.c			standard
dev/oce/oce_hw.c		optional oce pci
dev/oce/oce_if.c		optional oce pci
dev/oce/oce_mbox.c		optional oce pci
dev/oce/oce_queue.c		optional oce pci
dev/oce/oce_sysctl.c		optional oce pci
dev/oce/oce_util.c		optional oce pci
dev/ofw/ofw_bus_if.m		optional fdt
dev/ofw/ofw_bus_subr.c		optional fdt
dev/ofw/ofw_fdt.c		optional fdt
dev/ofw/ofw_if.m		optional fdt
dev/ofw/ofw_subr.c		optional fdt
dev/ofw/ofwbus.c		optional fdt
dev/ofw/openfirm.c		optional fdt
dev/ofw/openfirmio.c		optional fdt
dev/ow/ow.c			optional ow				\
	dependency	"owll_if.h"					\
	dependency	"own_if.h"
dev/ow/owll_if.m		optional ow
dev/ow/own_if.m			optional ow
dev/ow/ow_temp.c		optional ow_temp
dev/ow/owc_gpiobus.c		optional owc gpio
dev/patm/if_patm.c		optional patm pci
dev/patm/if_patm_attach.c	optional patm pci
dev/patm/if_patm_intr.c		optional patm pci
dev/patm/if_patm_ioctl.c	optional patm pci
dev/patm/if_patm_rtables.c	optional patm pci
dev/patm/if_patm_rx.c		optional patm pci
dev/patm/if_patm_tx.c		optional patm pci
dev/pbio/pbio.c			optional pbio isa
dev/pccard/card_if.m		standard
dev/pccard/pccard.c		optional pccard
dev/pccard/pccard_cis.c		optional pccard
dev/pccard/pccard_cis_quirks.c	optional pccard
dev/pccard/pccard_device.c	optional pccard
dev/pccard/power_if.m		standard
dev/pccbb/pccbb.c		optional cbb
dev/pccbb/pccbb_isa.c		optional cbb isa
dev/pccbb/pccbb_pci.c		optional cbb pci
dev/pcf/pcf.c			optional pcf
dev/pci/eisa_pci.c		optional pci eisa
dev/pci/fixup_pci.c		optional pci
dev/pci/hostb_pci.c		optional pci
dev/pci/ignore_pci.c		optional pci
dev/pci/isa_pci.c		optional pci isa
dev/pci/pci.c			optional pci
dev/pci/pci_if.m		standard
dev/pci/pci_iov.c		optional pci pci_iov
dev/pci/pci_iov_if.m		standard
dev/pci/pci_iov_schema.c	optional pci pci_iov
dev/pci/pci_pci.c		optional pci
dev/pci/pci_subr.c		optional pci
dev/pci/pci_user.c		optional pci
dev/pci/pcib_if.m		standard
dev/pci/pcib_support.c		standard
dev/pci/vga_pci.c		optional pci
dev/pcn/if_pcn.c		optional pcn pci
dev/pdq/if_fea.c		optional fea eisa
dev/pdq/if_fpa.c		optional fpa pci
dev/pdq/pdq.c			optional nowerror fea eisa | fpa pci
dev/pdq/pdq_ifsubr.c		optional nowerror fea eisa | fpa pci
dev/pms/freebsd/driver/ini/src/agtiapi.c		optional pmspcv \
	compile-with "${NORMAL_C} -Wunused-variable -Woverflow -Wparentheses -w"
dev/pms/RefTisa/sallsdk/spc/sadisc.c			optional pmspcv \
	compile-with "${NORMAL_C} -Wunused-variable -Woverflow -Wparentheses -w"
dev/pms/RefTisa/sallsdk/spc/mpi.c			optional pmspcv \
	compile-with "${NORMAL_C} -Wunused-variable -Woverflow -Wparentheses -w"
dev/pms/RefTisa/sallsdk/spc/saframe.c			optional pmspcv \
	compile-with "${NORMAL_C} -Wunused-variable -Woverflow -Wparentheses -w"
dev/pms/RefTisa/sallsdk/spc/sahw.c			optional pmspcv \
	compile-with "${NORMAL_C} -Wunused-variable -Woverflow -Wparentheses -w"
dev/pms/RefTisa/sallsdk/spc/sainit.c			optional pmspcv \
	compile-with "${NORMAL_C} -Wunused-variable -Woverflow -Wparentheses -w"
dev/pms/RefTisa/sallsdk/spc/saint.c			optional pmspcv \
	compile-with "${NORMAL_C} -Wunused-variable -Woverflow -Wparentheses -w"
dev/pms/RefTisa/sallsdk/spc/sampicmd.c			optional pmspcv \
	compile-with "${NORMAL_C} -Wunused-variable -Woverflow -Wparentheses -w"
dev/pms/RefTisa/sallsdk/spc/sampirsp.c			optional pmspcv \
	compile-with "${NORMAL_C} -Wunused-variable -Woverflow -Wparentheses -w"
dev/pms/RefTisa/sallsdk/spc/saphy.c			optional pmspcv \
	compile-with "${NORMAL_C} -Wunused-variable -Woverflow -Wparentheses -w"
dev/pms/RefTisa/sallsdk/spc/saport.c			optional pmspcv \
	compile-with "${NORMAL_C} -Wunused-variable -Woverflow -Wparentheses -w"
dev/pms/RefTisa/sallsdk/spc/sasata.c			optional pmspcv \
	compile-with "${NORMAL_C} -Wunused-variable -Woverflow -Wparentheses -w"
dev/pms/RefTisa/sallsdk/spc/sasmp.c			optional pmspcv \
	compile-with "${NORMAL_C} -Wunused-variable -Woverflow -Wparentheses -w"
dev/pms/RefTisa/sallsdk/spc/sassp.c			optional pmspcv \
	compile-with "${NORMAL_C} -Wunused-variable -Woverflow -Wparentheses -w"
dev/pms/RefTisa/sallsdk/spc/satimer.c			optional pmspcv \
	compile-with "${NORMAL_C} -Wunused-variable -Woverflow -Wparentheses -w"
dev/pms/RefTisa/sallsdk/spc/sautil.c			optional pmspcv \
	compile-with "${NORMAL_C} -Wunused-variable -Woverflow -Wparentheses -w"
dev/pms/RefTisa/sallsdk/spc/saioctlcmd.c		optional pmspcv \
	compile-with "${NORMAL_C} -Wunused-variable -Woverflow -Wparentheses -w"
dev/pms/RefTisa/sallsdk/spc/mpidebug.c			optional pmspcv \
	compile-with "${NORMAL_C} -Wunused-variable -Woverflow -Wparentheses -w"
dev/pms/RefTisa/discovery/dm/dminit.c			optional pmspcv \
	compile-with "${NORMAL_C} -Wunused-variable -Woverflow -Wparentheses -w"
dev/pms/RefTisa/discovery/dm/dmsmp.c			optional pmspcv \
	compile-with "${NORMAL_C} -Wunused-variable -Woverflow -Wparentheses -w"
dev/pms/RefTisa/discovery/dm/dmdisc.c			optional pmspcv \
	compile-with "${NORMAL_C} -Wunused-variable -Woverflow -Wparentheses -w"
dev/pms/RefTisa/discovery/dm/dmport.c			optional pmspcv \
	compile-with "${NORMAL_C} -Wunused-variable -Woverflow -Wparentheses -w"
dev/pms/RefTisa/discovery/dm/dmtimer.c			optional pmspcv \
	compile-with "${NORMAL_C} -Wunused-variable -Woverflow -Wparentheses -w"
dev/pms/RefTisa/discovery/dm/dmmisc.c			optional pmspcv \
	compile-with "${NORMAL_C} -Wunused-variable -Woverflow -Wparentheses -w"
dev/pms/RefTisa/sat/src/sminit.c			optional pmspcv \
	compile-with "${NORMAL_C} -Wunused-variable -Woverflow -Wparentheses -w"
dev/pms/RefTisa/sat/src/smmisc.c			optional pmspcv \
	compile-with "${NORMAL_C} -Wunused-variable -Woverflow -Wparentheses -w"
dev/pms/RefTisa/sat/src/smsat.c				optional pmspcv \
	compile-with "${NORMAL_C} -Wunused-variable -Woverflow -Wparentheses -w"
dev/pms/RefTisa/sat/src/smsatcb.c			optional pmspcv \
	compile-with "${NORMAL_C} -Wunused-variable -Woverflow -Wparentheses -w"
dev/pms/RefTisa/sat/src/smsathw.c			optional pmspcv \
	compile-with "${NORMAL_C} -Wunused-variable -Woverflow -Wparentheses -w"
dev/pms/RefTisa/sat/src/smtimer.c			optional pmspcv \
	compile-with "${NORMAL_C} -Wunused-variable -Woverflow -Wparentheses -w"
dev/pms/RefTisa/tisa/sassata/common/tdinit.c		optional pmspcv \
	compile-with "${NORMAL_C} -Wunused-variable -Woverflow -Wparentheses -w"
dev/pms/RefTisa/tisa/sassata/common/tdmisc.c		optional pmspcv \
	compile-with "${NORMAL_C} -Wunused-variable -Woverflow -Wparentheses -w"
dev/pms/RefTisa/tisa/sassata/common/tdesgl.c		optional pmspcv \
	compile-with "${NORMAL_C} -Wunused-variable -Woverflow -Wparentheses -w"
dev/pms/RefTisa/tisa/sassata/common/tdport.c		optional pmspcv \
	compile-with "${NORMAL_C} -Wunused-variable -Woverflow -Wparentheses -w"
dev/pms/RefTisa/tisa/sassata/common/tdint.c		optional pmspcv \
	compile-with "${NORMAL_C} -Wunused-variable -Woverflow -Wparentheses -w"
dev/pms/RefTisa/tisa/sassata/common/tdioctl.c		optional pmspcv \
	compile-with "${NORMAL_C} -Wunused-variable -Woverflow -Wparentheses -w"
dev/pms/RefTisa/tisa/sassata/common/tdhw.c		optional pmspcv \
	compile-with "${NORMAL_C} -Wunused-variable -Woverflow -Wparentheses -w"
dev/pms/RefTisa/tisa/sassata/common/ossacmnapi.c	optional pmspcv \
	compile-with "${NORMAL_C} -Wunused-variable -Woverflow -Wparentheses -w"
dev/pms/RefTisa/tisa/sassata/common/tddmcmnapi.c	optional pmspcv \
	compile-with "${NORMAL_C} -Wunused-variable -Woverflow -Wparentheses -w"
dev/pms/RefTisa/tisa/sassata/common/tdsmcmnapi.c	optional pmspcv \
	compile-with "${NORMAL_C} -Wunused-variable -Woverflow -Wparentheses -w"
dev/pms/RefTisa/tisa/sassata/common/tdtimers.c		optional pmspcv \
	compile-with "${NORMAL_C} -Wunused-variable -Woverflow -Wparentheses -w"
dev/pms/RefTisa/tisa/sassata/sas/ini/itdio.c		optional pmspcv \
	compile-with "${NORMAL_C} -Wunused-variable -Woverflow -Wparentheses -w"
dev/pms/RefTisa/tisa/sassata/sas/ini/itdcb.c		optional pmspcv \
	compile-with "${NORMAL_C} -Wunused-variable -Woverflow -Wparentheses -w"
dev/pms/RefTisa/tisa/sassata/sas/ini/itdinit.c		optional pmspcv \
	compile-with "${NORMAL_C} -Wunused-variable -Woverflow -Wparentheses -w"
dev/pms/RefTisa/tisa/sassata/sas/ini/itddisc.c		optional pmspcv \
	compile-with "${NORMAL_C} -Wunused-variable -Woverflow -Wparentheses -w"
dev/pms/RefTisa/tisa/sassata/sata/host/sat.c		optional pmspcv \
	compile-with "${NORMAL_C} -Wunused-variable -Woverflow -Wparentheses -w"
dev/pms/RefTisa/tisa/sassata/sata/host/ossasat.c	optional pmspcv \
	compile-with "${NORMAL_C} -Wunused-variable -Woverflow -Wparentheses -w"
dev/pms/RefTisa/tisa/sassata/sata/host/sathw.c		optional pmspcv \
	compile-with "${NORMAL_C} -Wunused-variable -Woverflow -Wparentheses -w"
dev/ppbus/if_plip.c		optional plip
dev/ppbus/immio.c		optional vpo
dev/ppbus/lpbb.c		optional lpbb
dev/ppbus/lpt.c			optional lpt
dev/ppbus/pcfclock.c		optional pcfclock
dev/ppbus/ppb_1284.c		optional ppbus
dev/ppbus/ppb_base.c		optional ppbus
dev/ppbus/ppb_msq.c		optional ppbus
dev/ppbus/ppbconf.c		optional ppbus
dev/ppbus/ppbus_if.m		optional ppbus
dev/ppbus/ppi.c			optional ppi
dev/ppbus/pps.c			optional pps
dev/ppbus/vpo.c			optional vpo
dev/ppbus/vpoio.c		optional vpo
dev/ppc/ppc.c			optional ppc
dev/ppc/ppc_acpi.c		optional ppc acpi
dev/ppc/ppc_isa.c		optional ppc isa
dev/ppc/ppc_pci.c		optional ppc pci
dev/ppc/ppc_puc.c		optional ppc puc
dev/proto/proto_bus_isa.c	optional proto acpi | proto isa
dev/proto/proto_bus_pci.c	optional proto pci
dev/proto/proto_busdma.c	optional proto
dev/proto/proto_core.c		optional proto
dev/pst/pst-iop.c		optional pst
dev/pst/pst-pci.c		optional pst pci
dev/pst/pst-raid.c		optional pst
dev/pty/pty.c			optional pty
dev/puc/puc.c			optional puc
dev/puc/puc_cfg.c		optional puc
dev/puc/puc_pccard.c		optional puc pccard
dev/puc/puc_pci.c		optional puc pci
dev/puc/pucdata.c		optional puc pci
dev/quicc/quicc_core.c		optional quicc
dev/ral/rt2560.c		optional ral
dev/ral/rt2661.c		optional ral
dev/ral/rt2860.c		optional ral
dev/ral/if_ral_pci.c		optional ral pci
rt2561fw.c			optional rt2561fw | ralfw		\
	compile-with	"${AWK} -f $S/tools/fw_stub.awk rt2561.fw:rt2561fw -mrt2561 -c${.TARGET}" \
	no-implicit-rule before-depend local				\
	clean		"rt2561fw.c"
rt2561fw.fwo			optional rt2561fw | ralfw		\
	dependency	"rt2561.fw"					\
	compile-with	"${NORMAL_FWO}"					\
	no-implicit-rule						\
	clean		"rt2561fw.fwo"
rt2561.fw			optional rt2561fw | ralfw		\
	dependency	"$S/contrib/dev/ral/rt2561.fw.uu"		\
	compile-with	"${NORMAL_FW}"					\
	no-obj no-implicit-rule						\
	clean		"rt2561.fw"
rt2561sfw.c			optional rt2561sfw | ralfw		\
	compile-with	"${AWK} -f $S/tools/fw_stub.awk rt2561s.fw:rt2561sfw -mrt2561s -c${.TARGET}" \
	no-implicit-rule before-depend local				\
	clean		"rt2561sfw.c"
rt2561sfw.fwo			optional rt2561sfw | ralfw		\
	dependency	"rt2561s.fw"					\
	compile-with	"${NORMAL_FWO}"					\
	no-implicit-rule						\
	clean		"rt2561sfw.fwo"
rt2561s.fw			optional rt2561sfw | ralfw		\
	dependency	"$S/contrib/dev/ral/rt2561s.fw.uu"		\
	compile-with	"${NORMAL_FW}"					\
	no-obj no-implicit-rule						\
	clean		"rt2561s.fw"
rt2661fw.c			optional rt2661fw | ralfw		\
	compile-with	"${AWK} -f $S/tools/fw_stub.awk rt2661.fw:rt2661fw -mrt2661 -c${.TARGET}" \
	no-implicit-rule before-depend local				\
	clean		"rt2661fw.c"
rt2661fw.fwo			optional rt2661fw | ralfw		\
	dependency	"rt2661.fw"					\
	compile-with	"${NORMAL_FWO}"					\
	no-implicit-rule						\
	clean		"rt2661fw.fwo"
rt2661.fw			optional rt2661fw | ralfw		\
	dependency	"$S/contrib/dev/ral/rt2661.fw.uu"		\
	compile-with	"${NORMAL_FW}"					\
	no-obj no-implicit-rule						\
	clean		"rt2661.fw"
rt2860fw.c			optional rt2860fw | ralfw		\
	compile-with	"${AWK} -f $S/tools/fw_stub.awk rt2860.fw:rt2860fw -mrt2860 -c${.TARGET}" \
	no-implicit-rule before-depend local				\
	clean		"rt2860fw.c"
rt2860fw.fwo			optional rt2860fw | ralfw		\
	dependency	"rt2860.fw"					\
	compile-with	"${NORMAL_FWO}"					\
	no-implicit-rule						\
	clean		"rt2860fw.fwo"
rt2860.fw			optional rt2860fw | ralfw		\
	dependency	"$S/contrib/dev/ral/rt2860.fw.uu"		\
	compile-with	"${NORMAL_FW}"					\
	no-obj no-implicit-rule						\
	clean		"rt2860.fw"
dev/random/random_infra.c	optional random
dev/random/random_harvestq.c	optional random
dev/random/randomdev.c		optional random random_yarrow | \
					 random !random_yarrow !random_loadable
dev/random/yarrow.c		optional random random_yarrow
dev/random/fortuna.c		optional random !random_yarrow !random_loadable
dev/random/hash.c		optional random random_yarrow | \
					 random !random_yarrow !random_loadable
dev/rc/rc.c			optional rc
dev/rccgpio/rccgpio.c		optional rccgpio gpio
dev/re/if_re.c			optional re
dev/rl/if_rl.c			optional rl pci
dev/rndtest/rndtest.c		optional rndtest
dev/rp/rp.c			optional rp
dev/rp/rp_isa.c			optional rp isa
dev/rp/rp_pci.c			optional rp pci
dev/rtwn/if_rtwn.c		optional rtwn
rtwn-rtl8192cfwU.c		optional rtwn-rtl8192cfwU | rtwnfw	\
	compile-with	"${AWK} -f $S/tools/fw_stub.awk rtwn-rtl8192cfwU.fw:rtwn-rtl8192cfwU:111 -mrtwn-rtl8192cfwU -c${.TARGET}" \
	no-implicit-rule before-depend local				\
	clean		"rtwn-rtl8192cfwU.c"
rtwn-rtl8192cfwU.fwo		optional rtwn-rtl8192cfwU | rtwnfw	\
	dependency	"rtwn-rtl8192cfwU.fw"				\
	compile-with	"${NORMAL_FWO}"					\
	no-implicit-rule						\
	clean		"rtwn-rtl8192cfwU.fwo"
rtwn-rtl8192cfwU.fw		optional rtwn-rtl8192cfwU | rtwnfw	\
	dependency	"$S/contrib/dev/rtwn/rtwn-rtl8192cfwU.fw.uu"	\
	compile-with	"${NORMAL_FW}"					\
	no-obj no-implicit-rule						\
	clean		"rtwn-rtl8192cfwU.fw"
rtwn-rtl8192cfwU_B.c		optional rtwn-rtl8192cfwU_B | rtwnfw	\
	compile-with	"${AWK} -f $S/tools/fw_stub.awk rtwn-rtl8192cfwU_B.fw:rtwn-rtl8192cfwU_B:111 -mrtwn-rtl8192cfwU_B -c${.TARGET}" \
	no-implicit-rule before-depend local				\
	clean		"rtwn-rtl8192cfwU_B.c"
rtwn-rtl8192cfwU_B.fwo		optional rtwn-rtl8192cfwU_B | rtwnfw	\
	dependency	"rtwn-rtl8192cfwU_B.fw"				\
	compile-with	"${NORMAL_FWO}"					\
	no-implicit-rule						\
	clean		"rtwn-rtl8192cfwU_B.fwo"
rtwn-rtl8192cfwU_B.fw		optional rtwn-rtl8192cfwU_B | rtwnfw	\
	dependency	"$S/contrib/dev/rtwn/rtwn-rtl8192cfwU_B.fw.uu"	\
	compile-with	"${NORMAL_FW}"					\
	no-obj no-implicit-rule						\
	clean		"rtwn-rtl8192cfwU_B.fw"
dev/safe/safe.c			optional safe
dev/scc/scc_if.m		optional scc
dev/scc/scc_bfe_ebus.c		optional scc ebus
dev/scc/scc_bfe_quicc.c		optional scc quicc
dev/scc/scc_bfe_sbus.c		optional scc fhc | scc sbus
dev/scc/scc_core.c		optional scc
dev/scc/scc_dev_quicc.c		optional scc quicc
dev/scc/scc_dev_sab82532.c	optional scc
dev/scc/scc_dev_z8530.c		optional scc
dev/scd/scd.c			optional scd isa
dev/scd/scd_isa.c		optional scd isa
dev/sdhci/sdhci.c		optional sdhci
dev/sdhci/sdhci_fdt.c		optional sdhci fdt
dev/sdhci/sdhci_fdt_gpio.c	optional sdhci fdt gpio
dev/sdhci/sdhci_if.m		optional sdhci
dev/sdhci/sdhci_acpi.c		optional sdhci acpi
dev/sdhci/sdhci_pci.c		optional sdhci pci
dev/sf/if_sf.c			optional sf pci
dev/sge/if_sge.c		optional sge pci
<<<<<<< HEAD
dev/si/si.c			optional si \
	compile-with "${NORMAL_C} ${NO_WCONSTANT_CONVERSION}"
dev/si/si2_z280.c		optional si
dev/si/si3_t225.c		optional si
dev/si/si_eisa.c		optional si eisa
dev/si/si_isa.c			optional si isa
dev/si/si_pci.c			optional si pci
dev/siba/siba_bwn.c		optional siba_bwn pci
dev/siba/siba_core.c		optional siba_bwn pci
=======
>>>>>>> 4287266c
dev/siis/siis.c			optional siis pci
dev/sis/if_sis.c		optional sis pci
dev/sk/if_sk.c			optional sk pci
dev/smbus/smb.c			optional smb
dev/smbus/smbconf.c		optional smbus
dev/smbus/smbus.c		optional smbus
dev/smbus/smbus_if.m		optional smbus
dev/smc/if_smc.c		optional smc
dev/smc/if_smc_fdt.c		optional smc fdt
dev/sn/if_sn.c			optional sn
dev/sn/if_sn_isa.c		optional sn isa
dev/sn/if_sn_pccard.c		optional sn pccard
dev/snp/snp.c			optional snp
dev/sound/clone.c		optional sound
dev/sound/unit.c		optional sound
dev/sound/isa/ad1816.c		optional snd_ad1816 isa
dev/sound/isa/ess.c		optional snd_ess isa
dev/sound/isa/gusc.c		optional snd_gusc isa
dev/sound/isa/mss.c		optional snd_mss isa
dev/sound/isa/sb16.c		optional snd_sb16 isa
dev/sound/isa/sb8.c		optional snd_sb8 isa
dev/sound/isa/sbc.c		optional snd_sbc isa
dev/sound/isa/sndbuf_dma.c	optional sound isa
dev/sound/pci/als4000.c		optional snd_als4000 pci
dev/sound/pci/atiixp.c		optional snd_atiixp pci
dev/sound/pci/cmi.c		optional snd_cmi pci
dev/sound/pci/cs4281.c		optional snd_cs4281 pci
dev/sound/pci/csa.c		optional snd_csa pci
dev/sound/pci/csapcm.c		optional snd_csa pci
dev/sound/pci/ds1.c		optional snd_ds1 pci
dev/sound/pci/emu10k1.c		optional snd_emu10k1 pci
dev/sound/pci/emu10kx.c		optional snd_emu10kx pci
dev/sound/pci/emu10kx-pcm.c	optional snd_emu10kx pci
dev/sound/pci/emu10kx-midi.c	optional snd_emu10kx pci
dev/sound/pci/envy24.c		optional snd_envy24 pci
dev/sound/pci/envy24ht.c	optional snd_envy24ht pci
dev/sound/pci/es137x.c		optional snd_es137x pci
dev/sound/pci/fm801.c		optional snd_fm801 pci
dev/sound/pci/ich.c		optional snd_ich pci
dev/sound/pci/maestro.c		optional snd_maestro pci
dev/sound/pci/maestro3.c	optional snd_maestro3 pci
dev/sound/pci/neomagic.c	optional snd_neomagic pci
dev/sound/pci/solo.c		optional snd_solo pci
dev/sound/pci/spicds.c		optional snd_spicds pci
dev/sound/pci/t4dwave.c		optional snd_t4dwave pci
dev/sound/pci/via8233.c		optional snd_via8233 pci
dev/sound/pci/via82c686.c	optional snd_via82c686 pci
dev/sound/pci/vibes.c		optional snd_vibes pci
dev/sound/pci/hda/hdaa.c	optional snd_hda pci
dev/sound/pci/hda/hdaa_patches.c	optional snd_hda pci
dev/sound/pci/hda/hdac.c	optional snd_hda pci
dev/sound/pci/hda/hdac_if.m	optional snd_hda pci
dev/sound/pci/hda/hdacc.c	optional snd_hda pci
dev/sound/pci/hdspe.c		optional snd_hdspe pci
dev/sound/pci/hdspe-pcm.c	optional snd_hdspe pci
dev/sound/pcm/ac97.c		optional sound
dev/sound/pcm/ac97_if.m		optional sound
dev/sound/pcm/ac97_patch.c	optional sound
dev/sound/pcm/buffer.c		optional sound	\
	dependency	"snd_fxdiv_gen.h"
dev/sound/pcm/channel.c		optional sound
dev/sound/pcm/channel_if.m	optional sound
dev/sound/pcm/dsp.c		optional sound
dev/sound/pcm/feeder.c		optional sound
dev/sound/pcm/feeder_chain.c	optional sound
dev/sound/pcm/feeder_eq.c	optional sound	\
	dependency	"feeder_eq_gen.h"	\
	dependency	"snd_fxdiv_gen.h"
dev/sound/pcm/feeder_if.m	optional sound
dev/sound/pcm/feeder_format.c	optional sound  \
	dependency	"snd_fxdiv_gen.h"
dev/sound/pcm/feeder_matrix.c	optional sound  \
	dependency	"snd_fxdiv_gen.h"
dev/sound/pcm/feeder_mixer.c	optional sound  \
	dependency	"snd_fxdiv_gen.h"
dev/sound/pcm/feeder_rate.c	optional sound	\
	dependency	"feeder_rate_gen.h"	\
	dependency	"snd_fxdiv_gen.h"
dev/sound/pcm/feeder_volume.c	optional sound  \
	dependency	"snd_fxdiv_gen.h"
dev/sound/pcm/mixer.c		optional sound
dev/sound/pcm/mixer_if.m	optional sound
dev/sound/pcm/sndstat.c		optional sound
dev/sound/pcm/sound.c		optional sound
dev/sound/pcm/vchan.c		optional sound
dev/sound/usb/uaudio.c		optional snd_uaudio usb
dev/sound/usb/uaudio_pcm.c	optional snd_uaudio usb
dev/sound/midi/midi.c		optional sound
dev/sound/midi/mpu401.c		optional sound
dev/sound/midi/mpu_if.m		optional sound
dev/sound/midi/mpufoi_if.m	optional sound
dev/sound/midi/sequencer.c	optional sound
dev/sound/midi/synth_if.m	optional sound
dev/spibus/ofw_spibus.c		optional fdt spibus
dev/spibus/spibus.c		optional spibus				\
	dependency	"spibus_if.h"
dev/spibus/spigen.c		optional spigen
dev/spibus/spibus_if.m		optional spibus
dev/ste/if_ste.c		optional ste pci
dev/stg/tmc18c30.c		optional stg
dev/stg/tmc18c30_isa.c		optional stg isa
dev/stg/tmc18c30_pccard.c	optional stg pccard
dev/stg/tmc18c30_pci.c		optional stg pci
dev/stg/tmc18c30_subr.c		optional stg
dev/stge/if_stge.c		optional stge
dev/streams/streams.c		optional streams
dev/sym/sym_hipd.c		optional sym				\
	dependency	"$S/dev/sym/sym_{conf,defs}.h"
dev/syscons/blank/blank_saver.c	optional blank_saver
dev/syscons/daemon/daemon_saver.c optional daemon_saver
dev/syscons/dragon/dragon_saver.c optional dragon_saver
dev/syscons/fade/fade_saver.c	optional fade_saver
dev/syscons/fire/fire_saver.c	optional fire_saver
dev/syscons/green/green_saver.c	optional green_saver
dev/syscons/logo/logo.c		optional logo_saver
dev/syscons/logo/logo_saver.c	optional logo_saver
dev/syscons/rain/rain_saver.c	optional rain_saver
dev/syscons/schistory.c		optional sc
dev/syscons/scmouse.c		optional sc
dev/syscons/scterm.c		optional sc
dev/syscons/scvidctl.c		optional sc
dev/syscons/snake/snake_saver.c	optional snake_saver
dev/syscons/star/star_saver.c	optional star_saver
dev/syscons/syscons.c		optional sc
dev/syscons/sysmouse.c		optional sc
dev/syscons/warp/warp_saver.c	optional warp_saver
dev/tdfx/tdfx_linux.c		optional tdfx_linux tdfx compat_linux
dev/tdfx/tdfx_pci.c		optional tdfx pci
dev/ti/if_ti.c			optional ti pci
dev/tl/if_tl.c			optional tl pci
dev/trm/trm.c			optional trm
dev/twa/tw_cl_init.c		optional twa \
	compile-with "${NORMAL_C} -I$S/dev/twa"
dev/twa/tw_cl_intr.c		optional twa \
	compile-with "${NORMAL_C} -I$S/dev/twa"
dev/twa/tw_cl_io.c		optional twa \
	compile-with "${NORMAL_C} -I$S/dev/twa"
dev/twa/tw_cl_misc.c		optional twa \
	compile-with "${NORMAL_C} -I$S/dev/twa"
dev/twa/tw_osl_cam.c		optional twa \
	compile-with "${NORMAL_C} -I$S/dev/twa"
dev/twa/tw_osl_freebsd.c	optional twa \
	compile-with "${NORMAL_C} -I$S/dev/twa"
dev/twe/twe.c			optional twe
dev/twe/twe_freebsd.c		optional twe
dev/tws/tws.c			optional tws
dev/tws/tws_cam.c		optional tws
dev/tws/tws_hdm.c		optional tws
dev/tws/tws_services.c		optional tws
dev/tws/tws_user.c		optional tws
dev/tx/if_tx.c			optional tx
dev/txp/if_txp.c		optional txp
dev/uart/uart_bus_acpi.c	optional uart acpi
dev/uart/uart_bus_ebus.c	optional uart ebus
dev/uart/uart_bus_fdt.c		optional uart fdt
dev/uart/uart_bus_isa.c		optional uart isa
dev/uart/uart_bus_pccard.c	optional uart pccard
dev/uart/uart_bus_pci.c		optional uart pci
dev/uart/uart_bus_puc.c		optional uart puc
dev/uart/uart_bus_scc.c		optional uart scc
dev/uart/uart_core.c		optional uart
dev/uart/uart_dbg.c		optional uart gdb
<<<<<<< HEAD
=======
dev/uart/uart_dev_msm.c		optional uart uart_msm fdt
dev/uart/uart_dev_mvebu.c	optional uart uart_mvebu
>>>>>>> 4287266c
dev/uart/uart_dev_ns8250.c	optional uart uart_ns8250 | uart uart_snps
dev/uart/uart_dev_pl011.c	optional uart pl011
dev/uart/uart_dev_quicc.c	optional uart quicc
dev/uart/uart_dev_sab82532.c	optional uart uart_sab82532
dev/uart/uart_dev_sab82532.c	optional uart scc
dev/uart/uart_dev_snps.c	optional uart uart_snps
dev/uart/uart_dev_z8530.c	optional uart uart_z8530
dev/uart/uart_dev_z8530.c	optional uart scc
dev/uart/uart_if.m		optional uart
dev/uart/uart_subr.c		optional uart
dev/uart/uart_tty.c		optional uart
dev/ubsec/ubsec.c		optional ubsec
#
# USB controller drivers
#
dev/usb/controller/at91dci.c		optional at91dci
dev/usb/controller/at91dci_atmelarm.c	optional at91dci at91rm9200
dev/usb/controller/musb_otg.c		optional musb
dev/usb/controller/musb_otg_atmelarm.c	optional musb at91rm9200
dev/usb/controller/dwc_otg.c		optional dwcotg
dev/usb/controller/dwc_otg_fdt.c	optional dwcotg fdt
dev/usb/controller/ehci.c		optional ehci
dev/usb/controller/ehci_msm.c		optional ehci_msm fdt
dev/usb/controller/ehci_pci.c		optional ehci pci
dev/usb/controller/ohci.c		optional ohci
dev/usb/controller/ohci_pci.c		optional ohci pci
dev/usb/controller/uhci.c		optional uhci
dev/usb/controller/uhci_pci.c		optional uhci pci
dev/usb/controller/xhci.c		optional xhci
dev/usb/controller/xhci_pci.c		optional xhci pci
dev/usb/controller/saf1761_otg.c	optional saf1761otg
dev/usb/controller/saf1761_otg_fdt.c	optional saf1761otg fdt
dev/usb/controller/uss820dci.c		optional uss820dci
dev/usb/controller/uss820dci_atmelarm.c	optional uss820dci at91rm9200
dev/usb/controller/usb_controller.c	optional usb
#
# USB storage drivers
#
dev/usb/storage/cfumass.c	optional cfumass ctl
dev/usb/storage/umass.c		optional umass
dev/usb/storage/urio.c		optional urio
dev/usb/storage/ustorage_fs.c	optional usfs
#
# USB core
#
dev/usb/usb_busdma.c		optional usb
dev/usb/usb_core.c		optional usb
dev/usb/usb_debug.c		optional usb
dev/usb/usb_dev.c		optional usb
dev/usb/usb_device.c		optional usb
dev/usb/usb_dynamic.c		optional usb
dev/usb/usb_error.c		optional usb
dev/usb/usb_generic.c		optional usb
dev/usb/usb_handle_request.c	optional usb
dev/usb/usb_hid.c		optional usb
dev/usb/usb_hub.c		optional usb
dev/usb/usb_if.m		optional usb
dev/usb/usb_lookup.c		optional usb
dev/usb/usb_mbuf.c		optional usb
dev/usb/usb_msctest.c		optional usb
dev/usb/usb_parse.c		optional usb
dev/usb/usb_pf.c		optional usb
dev/usb/usb_process.c		optional usb
dev/usb/usb_request.c		optional usb
dev/usb/usb_transfer.c		optional usb
dev/usb/usb_util.c		optional usb
#
# USB network drivers
#
dev/usb/net/if_aue.c		optional aue
dev/usb/net/if_axe.c		optional axe
dev/usb/net/if_axge.c		optional axge
dev/usb/net/if_cdce.c		optional cdce
dev/usb/net/if_cue.c		optional cue
dev/usb/net/if_ipheth.c		optional ipheth
dev/usb/net/if_kue.c		optional kue
dev/usb/net/if_mos.c		optional mos
dev/usb/net/if_rue.c		optional rue
dev/usb/net/if_smsc.c		optional smsc
dev/usb/net/if_udav.c		optional udav
dev/usb/net/if_ure.c		optional ure
dev/usb/net/if_usie.c		optional usie
dev/usb/net/if_urndis.c		optional urndis
dev/usb/net/ruephy.c		optional rue
dev/usb/net/usb_ethernet.c	optional uether | aue | axe | axge | cdce | \
					 cue | ipheth | kue | mos | rue | \
					 smsc | udav | ure | urndis
dev/usb/net/uhso.c		optional uhso
#
# USB WLAN drivers
#
dev/usb/wlan/if_rsu.c		optional rsu
rsu-rtl8712fw.c			optional rsu-rtl8712fw | rsufw		\
	compile-with	"${AWK} -f $S/tools/fw_stub.awk rsu-rtl8712fw.fw:rsu-rtl8712fw:120 -mrsu-rtl8712fw -c${.TARGET}" \
	no-implicit-rule before-depend local				\
	clean		"rsu-rtl8712fw.c"
rsu-rtl8712fw.fwo		optional rsu-rtl8712fw | rsufw		\
	dependency	"rsu-rtl8712fw.fw"				\
	compile-with	"${NORMAL_FWO}"					\
	no-implicit-rule						\
	clean		"rsu-rtl8712fw.fwo"
rsu-rtl8712fw.fw		optional rsu-rtl8712.fw | rsufw		\
	dependency	"$S/contrib/dev/rsu/rsu-rtl8712fw.fw.uu"	\
	compile-with	"${NORMAL_FW}"					\
	no-obj no-implicit-rule						\
	clean		"rsu-rtl8712fw.fw"
dev/usb/wlan/if_rum.c		optional rum
dev/usb/wlan/if_run.c		optional run
runfw.c				optional runfw							\
	compile-with	"${AWK} -f $S/tools/fw_stub.awk run.fw:runfw -mrunfw -c${.TARGET}"	\
	no-implicit-rule before-depend local							\
	clean		"runfw.c"
runfw.fwo			optional runfw							\
	dependency	"run.fw"								\
	compile-with	"${NORMAL_FWO}"								\
	no-implicit-rule									\
	clean		"runfw.fwo"
run.fw				optional runfw							\
	dependency	"$S/contrib/dev/run/rt2870.fw.uu"					\
	compile-with	"${NORMAL_FW}"								\
	no-obj no-implicit-rule									\
	clean		"run.fw"
dev/usb/wlan/if_uath.c		optional uath
dev/usb/wlan/if_upgt.c		optional upgt
dev/usb/wlan/if_ural.c		optional ural
dev/usb/wlan/if_urtw.c		optional urtw
dev/usb/wlan/if_zyd.c		optional zyd
#
# USB serial and parallel port drivers
#
dev/usb/serial/u3g.c		optional u3g
dev/usb/serial/uark.c		optional uark
dev/usb/serial/ubsa.c		optional ubsa
dev/usb/serial/ubser.c		optional ubser
dev/usb/serial/uchcom.c		optional uchcom
dev/usb/serial/ucycom.c		optional ucycom
dev/usb/serial/ufoma.c		optional ufoma
dev/usb/serial/uftdi.c		optional uftdi
dev/usb/serial/ugensa.c		optional ugensa
dev/usb/serial/uipaq.c		optional uipaq
dev/usb/serial/ulpt.c		optional ulpt
dev/usb/serial/umcs.c		optional umcs
dev/usb/serial/umct.c		optional umct
dev/usb/serial/umodem.c		optional umodem
dev/usb/serial/umoscom.c	optional umoscom
dev/usb/serial/uplcom.c		optional uplcom
dev/usb/serial/uslcom.c		optional uslcom
dev/usb/serial/uvisor.c		optional uvisor
dev/usb/serial/uvscom.c		optional uvscom
dev/usb/serial/usb_serial.c 	optional ucom | u3g | uark | ubsa | ubser | \
					 uchcom | ucycom | ufoma | uftdi | \
					 ugensa | uipaq | umcs | umct | \
					 umodem | umoscom | uplcom | usie | \
					 uslcom | uvisor | uvscom
#
# USB misc drivers
#
dev/usb/misc/ufm.c		optional ufm
dev/usb/misc/udbp.c		optional udbp
dev/usb/misc/ugold.c		optional ugold
dev/usb/misc/uled.c		optional uled
#
# USB input drivers
#
dev/usb/input/atp.c		optional atp
dev/usb/input/uep.c		optional uep
dev/usb/input/uhid.c		optional uhid
dev/usb/input/ukbd.c		optional ukbd
dev/usb/input/ums.c		optional ums
dev/usb/input/wmt.c		optional wmt
dev/usb/input/wsp.c		optional wsp
#
# USB quirks
#
dev/usb/quirk/usb_quirk.c	optional usb
#
# USB templates
#
dev/usb/template/usb_template.c		optional usb_template
dev/usb/template/usb_template_audio.c	optional usb_template
dev/usb/template/usb_template_cdce.c	optional usb_template
dev/usb/template/usb_template_kbd.c	optional usb_template
dev/usb/template/usb_template_modem.c	optional usb_template
dev/usb/template/usb_template_mouse.c	optional usb_template
dev/usb/template/usb_template_msc.c	optional usb_template
dev/usb/template/usb_template_mtp.c	optional usb_template
dev/usb/template/usb_template_phone.c	optional usb_template
dev/usb/template/usb_template_serialnet.c	optional usb_template
dev/usb/template/usb_template_midi.c	optional usb_template
#
# USB video drivers
#
dev/usb/video/udl.c			optional udl
#
# USB END
#
dev/videomode/videomode.c		optional videomode
dev/videomode/edid.c			optional videomode
dev/videomode/pickmode.c		optional videomode
dev/videomode/vesagtf.c			optional videomode
dev/utopia/idtphy.c		optional utopia
dev/utopia/suni.c		optional utopia
dev/utopia/utopia.c		optional utopia
dev/vge/if_vge.c		optional vge
dev/viapm/viapm.c		optional viapm pci
dev/virtio/virtio.c			optional	virtio
dev/virtio/virtqueue.c			optional	virtio
dev/virtio/virtio_bus_if.m		optional	virtio
dev/virtio/virtio_if.m			optional	virtio
dev/virtio/pci/virtio_pci.c		optional	virtio_pci
dev/virtio/mmio/virtio_mmio.c		optional	virtio_mmio
dev/virtio/mmio/virtio_mmio_if.m	optional	virtio_mmio
dev/virtio/network/if_vtnet.c		optional	vtnet
dev/virtio/block/virtio_blk.c		optional	virtio_blk
dev/virtio/balloon/virtio_balloon.c	optional	virtio_balloon
dev/virtio/scsi/virtio_scsi.c		optional	virtio_scsi
dev/virtio/random/virtio_random.c	optional	virtio_random
dev/virtio/console/virtio_console.c	optional	virtio_console
dev/vkbd/vkbd.c			optional vkbd
dev/vr/if_vr.c			optional vr pci
dev/vt/colors/vt_termcolors.c	optional vt
dev/vt/font/vt_font_default.c	optional vt
dev/vt/font/vt_mouse_cursor.c	optional vt
dev/vt/hw/efifb/efifb.c		optional vt_efifb
dev/vt/hw/fb/vt_fb.c		optional vt
dev/vt/hw/vga/vt_vga.c		optional vt vt_vga
dev/vt/logo/logo_freebsd.c	optional vt splash
dev/vt/logo/logo_beastie.c	optional vt splash
dev/vt/vt_buf.c			optional vt
dev/vt/vt_consolectl.c		optional vt
dev/vt/vt_core.c		optional vt
dev/vt/vt_cpulogos.c		optional vt splash
dev/vt/vt_font.c		optional vt
dev/vt/vt_sysmouse.c		optional vt
dev/vte/if_vte.c		optional vte pci
dev/vx/if_vx.c			optional vx
dev/vx/if_vx_eisa.c		optional vx eisa
dev/vx/if_vx_pci.c		optional vx pci
dev/vxge/vxge.c				optional vxge
dev/vxge/vxgehal/vxgehal-ifmsg.c	optional vxge
dev/vxge/vxgehal/vxgehal-mrpcim.c	optional vxge
dev/vxge/vxgehal/vxge-queue.c		optional vxge
dev/vxge/vxgehal/vxgehal-ring.c		optional vxge
dev/vxge/vxgehal/vxgehal-swapper.c	optional vxge
dev/vxge/vxgehal/vxgehal-mgmt.c		optional vxge
dev/vxge/vxgehal/vxgehal-srpcim.c	optional vxge
dev/vxge/vxgehal/vxgehal-config.c	optional vxge
dev/vxge/vxgehal/vxgehal-blockpool.c	optional vxge
dev/vxge/vxgehal/vxgehal-doorbells.c	optional vxge
dev/vxge/vxgehal/vxgehal-mgmtaux.c	optional vxge
dev/vxge/vxgehal/vxgehal-device.c	optional vxge
dev/vxge/vxgehal/vxgehal-mm.c		optional vxge
dev/vxge/vxgehal/vxgehal-driver.c	optional vxge
dev/vxge/vxgehal/vxgehal-virtualpath.c	optional vxge
dev/vxge/vxgehal/vxgehal-channel.c	optional vxge
dev/vxge/vxgehal/vxgehal-fifo.c		optional vxge
dev/watchdog/watchdog.c		standard
dev/wb/if_wb.c			optional wb pci
dev/wds/wd7000.c		optional wds isa
dev/wi/if_wi.c			optional wi
dev/wi/if_wi_pccard.c		optional wi pccard
dev/wi/if_wi_pci.c		optional wi pci
dev/wl/if_wl.c			optional wl isa
dev/wpi/if_wpi.c		optional wpi pci
wpifw.c			optional wpifw					\
	compile-with	"${AWK} -f $S/tools/fw_stub.awk wpi.fw:wpifw:153229 -mwpi -c${.TARGET}" \
	no-implicit-rule before-depend local				\
	clean		"wpifw.c"
wpifw.fwo			optional wpifw				\
	dependency	"wpi.fw"					\
	compile-with	"${NORMAL_FWO}"					\
	no-implicit-rule						\
	clean		"wpifw.fwo"
wpi.fw			optional wpifw					\
	dependency	"$S/contrib/dev/wpi/iwlwifi-3945-15.32.2.9.fw.uu"	\
	compile-with	"${NORMAL_FW}"					\
	no-obj no-implicit-rule						\
	clean		"wpi.fw"
dev/xe/if_xe.c			optional xe
dev/xe/if_xe_pccard.c		optional xe pccard
dev/xen/balloon/balloon.c	optional xenhvm
dev/xen/blkfront/blkfront.c	optional xenhvm
dev/xen/blkback/blkback.c	optional xenhvm
dev/xen/console/xen_console.c	optional xenhvm
dev/xen/control/control.c	optional xenhvm
dev/xen/grant_table/grant_table.c	optional xenhvm
dev/xen/netback/netback.c	optional xenhvm
dev/xen/netfront/netfront.c	optional xenhvm
dev/xen/xenpci/xenpci.c		optional xenpci
dev/xen/timer/timer.c		optional xenhvm
dev/xen/pvcpu/pvcpu.c		optional xenhvm
dev/xen/xenstore/xenstore.c	optional xenhvm
dev/xen/xenstore/xenstore_dev.c	optional xenhvm
dev/xen/xenstore/xenstored_dev.c	optional xenhvm
dev/xen/evtchn/evtchn_dev.c	optional xenhvm
dev/xen/privcmd/privcmd.c	optional xenhvm
dev/xen/debug/debug.c		optional xenhvm
dev/xl/if_xl.c			optional xl pci
dev/xl/xlphy.c			optional xl pci
fs/autofs/autofs.c		optional autofs
fs/autofs/autofs_vfsops.c	optional autofs
fs/autofs/autofs_vnops.c	optional autofs
fs/deadfs/dead_vnops.c		standard
fs/devfs/devfs_devs.c		standard
fs/devfs/devfs_dir.c		standard
fs/devfs/devfs_rule.c		standard
fs/devfs/devfs_vfsops.c		standard
fs/devfs/devfs_vnops.c		standard
fs/fdescfs/fdesc_vfsops.c	optional fdescfs
fs/fdescfs/fdesc_vnops.c	optional fdescfs
fs/fifofs/fifo_vnops.c		standard
fs/cuse/cuse.c			optional cuse
fs/fuse/fuse_device.c		optional fuse
fs/fuse/fuse_file.c		optional fuse
fs/fuse/fuse_internal.c		optional fuse
fs/fuse/fuse_io.c		optional fuse
fs/fuse/fuse_ipc.c		optional fuse
fs/fuse/fuse_main.c		optional fuse
fs/fuse/fuse_node.c		optional fuse
fs/fuse/fuse_vfsops.c		optional fuse
fs/fuse/fuse_vnops.c		optional fuse
fs/msdosfs/msdosfs_conv.c	optional msdosfs
fs/msdosfs/msdosfs_denode.c	optional msdosfs
fs/msdosfs/msdosfs_fat.c	optional msdosfs
fs/msdosfs/msdosfs_fileno.c	optional msdosfs
fs/msdosfs/msdosfs_iconv.c	optional msdosfs_iconv
fs/msdosfs/msdosfs_lookup.c	optional msdosfs
fs/msdosfs/msdosfs_vfsops.c	optional msdosfs
fs/msdosfs/msdosfs_vnops.c	optional msdosfs
fs/nandfs/bmap.c		optional nandfs
fs/nandfs/nandfs_alloc.c	optional nandfs
fs/nandfs/nandfs_bmap.c		optional nandfs
fs/nandfs/nandfs_buffer.c	optional nandfs
fs/nandfs/nandfs_cleaner.c	optional nandfs
fs/nandfs/nandfs_cpfile.c	optional nandfs
fs/nandfs/nandfs_dat.c		optional nandfs
fs/nandfs/nandfs_dir.c		optional nandfs
fs/nandfs/nandfs_ifile.c	optional nandfs
fs/nandfs/nandfs_segment.c	optional nandfs
fs/nandfs/nandfs_subr.c		optional nandfs
fs/nandfs/nandfs_sufile.c	optional nandfs
fs/nandfs/nandfs_vfsops.c	optional nandfs
fs/nandfs/nandfs_vnops.c	optional nandfs
fs/nfs/nfs_commonkrpc.c		optional nfscl | nfsd
fs/nfs/nfs_commonsubs.c		optional nfscl | nfsd
fs/nfs/nfs_commonport.c		optional nfscl | nfsd
fs/nfs/nfs_commonacl.c		optional nfscl | nfsd
fs/nfsclient/nfs_clcomsubs.c	optional nfscl
fs/nfsclient/nfs_clsubs.c	optional nfscl
fs/nfsclient/nfs_clstate.c	optional nfscl
fs/nfsclient/nfs_clkrpc.c	optional nfscl
fs/nfsclient/nfs_clrpcops.c	optional nfscl
fs/nfsclient/nfs_clvnops.c	optional nfscl
fs/nfsclient/nfs_clnode.c	optional nfscl
fs/nfsclient/nfs_clvfsops.c	optional nfscl
fs/nfsclient/nfs_clport.c	optional nfscl
fs/nfsclient/nfs_clbio.c	optional nfscl
fs/nfsclient/nfs_clnfsiod.c	optional nfscl
fs/nfsserver/nfs_fha_new.c	optional nfsd inet
fs/nfsserver/nfs_nfsdsocket.c	optional nfsd inet
fs/nfsserver/nfs_nfsdsubs.c	optional nfsd inet
fs/nfsserver/nfs_nfsdstate.c	optional nfsd inet
fs/nfsserver/nfs_nfsdkrpc.c	optional nfsd inet
fs/nfsserver/nfs_nfsdserv.c	optional nfsd inet
fs/nfsserver/nfs_nfsdport.c	optional nfsd inet
fs/nfsserver/nfs_nfsdcache.c	optional nfsd inet
fs/nullfs/null_subr.c		optional nullfs
fs/nullfs/null_vfsops.c		optional nullfs
fs/nullfs/null_vnops.c		optional nullfs
fs/procfs/procfs.c		optional procfs
fs/procfs/procfs_ctl.c		optional procfs
fs/procfs/procfs_dbregs.c	optional procfs
fs/procfs/procfs_fpregs.c	optional procfs
fs/procfs/procfs_ioctl.c	optional procfs
fs/procfs/procfs_map.c		optional procfs
fs/procfs/procfs_mem.c		optional procfs
fs/procfs/procfs_note.c		optional procfs
fs/procfs/procfs_osrel.c	optional procfs
fs/procfs/procfs_regs.c		optional procfs
fs/procfs/procfs_rlimit.c	optional procfs
fs/procfs/procfs_status.c	optional procfs
fs/procfs/procfs_type.c		optional procfs
fs/pseudofs/pseudofs.c		optional pseudofs
fs/pseudofs/pseudofs_fileno.c	optional pseudofs
fs/pseudofs/pseudofs_vncache.c	optional pseudofs
fs/pseudofs/pseudofs_vnops.c	optional pseudofs
fs/smbfs/smbfs_io.c		optional smbfs
fs/smbfs/smbfs_node.c		optional smbfs
fs/smbfs/smbfs_smb.c		optional smbfs
fs/smbfs/smbfs_subr.c		optional smbfs
fs/smbfs/smbfs_vfsops.c		optional smbfs
fs/smbfs/smbfs_vnops.c		optional smbfs
fs/udf/osta.c			optional udf
fs/udf/udf_iconv.c		optional udf_iconv
fs/udf/udf_vfsops.c		optional udf
fs/udf/udf_vnops.c		optional udf
fs/unionfs/union_subr.c		optional unionfs
fs/unionfs/union_vfsops.c	optional unionfs
fs/unionfs/union_vnops.c	optional unionfs
fs/tmpfs/tmpfs_vnops.c		optional tmpfs
fs/tmpfs/tmpfs_fifoops.c 	optional tmpfs
fs/tmpfs/tmpfs_vfsops.c 	optional tmpfs
fs/tmpfs/tmpfs_subr.c 		optional tmpfs
gdb/gdb_cons.c			optional gdb
gdb/gdb_main.c			optional gdb
gdb/gdb_packet.c		optional gdb
geom/bde/g_bde.c		optional geom_bde
geom/bde/g_bde_crypt.c		optional geom_bde
geom/bde/g_bde_lock.c		optional geom_bde
geom/bde/g_bde_work.c		optional geom_bde
geom/cache/g_cache.c		optional geom_cache
geom/concat/g_concat.c		optional geom_concat
geom/eli/g_eli.c		optional geom_eli
geom/eli/g_eli_crypto.c		optional geom_eli
geom/eli/g_eli_ctl.c		optional geom_eli
geom/eli/g_eli_hmac.c		optional geom_eli
geom/eli/g_eli_integrity.c	optional geom_eli
geom/eli/g_eli_key.c		optional geom_eli
geom/eli/g_eli_key_cache.c	optional geom_eli
geom/eli/g_eli_privacy.c	optional geom_eli
geom/eli/pkcs5v2.c		optional geom_eli
geom/gate/g_gate.c		optional geom_gate
geom/geom_aes.c			optional geom_aes
geom/geom_bsd.c			optional geom_bsd
geom/geom_bsd_enc.c		optional geom_bsd | geom_part_bsd
geom/geom_ccd.c			optional ccd | geom_ccd
geom/geom_ctl.c			standard
geom/geom_dev.c			standard
geom/geom_disk.c		standard
geom/geom_dump.c		standard
geom/geom_event.c		standard
geom/geom_fox.c			optional geom_fox
geom/geom_flashmap.c		optional fdt cfi | fdt nand | fdt mx25l | mmcsd
geom/geom_io.c			standard
geom/geom_kern.c		standard
geom/geom_map.c			optional geom_map
geom/geom_mbr.c			optional geom_mbr
geom/geom_mbr_enc.c		optional geom_mbr
geom/geom_pc98.c		optional geom_pc98
geom/geom_pc98_enc.c		optional geom_pc98
geom/geom_redboot.c		optional geom_redboot
geom/geom_slice.c		standard
geom/geom_subr.c		standard
geom/geom_sunlabel.c		optional geom_sunlabel
geom/geom_sunlabel_enc.c	optional geom_sunlabel
geom/geom_vfs.c			standard
geom/geom_vol_ffs.c		optional geom_vol
geom/journal/g_journal.c	optional geom_journal
geom/journal/g_journal_ufs.c	optional geom_journal
geom/label/g_label.c		optional geom_label | geom_label_gpt
geom/label/g_label_ext2fs.c	optional geom_label
geom/label/g_label_iso9660.c	optional geom_label
geom/label/g_label_msdosfs.c	optional geom_label
geom/label/g_label_ntfs.c	optional geom_label
geom/label/g_label_reiserfs.c	optional geom_label
geom/label/g_label_ufs.c	optional geom_label
geom/label/g_label_gpt.c	optional geom_label | geom_label_gpt
geom/label/g_label_disk_ident.c	optional geom_label
geom/linux_lvm/g_linux_lvm.c	optional geom_linux_lvm
geom/mirror/g_mirror.c		optional geom_mirror
geom/mirror/g_mirror_ctl.c	optional geom_mirror
geom/mountver/g_mountver.c	optional geom_mountver
geom/multipath/g_multipath.c	optional geom_multipath
geom/nop/g_nop.c		optional geom_nop
geom/part/g_part.c		standard
geom/part/g_part_if.m		standard
geom/part/g_part_apm.c		optional geom_part_apm
geom/part/g_part_bsd.c		optional geom_part_bsd
geom/part/g_part_bsd64.c	optional geom_part_bsd64
geom/part/g_part_ebr.c		optional geom_part_ebr
geom/part/g_part_gpt.c		optional geom_part_gpt
geom/part/g_part_ldm.c		optional geom_part_ldm
geom/part/g_part_mbr.c		optional geom_part_mbr
geom/part/g_part_pc98.c		optional geom_part_pc98
geom/part/g_part_vtoc8.c	optional geom_part_vtoc8
geom/raid/g_raid.c		optional geom_raid
geom/raid/g_raid_ctl.c		optional geom_raid
geom/raid/g_raid_md_if.m	optional geom_raid
geom/raid/g_raid_tr_if.m	optional geom_raid
geom/raid/md_ddf.c		optional geom_raid
geom/raid/md_intel.c		optional geom_raid
geom/raid/md_jmicron.c		optional geom_raid
geom/raid/md_nvidia.c		optional geom_raid
geom/raid/md_promise.c		optional geom_raid
geom/raid/md_sii.c		optional geom_raid
geom/raid/tr_concat.c		optional geom_raid
geom/raid/tr_raid0.c		optional geom_raid
geom/raid/tr_raid1.c		optional geom_raid
geom/raid/tr_raid1e.c		optional geom_raid
geom/raid/tr_raid5.c		optional geom_raid
geom/raid3/g_raid3.c		optional geom_raid3
geom/raid3/g_raid3_ctl.c	optional geom_raid3
geom/shsec/g_shsec.c		optional geom_shsec
geom/stripe/g_stripe.c		optional geom_stripe
contrib/xz-embedded/freebsd/xz_malloc.c	\
	optional xz_embedded | geom_uzip \
	compile-with "${NORMAL_C} -I$S/contrib/xz-embedded/freebsd/ -I$S/contrib/xz-embedded/linux/lib/xz/ -I$S/contrib/xz-embedded/linux/include/linux/"
contrib/xz-embedded/linux/lib/xz/xz_crc32.c \
	optional xz_embedded | geom_uzip \
	compile-with "${NORMAL_C} -I$S/contrib/xz-embedded/freebsd/ -I$S/contrib/xz-embedded/linux/lib/xz/ -I$S/contrib/xz-embedded/linux/include/linux/"
contrib/xz-embedded/linux/lib/xz/xz_dec_bcj.c \
	optional xz_embedded | geom_uzip \
	compile-with "${NORMAL_C} -I$S/contrib/xz-embedded/freebsd/ -I$S/contrib/xz-embedded/linux/lib/xz/ -I$S/contrib/xz-embedded/linux/include/linux/"
contrib/xz-embedded/linux/lib/xz/xz_dec_lzma2.c \
	optional xz_embedded | geom_uzip \
	compile-with "${NORMAL_C} -I$S/contrib/xz-embedded/freebsd/ -I$S/contrib/xz-embedded/linux/lib/xz/ -I$S/contrib/xz-embedded/linux/include/linux/"
contrib/xz-embedded/linux/lib/xz/xz_dec_stream.c \
	optional xz_embedded | geom_uzip \
	compile-with "${NORMAL_C} -I$S/contrib/xz-embedded/freebsd/ -I$S/contrib/xz-embedded/linux/lib/xz/ -I$S/contrib/xz-embedded/linux/include/linux/"
geom/uzip/g_uzip.c		optional geom_uzip
geom/uzip/g_uzip_lzma.c		optional geom_uzip
geom/uzip/g_uzip_wrkthr.c	optional geom_uzip
geom/uzip/g_uzip_zlib.c		optional geom_uzip
geom/vinum/geom_vinum.c		optional geom_vinum
geom/vinum/geom_vinum_create.c	optional geom_vinum
geom/vinum/geom_vinum_drive.c	optional geom_vinum
geom/vinum/geom_vinum_plex.c	optional geom_vinum
geom/vinum/geom_vinum_volume.c	optional geom_vinum
geom/vinum/geom_vinum_subr.c	optional geom_vinum
geom/vinum/geom_vinum_raid5.c	optional geom_vinum
geom/vinum/geom_vinum_share.c	optional geom_vinum
geom/vinum/geom_vinum_list.c	optional geom_vinum
geom/vinum/geom_vinum_rm.c	optional geom_vinum
geom/vinum/geom_vinum_init.c	optional geom_vinum
geom/vinum/geom_vinum_state.c	optional geom_vinum
geom/vinum/geom_vinum_rename.c	optional geom_vinum
geom/vinum/geom_vinum_move.c	optional geom_vinum
geom/vinum/geom_vinum_events.c	optional geom_vinum
geom/virstor/binstream.c	optional geom_virstor
geom/virstor/g_virstor.c	optional geom_virstor
geom/virstor/g_virstor_md.c	optional geom_virstor
geom/zero/g_zero.c		optional geom_zero
fs/ext2fs/ext2_acl.c		optional ext2fs
fs/ext2fs/ext2_alloc.c		optional ext2fs
fs/ext2fs/ext2_balloc.c		optional ext2fs
fs/ext2fs/ext2_bmap.c		optional ext2fs
fs/ext2fs/ext2_csum.c		optional ext2fs
fs/ext2fs/ext2_extattr.c	optional ext2fs
fs/ext2fs/ext2_extents.c	optional ext2fs
fs/ext2fs/ext2_inode.c		optional ext2fs
fs/ext2fs/ext2_inode_cnv.c	optional ext2fs
fs/ext2fs/ext2_hash.c		optional ext2fs
fs/ext2fs/ext2_htree.c		optional ext2fs
fs/ext2fs/ext2_lookup.c		optional ext2fs
fs/ext2fs/ext2_subr.c		optional ext2fs
fs/ext2fs/ext2_vfsops.c		optional ext2fs
fs/ext2fs/ext2_vnops.c		optional ext2fs
#
isa/isa_if.m			standard
isa/isa_common.c		optional isa
isa/isahint.c			optional isa
isa/pnp.c			optional isa isapnp
isa/pnpparse.c			optional isa isapnp
fs/cd9660/cd9660_bmap.c	optional cd9660
fs/cd9660/cd9660_lookup.c	optional cd9660
fs/cd9660/cd9660_node.c	optional cd9660
fs/cd9660/cd9660_rrip.c	optional cd9660
fs/cd9660/cd9660_util.c	optional cd9660
fs/cd9660/cd9660_vfsops.c	optional cd9660
fs/cd9660/cd9660_vnops.c	optional cd9660
fs/cd9660/cd9660_iconv.c	optional cd9660_iconv
kern/bus_if.m			standard
kern/clock_if.m			standard
kern/cpufreq_if.m		standard
kern/device_if.m		standard
kern/imgact_binmisc.c		optional	imagact_binmisc
kern/imgact_elf.c		standard
kern/imgact_elf32.c		optional compat_freebsd32
kern/imgact_shell.c		standard
kern/inflate.c			optional gzip
kern/init_main.c		standard
kern/init_sysent.c		standard
kern/ksched.c			optional _kposix_priority_scheduling
kern/kern_acct.c		standard
kern/kern_alq.c			optional alq
kern/kern_clock.c		standard
kern/kern_condvar.c		standard
kern/kern_conf.c		standard
kern/kern_cons.c		standard
kern/kern_cpu.c			standard
kern/kern_cpuset.c		standard
kern/kern_context.c		standard
kern/kern_descrip.c		standard
kern/kern_dtrace.c		optional kdtrace_hooks
kern/kern_dump.c		standard
kern/kern_environment.c		standard
kern/kern_et.c			standard
kern/kern_event.c		standard
kern/kern_exec.c		standard
kern/kern_exit.c		standard
kern/kern_fail.c		standard
kern/kern_ffclock.c		standard
kern/kern_fork.c		standard
kern/kern_hhook.c		standard
kern/kern_idle.c		standard
kern/kern_intr.c		standard
kern/kern_jail.c		standard
kern/kern_khelp.c		standard
kern/kern_kthread.c		standard
kern/kern_ktr.c			optional ktr
kern/kern_ktrace.c		standard
kern/kern_linker.c		standard
kern/kern_lock.c		standard
kern/kern_lockf.c		standard
kern/kern_lockstat.c		optional kdtrace_hooks
kern/kern_loginclass.c		standard
kern/kern_malloc.c		standard
kern/kern_mbuf.c		standard
kern/kern_mib.c			standard
kern/kern_module.c		standard
kern/kern_mtxpool.c		standard
kern/kern_mutex.c		standard
kern/kern_ntptime.c		standard
kern/kern_osd.c			standard
kern/kern_physio.c		standard
kern/kern_pmc.c			standard
kern/kern_poll.c		optional device_polling
kern/kern_priv.c		standard
kern/kern_proc.c		standard
kern/kern_procctl.c		standard
kern/kern_prot.c		standard
kern/kern_racct.c		standard
kern/kern_rangelock.c		standard
kern/kern_rctl.c		standard
kern/kern_resource.c		standard
kern/kern_rmlock.c		standard
kern/kern_rwlock.c		standard
kern/kern_sdt.c			optional kdtrace_hooks
kern/kern_sema.c		standard
kern/kern_sendfile.c		standard
kern/kern_sharedpage.c		standard
kern/kern_shutdown.c		standard
kern/kern_sig.c			standard
kern/kern_switch.c		standard
kern/kern_sx.c			standard
kern/kern_synch.c		standard
kern/kern_syscalls.c		standard
kern/kern_sysctl.c		standard
kern/kern_tc.c			standard
kern/kern_thr.c			standard
kern/kern_thread.c		standard
kern/kern_time.c		standard
kern/kern_timeout.c		standard
kern/kern_tslog.c		optional tslog
kern/kern_umtx.c		standard
kern/kern_uuid.c		standard
kern/kern_xxx.c			standard
kern/link_elf.c			standard
kern/linker_if.m		standard
kern/md4c.c			optional netsmb
kern/md5c.c			standard
kern/p1003_1b.c			standard
kern/posix4_mib.c		standard
kern/sched_4bsd.c		optional sched_4bsd
kern/sched_ule.c		optional sched_ule
kern/serdev_if.m		standard
kern/stack_protector.c		standard \
	compile-with "${NORMAL_C:N-fstack-protector*}"
kern/subr_acl_nfs4.c		optional ufs_acl | zfs
kern/subr_acl_posix1e.c		optional ufs_acl
kern/subr_autoconf.c		standard
kern/subr_blist.c		standard
kern/subr_bus.c			standard
kern/subr_bus_dma.c		standard
kern/subr_bufring.c		standard
kern/subr_capability.c		standard
kern/subr_clock.c		standard
kern/subr_compressor.c		standard
kern/subr_counter.c		standard
kern/subr_devstat.c		standard
kern/subr_disk.c		standard
kern/subr_eventhandler.c	standard
kern/subr_fattime.c		standard
kern/subr_firmware.c		optional firmware
kern/subr_gtaskqueue.c		standard
kern/subr_hash.c		standard
kern/subr_hints.c		standard
kern/subr_kdb.c			standard
kern/subr_kobj.c		standard
kern/subr_lock.c		standard
kern/subr_log.c			standard
kern/subr_mbpool.c		optional libmbpool
kern/subr_mchain.c		optional libmchain
kern/subr_module.c		standard
kern/subr_msgbuf.c		standard
kern/subr_param.c		standard
kern/subr_pcpu.c		standard
kern/subr_pctrie.c		standard
kern/subr_power.c		standard
kern/subr_prf.c			standard
kern/subr_prof.c		standard
kern/subr_rman.c		standard
kern/subr_rtc.c			standard
kern/subr_sbuf.c		standard
kern/subr_scanf.c		standard
kern/subr_sglist.c		standard
kern/subr_sleepqueue.c		standard
kern/subr_smp.c			standard
kern/subr_stack.c		optional ddb | stack | ktr
kern/subr_taskqueue.c		standard
kern/subr_terminal.c		optional vt
kern/subr_trap.c		standard
kern/subr_turnstile.c		standard
kern/subr_uio.c			standard
kern/subr_unit.c		standard
kern/subr_vmem.c		standard
kern/subr_witness.c		optional witness
kern/sys_capability.c		standard
kern/sys_generic.c		standard
kern/sys_pipe.c			standard
kern/sys_procdesc.c		standard
kern/sys_process.c		standard
kern/sys_socket.c		standard
kern/syscalls.c			standard
kern/sysv_ipc.c			standard
kern/sysv_msg.c			optional sysvmsg
kern/sysv_sem.c			optional sysvsem
kern/sysv_shm.c			optional sysvshm
kern/tty.c			standard
kern/tty_compat.c		optional compat_43tty
kern/tty_info.c			standard
kern/tty_inq.c			standard
kern/tty_outq.c			standard
kern/tty_pts.c			standard
kern/tty_tty.c			standard
kern/tty_ttydisc.c		standard
kern/uipc_accf.c		standard
kern/uipc_debug.c		optional ddb
kern/uipc_domain.c		standard
kern/uipc_mbuf.c		standard
kern/uipc_mbuf2.c		standard
kern/uipc_mbufhash.c		standard
kern/uipc_mqueue.c		optional p1003_1b_mqueue
kern/uipc_sem.c			optional p1003_1b_semaphores
kern/uipc_shm.c			standard
kern/uipc_sockbuf.c		standard
kern/uipc_socket.c		standard
kern/uipc_syscalls.c		standard
kern/uipc_usrreq.c		standard
kern/vfs_acl.c			standard
kern/vfs_aio.c			standard
kern/vfs_bio.c			standard
kern/vfs_cache.c		standard
kern/vfs_cluster.c		standard
kern/vfs_default.c		standard
kern/vfs_export.c		standard
kern/vfs_extattr.c		standard
kern/vfs_hash.c			standard
kern/vfs_init.c			standard
kern/vfs_lookup.c		standard
kern/vfs_mount.c		standard
kern/vfs_mountroot.c		standard
kern/vfs_subr.c			standard
kern/vfs_syscalls.c		standard
kern/vfs_vnops.c		standard
#
# Kernel GSS-API
#
gssd.h				optional kgssapi			\
	dependency		"$S/kgssapi/gssd.x"			\
	compile-with		"RPCGEN_CPP='${CPP}' rpcgen -hM $S/kgssapi/gssd.x | grep -v pthread.h > gssd.h" \
	no-obj no-implicit-rule before-depend local			\
	clean			"gssd.h"
gssd_xdr.c			optional kgssapi			\
	dependency		"$S/kgssapi/gssd.x gssd.h"		\
	compile-with		"RPCGEN_CPP='${CPP}' rpcgen -c $S/kgssapi/gssd.x -o gssd_xdr.c" \
	no-implicit-rule before-depend local				\
	clean			"gssd_xdr.c"
gssd_clnt.c			optional kgssapi			\
	dependency		"$S/kgssapi/gssd.x gssd.h"		\
	compile-with		"RPCGEN_CPP='${CPP}' rpcgen -lM $S/kgssapi/gssd.x | grep -v string.h > gssd_clnt.c" \
	no-implicit-rule before-depend local				\
	clean			"gssd_clnt.c"
kgssapi/gss_accept_sec_context.c optional kgssapi
kgssapi/gss_add_oid_set_member.c optional kgssapi
kgssapi/gss_acquire_cred.c	optional kgssapi
kgssapi/gss_canonicalize_name.c	optional kgssapi
kgssapi/gss_create_empty_oid_set.c optional kgssapi
kgssapi/gss_delete_sec_context.c optional kgssapi
kgssapi/gss_display_status.c	optional kgssapi
kgssapi/gss_export_name.c	optional kgssapi
kgssapi/gss_get_mic.c		optional kgssapi
kgssapi/gss_init_sec_context.c	optional kgssapi
kgssapi/gss_impl.c		optional kgssapi
kgssapi/gss_import_name.c	optional kgssapi
kgssapi/gss_names.c		optional kgssapi
kgssapi/gss_pname_to_uid.c	optional kgssapi
kgssapi/gss_release_buffer.c	optional kgssapi
kgssapi/gss_release_cred.c	optional kgssapi
kgssapi/gss_release_name.c	optional kgssapi
kgssapi/gss_release_oid_set.c	optional kgssapi
kgssapi/gss_set_cred_option.c	optional kgssapi
kgssapi/gss_test_oid_set_member.c optional kgssapi
kgssapi/gss_unwrap.c		optional kgssapi
kgssapi/gss_verify_mic.c	optional kgssapi
kgssapi/gss_wrap.c		optional kgssapi
kgssapi/gss_wrap_size_limit.c	optional kgssapi
kgssapi/gssd_prot.c		optional kgssapi
kgssapi/krb5/krb5_mech.c	optional kgssapi
kgssapi/krb5/kcrypto.c		optional kgssapi
kgssapi/krb5/kcrypto_aes.c	optional kgssapi
kgssapi/krb5/kcrypto_arcfour.c	optional kgssapi
kgssapi/krb5/kcrypto_des.c	optional kgssapi
kgssapi/krb5/kcrypto_des3.c	optional kgssapi
kgssapi/kgss_if.m		optional kgssapi
kgssapi/gsstest.c		optional kgssapi_debug
# These files in libkern/ are those needed by all architectures.  Some
# of the files in libkern/ are only needed on some architectures, e.g.,
# libkern/divdi3.c is needed by i386 but not alpha.  Also, some of these
# routines may be optimized for a particular platform.  In either case,
# the file should be moved to conf/files.<arch> from here.
#
libkern/arc4random.c		standard
libkern/asprintf.c		standard
libkern/bcd.c			standard
libkern/bsearch.c		standard
libkern/crc32.c			standard
libkern/explicit_bzero.c	standard
libkern/fnmatch.c		standard
libkern/iconv.c			optional libiconv
libkern/iconv_converter_if.m	optional libiconv
libkern/iconv_ucs.c		optional libiconv
libkern/iconv_xlat.c		optional libiconv
libkern/iconv_xlat16.c		optional libiconv
libkern/inet_aton.c		standard
libkern/inet_ntoa.c		standard
libkern/inet_ntop.c		standard
libkern/inet_pton.c		standard
libkern/jenkins_hash.c		standard
libkern/murmur3_32.c		standard
libkern/mcount.c		optional profiling-routine
libkern/memcchr.c		standard
libkern/memchr.c		standard
libkern/memcmp.c		standard
libkern/memmem.c		optional gdb
libkern/qsort.c			standard
libkern/qsort_r.c		standard
libkern/random.c		standard
libkern/scanc.c			standard
libkern/strcasecmp.c		standard
libkern/strcat.c		standard
libkern/strchr.c		standard
libkern/strcmp.c		standard
libkern/strcpy.c		standard
libkern/strcspn.c		standard
libkern/strdup.c		standard
libkern/strndup.c		standard
libkern/strlcat.c		standard
libkern/strlcpy.c		standard
libkern/strlen.c		standard
libkern/strncat.c		standard
libkern/strncmp.c		standard
libkern/strncpy.c		standard
libkern/strnlen.c		standard
libkern/strrchr.c		standard
libkern/strsep.c		standard
libkern/strspn.c		standard
libkern/strstr.c		standard
libkern/strtol.c		standard
libkern/strtoq.c		standard
libkern/strtoul.c		standard
libkern/strtouq.c		standard
libkern/strvalid.c		standard
libkern/timingsafe_bcmp.c	standard
libkern/zlib.c			optional crypto | geom_uzip | ipsec | \
	ipsec_support | mxge | netgraph_deflate | ddb_ctf | gzio
net/altq/altq_cbq.c		optional altq
net/altq/altq_cdnr.c		optional altq
net/altq/altq_codel.c		optional altq
net/altq/altq_hfsc.c		optional altq
net/altq/altq_fairq.c		optional altq
net/altq/altq_priq.c		optional altq
net/altq/altq_red.c		optional altq
net/altq/altq_rio.c		optional altq
net/altq/altq_rmclass.c		optional altq
net/altq/altq_subr.c		optional altq
net/bpf.c			standard
net/bpf_buffer.c		optional bpf
net/bpf_jitter.c		optional bpf_jitter
net/bpf_filter.c		optional bpf | netgraph_bpf
net/bpf_zerocopy.c		optional bpf
net/bridgestp.c			optional bridge | if_bridge
net/flowtable.c			optional flowtable inet | flowtable inet6
net/ieee8023ad_lacp.c		optional lagg
net/if.c			standard
net/if_arcsubr.c		optional arcnet
net/if_atmsubr.c		optional atm
net/if_bridge.c			optional bridge inet | if_bridge inet
net/if_clone.c			standard
net/if_dead.c			standard
net/if_debug.c			optional ddb
net/if_disc.c			optional disc
net/if_edsc.c			optional edsc
net/if_enc.c			optional enc inet | enc inet6
net/if_epair.c			optional epair
net/if_ethersubr.c		optional ether
net/if_fddisubr.c		optional fddi
net/if_fwsubr.c			optional fwip
net/if_gif.c			optional gif inet | gif inet6 | \
					 netgraph_gif inet | netgraph_gif inet6
net/if_gre.c			optional gre inet | gre inet6
net/if_ipsec.c			optional inet ipsec | inet6 ipsec
net/if_iso88025subr.c		optional token
net/if_lagg.c			optional lagg
net/if_loop.c			optional loop
net/if_llatbl.c			standard
net/if_me.c			optional me inet
net/if_media.c			standard
net/if_mib.c			standard
net/if_spppfr.c			optional sppp | netgraph_sppp
net/if_spppsubr.c		optional sppp | netgraph_sppp
net/if_stf.c			optional stf inet inet6
net/if_tun.c			optional tun
net/if_tap.c			optional tap
net/if_vlan.c			optional vlan
net/if_vxlan.c			optional vxlan inet | vxlan inet6
net/ifdi_if.m                  optional ether pci
net/iflib.c                    optional ether pci
net/mp_ring.c                  optional ether
net/mppcc.c			optional netgraph_mppc_compression
net/mppcd.c			optional netgraph_mppc_compression
net/netisr.c			standard
net/pfil.c			optional ether | inet
net/radix.c			standard
net/radix_mpath.c		standard
net/raw_cb.c			standard
net/raw_usrreq.c		standard
net/route.c			standard
net/rss_config.c		optional inet rss | inet6 rss
net/rtsock.c			standard
net/slcompress.c		optional netgraph_vjc | sppp | \
					 netgraph_sppp
net/toeplitz.c			optional inet rss | inet6 rss
net/vnet.c			optional vimage
net80211/ieee80211.c		optional wlan
net80211/ieee80211_acl.c	optional wlan wlan_acl
net80211/ieee80211_action.c	optional wlan
net80211/ieee80211_adhoc.c	optional wlan \
	compile-with "${NORMAL_C} -Wno-unused-function"
net80211/ieee80211_ageq.c	optional wlan
net80211/ieee80211_amrr.c	optional wlan | wlan_amrr
net80211/ieee80211_crypto.c	optional wlan \
	compile-with "${NORMAL_C} -Wno-unused-function"
net80211/ieee80211_crypto_ccmp.c optional wlan wlan_ccmp
net80211/ieee80211_crypto_none.c optional wlan
net80211/ieee80211_crypto_tkip.c optional wlan wlan_tkip
net80211/ieee80211_crypto_wep.c	optional wlan wlan_wep
net80211/ieee80211_ddb.c	optional wlan ddb
net80211/ieee80211_dfs.c	optional wlan
net80211/ieee80211_freebsd.c	optional wlan
net80211/ieee80211_hostap.c	optional wlan \
	compile-with "${NORMAL_C} -Wno-unused-function"
net80211/ieee80211_ht.c		optional wlan
net80211/ieee80211_hwmp.c	optional wlan ieee80211_support_mesh
net80211/ieee80211_input.c	optional wlan
net80211/ieee80211_ioctl.c	optional wlan
net80211/ieee80211_mesh.c	optional wlan ieee80211_support_mesh \
	compile-with "${NORMAL_C} -Wno-unused-function"
net80211/ieee80211_monitor.c	optional wlan
net80211/ieee80211_node.c	optional wlan
net80211/ieee80211_output.c	optional wlan
net80211/ieee80211_phy.c	optional wlan
net80211/ieee80211_power.c	optional wlan
net80211/ieee80211_proto.c	optional wlan
net80211/ieee80211_radiotap.c	optional wlan
net80211/ieee80211_ratectl.c	optional wlan
net80211/ieee80211_ratectl_none.c optional wlan
net80211/ieee80211_regdomain.c	optional wlan
net80211/ieee80211_rssadapt.c	optional wlan wlan_rssadapt
net80211/ieee80211_scan.c	optional wlan
net80211/ieee80211_scan_sta.c	optional wlan
net80211/ieee80211_sta.c	optional wlan \
	compile-with "${NORMAL_C} -Wno-unused-function"
net80211/ieee80211_superg.c	optional wlan ieee80211_support_superg
net80211/ieee80211_scan_sw.c	optional wlan
net80211/ieee80211_tdma.c	optional wlan ieee80211_support_tdma
net80211/ieee80211_wds.c	optional wlan
net80211/ieee80211_xauth.c	optional wlan wlan_xauth
net80211/ieee80211_alq.c	optional wlan ieee80211_alq
netgraph/atm/ccatm/ng_ccatm.c	optional ngatm_ccatm \
	compile-with "${NORMAL_C} -I$S/contrib/ngatm"
netgraph/atm/ng_atm.c		optional ngatm_atm
netgraph/atm/ngatmbase.c	optional ngatm_atmbase \
	compile-with "${NORMAL_C} -I$S/contrib/ngatm"
netgraph/atm/sscfu/ng_sscfu.c	optional ngatm_sscfu \
	compile-with "${NORMAL_C} -I$S/contrib/ngatm"
netgraph/atm/sscop/ng_sscop.c optional ngatm_sscop \
	compile-with "${NORMAL_C} -I$S/contrib/ngatm"
netgraph/atm/uni/ng_uni.c	optional ngatm_uni \
	compile-with "${NORMAL_C} -I$S/contrib/ngatm"
netgraph/bluetooth/common/ng_bluetooth.c optional netgraph_bluetooth
netgraph/bluetooth/drivers/bt3c/ng_bt3c_pccard.c optional netgraph_bluetooth_bt3c
netgraph/bluetooth/drivers/h4/ng_h4.c optional netgraph_bluetooth_h4
netgraph/bluetooth/drivers/ubt/ng_ubt.c optional netgraph_bluetooth_ubt usb
netgraph/bluetooth/drivers/ubtbcmfw/ubtbcmfw.c optional netgraph_bluetooth_ubtbcmfw usb
netgraph/bluetooth/hci/ng_hci_cmds.c optional netgraph_bluetooth_hci
netgraph/bluetooth/hci/ng_hci_evnt.c optional netgraph_bluetooth_hci
netgraph/bluetooth/hci/ng_hci_main.c optional netgraph_bluetooth_hci
netgraph/bluetooth/hci/ng_hci_misc.c optional netgraph_bluetooth_hci
netgraph/bluetooth/hci/ng_hci_ulpi.c optional netgraph_bluetooth_hci
netgraph/bluetooth/l2cap/ng_l2cap_cmds.c optional netgraph_bluetooth_l2cap
netgraph/bluetooth/l2cap/ng_l2cap_evnt.c optional netgraph_bluetooth_l2cap
netgraph/bluetooth/l2cap/ng_l2cap_llpi.c optional netgraph_bluetooth_l2cap
netgraph/bluetooth/l2cap/ng_l2cap_main.c optional netgraph_bluetooth_l2cap
netgraph/bluetooth/l2cap/ng_l2cap_misc.c optional netgraph_bluetooth_l2cap
netgraph/bluetooth/l2cap/ng_l2cap_ulpi.c optional netgraph_bluetooth_l2cap
netgraph/bluetooth/socket/ng_btsocket.c optional netgraph_bluetooth_socket
netgraph/bluetooth/socket/ng_btsocket_hci_raw.c	optional netgraph_bluetooth_socket
netgraph/bluetooth/socket/ng_btsocket_l2cap.c optional netgraph_bluetooth_socket
netgraph/bluetooth/socket/ng_btsocket_l2cap_raw.c optional netgraph_bluetooth_socket
netgraph/bluetooth/socket/ng_btsocket_rfcomm.c optional netgraph_bluetooth_socket
netgraph/bluetooth/socket/ng_btsocket_sco.c optional netgraph_bluetooth_socket
netgraph/netflow/netflow.c	optional netgraph_netflow
netgraph/netflow/netflow_v9.c	optional netgraph_netflow
netgraph/netflow/ng_netflow.c	optional netgraph_netflow
netgraph/ng_UI.c		optional netgraph_UI
netgraph/ng_async.c		optional netgraph_async
netgraph/ng_atmllc.c		optional netgraph_atmllc
netgraph/ng_base.c		optional netgraph
netgraph/ng_bpf.c		optional netgraph_bpf
netgraph/ng_bridge.c		optional netgraph_bridge
netgraph/ng_car.c		optional netgraph_car
netgraph/ng_cisco.c		optional netgraph_cisco
netgraph/ng_deflate.c		optional netgraph_deflate
netgraph/ng_device.c		optional netgraph_device
netgraph/ng_echo.c		optional netgraph_echo
netgraph/ng_eiface.c		optional netgraph_eiface
netgraph/ng_ether.c		optional netgraph_ether
netgraph/ng_ether_echo.c	optional netgraph_ether_echo
netgraph/ng_frame_relay.c	optional netgraph_frame_relay
netgraph/ng_gif.c		optional netgraph_gif inet6 | netgraph_gif inet
netgraph/ng_gif_demux.c		optional netgraph_gif_demux
netgraph/ng_hole.c		optional netgraph_hole
netgraph/ng_iface.c		optional netgraph_iface
netgraph/ng_ip_input.c		optional netgraph_ip_input
netgraph/ng_ipfw.c		optional netgraph_ipfw inet ipfirewall
netgraph/ng_ksocket.c		optional netgraph_ksocket
netgraph/ng_l2tp.c		optional netgraph_l2tp
netgraph/ng_lmi.c		optional netgraph_lmi
netgraph/ng_mppc.c		optional netgraph_mppc_compression | \
					 netgraph_mppc_encryption
netgraph/ng_nat.c		optional netgraph_nat inet libalias
netgraph/ng_one2many.c		optional netgraph_one2many
netgraph/ng_parse.c		optional netgraph
netgraph/ng_patch.c		optional netgraph_patch
netgraph/ng_pipe.c		optional netgraph_pipe
netgraph/ng_ppp.c		optional netgraph_ppp
netgraph/ng_pppoe.c		optional netgraph_pppoe
netgraph/ng_pptpgre.c		optional netgraph_pptpgre
netgraph/ng_pred1.c		optional netgraph_pred1
netgraph/ng_rfc1490.c		optional netgraph_rfc1490
netgraph/ng_socket.c		optional netgraph_socket
netgraph/ng_split.c		optional netgraph_split
netgraph/ng_sppp.c		optional netgraph_sppp
netgraph/ng_tag.c		optional netgraph_tag
netgraph/ng_tcpmss.c		optional netgraph_tcpmss
netgraph/ng_tee.c		optional netgraph_tee
netgraph/ng_tty.c		optional netgraph_tty
netgraph/ng_vjc.c		optional netgraph_vjc
netgraph/ng_vlan.c		optional netgraph_vlan
netinet/accf_data.c		optional accept_filter_data inet
netinet/accf_dns.c		optional accept_filter_dns inet
netinet/accf_http.c		optional accept_filter_http inet
netinet/if_atm.c		optional atm
netinet/if_ether.c		optional inet ether
netinet/igmp.c			optional inet
netinet/in.c			optional inet
netinet/in_debug.c		optional inet ddb
netinet/in_kdtrace.c		optional inet | inet6
netinet/ip_carp.c		optional inet carp | inet6 carp
netinet/in_fib.c		optional inet
netinet/in_gif.c		optional gif inet | netgraph_gif inet
netinet/ip_gre.c		optional gre inet
netinet/ip_id.c			optional inet
netinet/in_jail.c		optional inet
netinet/in_mcast.c		optional inet
netinet/in_pcb.c		optional inet | inet6
netinet/in_pcbgroup.c		optional inet pcbgroup | inet6 pcbgroup
netinet/in_proto.c		optional inet | inet6
netinet/in_rmx.c		optional inet
netinet/in_rss.c		optional inet rss
netinet/ip_divert.c		optional inet ipdivert ipfirewall
netinet/ip_ecn.c		optional inet | inet6
netinet/ip_encap.c		optional inet | inet6
netinet/ip_fastfwd.c		optional inet
netinet/ip_icmp.c		optional inet | inet6
netinet/ip_input.c		optional inet
netinet/ip_mroute.c		optional mrouting inet
netinet/ip_options.c		optional inet
netinet/ip_output.c		optional inet
netinet/ip_reass.c		optional inet
netinet/raw_ip.c		optional inet | inet6
netinet/cc/cc.c			optional inet | inet6
netinet/cc/cc_newreno.c		optional inet | inet6
netinet/sctp_asconf.c		optional inet sctp | inet6 sctp
netinet/sctp_auth.c		optional inet sctp | inet6 sctp
netinet/sctp_bsd_addr.c		optional inet sctp | inet6 sctp
netinet/sctp_cc_functions.c	optional inet sctp | inet6 sctp
netinet/sctp_crc32.c		optional inet | inet6
netinet/sctp_indata.c		optional inet sctp | inet6 sctp
netinet/sctp_input.c		optional inet sctp | inet6 sctp
netinet/sctp_output.c		optional inet sctp | inet6 sctp
netinet/sctp_pcb.c		optional inet sctp | inet6 sctp
netinet/sctp_peeloff.c		optional inet sctp | inet6 sctp
netinet/sctp_ss_functions.c	optional inet sctp | inet6 sctp
netinet/sctp_syscalls.c		optional inet sctp | inet6 sctp
netinet/sctp_sysctl.c		optional inet sctp | inet6 sctp
netinet/sctp_timer.c		optional inet sctp | inet6 sctp
netinet/sctp_usrreq.c		optional inet sctp | inet6 sctp
netinet/sctputil.c		optional inet sctp | inet6 sctp
netinet/siftr.c			optional inet siftr alq | inet6 siftr alq
netinet/tcp_debug.c		optional tcpdebug
netinet/tcp_fastopen.c		optional inet tcp_rfc7413 | inet6 tcp_rfc7413
netinet/tcp_hostcache.c		optional inet | inet6
netinet/tcp_input.c		optional inet | inet6
netinet/tcp_lro.c		optional inet | inet6
netinet/tcp_output.c		optional inet | inet6
netinet/tcp_offload.c		optional tcp_offload inet | tcp_offload inet6
netinet/tcp_pcap.c		optional inet tcppcap | inet6 tcppcap
netinet/tcp_reass.c		optional inet | inet6
netinet/tcp_sack.c		optional inet | inet6
netinet/tcp_subr.c		optional inet | inet6
netinet/tcp_syncache.c		optional inet | inet6
netinet/tcp_timer.c		optional inet | inet6
netinet/tcp_timewait.c		optional inet | inet6
netinet/tcp_usrreq.c		optional inet | inet6
netinet/udp_usrreq.c		optional inet | inet6
netinet/libalias/alias.c	optional libalias inet | netgraph_nat inet
netinet/libalias/alias_db.c	optional libalias inet | netgraph_nat inet
netinet/libalias/alias_mod.c	optional libalias | netgraph_nat
netinet/libalias/alias_proxy.c	optional libalias inet | netgraph_nat inet
netinet/libalias/alias_util.c	optional libalias inet | netgraph_nat inet
netinet/libalias/alias_sctp.c	optional libalias inet | netgraph_nat inet
netinet6/dest6.c		optional inet6
netinet6/frag6.c		optional inet6
netinet6/icmp6.c		optional inet6
netinet6/in6.c			optional inet6
netinet6/in6_cksum.c		optional inet6
netinet6/in6_fib.c		optional inet6
netinet6/in6_gif.c		optional gif inet6 | netgraph_gif inet6
netinet6/in6_ifattach.c		optional inet6
netinet6/in6_jail.c		optional inet6
netinet6/in6_mcast.c		optional inet6
netinet6/in6_pcb.c		optional inet6
netinet6/in6_pcbgroup.c		optional inet6 pcbgroup
netinet6/in6_proto.c		optional inet6
netinet6/in6_rmx.c		optional inet6
netinet6/in6_rss.c		optional inet6 rss
netinet6/in6_src.c		optional inet6
netinet6/ip6_fastfwd.c		optional inet6
netinet6/ip6_forward.c		optional inet6
netinet6/ip6_gre.c		optional gre inet6
netinet6/ip6_id.c		optional inet6
netinet6/ip6_input.c		optional inet6
netinet6/ip6_mroute.c		optional mrouting inet6
netinet6/ip6_output.c		optional inet6
netinet6/mld6.c			optional inet6
netinet6/nd6.c			optional inet6
netinet6/nd6_nbr.c		optional inet6
netinet6/nd6_rtr.c		optional inet6
netinet6/raw_ip6.c		optional inet6
netinet6/route6.c		optional inet6
netinet6/scope6.c		optional inet6
netinet6/sctp6_usrreq.c		optional inet6 sctp
netinet6/udp6_usrreq.c		optional inet6
netipsec/ipsec.c		optional ipsec inet | ipsec inet6
netipsec/ipsec_input.c		optional ipsec inet | ipsec inet6
netipsec/ipsec_mbuf.c		optional ipsec inet | ipsec inet6
netipsec/ipsec_mod.c		optional ipsec inet | ipsec inet6
netipsec/ipsec_output.c		optional ipsec inet | ipsec inet6
netipsec/ipsec_pcb.c		optional ipsec inet | ipsec inet6 | \
	ipsec_support inet | ipsec_support inet6
netipsec/key.c			optional ipsec inet | ipsec inet6 | \
	ipsec_support inet | ipsec_support inet6
netipsec/key_debug.c		optional ipsec inet | ipsec inet6 | \
	ipsec_support inet | ipsec_support inet6
netipsec/keysock.c		optional ipsec inet | ipsec inet6 | \
	ipsec_support inet | ipsec_support inet6
netipsec/subr_ipsec.c		optional ipsec inet | ipsec inet6 | \
	ipsec_support inet | ipsec_support inet6
netipsec/udpencap.c		optional ipsec inet
netipsec/xform_ah.c		optional ipsec inet | ipsec inet6
netipsec/xform_esp.c		optional ipsec inet | ipsec inet6
netipsec/xform_ipcomp.c		optional ipsec inet | ipsec inet6
netipsec/xform_tcp.c		optional ipsec inet tcp_signature | \
	 ipsec inet6 tcp_signature | ipsec_support inet tcp_signature | \
	 ipsec_support inet6 tcp_signature
netnatm/natm.c			optional natm
netnatm/natm_pcb.c		optional natm
netnatm/natm_proto.c		optional natm
netpfil/ipfw/dn_aqm_codel.c	optional inet dummynet
netpfil/ipfw/dn_aqm_pie.c	optional inet dummynet
netpfil/ipfw/dn_heap.c		optional inet dummynet
netpfil/ipfw/dn_sched_fifo.c	optional inet dummynet
netpfil/ipfw/dn_sched_fq_codel.c	optional inet dummynet
netpfil/ipfw/dn_sched_fq_pie.c	optional inet dummynet
netpfil/ipfw/dn_sched_prio.c	optional inet dummynet
netpfil/ipfw/dn_sched_qfq.c	optional inet dummynet
netpfil/ipfw/dn_sched_rr.c	optional inet dummynet
netpfil/ipfw/dn_sched_wf2q.c	optional inet dummynet
netpfil/ipfw/ip_dummynet.c	optional inet dummynet
netpfil/ipfw/ip_dn_io.c		optional inet dummynet
netpfil/ipfw/ip_dn_glue.c	optional inet dummynet
netpfil/ipfw/ip_fw2.c		optional inet ipfirewall
netpfil/ipfw/ip_fw_bpf.c	optional inet ipfirewall
netpfil/ipfw/ip_fw_dynamic.c	optional inet ipfirewall \
	compile-with "${NORMAL_C} -I$S/contrib/ck/include"
netpfil/ipfw/ip_fw_eaction.c	optional inet ipfirewall
netpfil/ipfw/ip_fw_log.c	optional inet ipfirewall
netpfil/ipfw/ip_fw_pfil.c	optional inet ipfirewall
netpfil/ipfw/ip_fw_sockopt.c	optional inet ipfirewall
netpfil/ipfw/ip_fw_table.c	optional inet ipfirewall
netpfil/ipfw/ip_fw_table_algo.c	optional inet ipfirewall
netpfil/ipfw/ip_fw_table_value.c	optional inet ipfirewall
netpfil/ipfw/ip_fw_iface.c	optional inet ipfirewall
netpfil/ipfw/ip_fw_nat.c	optional inet ipfirewall_nat
netpfil/ipfw/nat64/ip_fw_nat64.c	optional inet inet6 ipfirewall \
	ipfirewall_nat64
netpfil/ipfw/nat64/nat64lsn.c	optional inet inet6 ipfirewall \
	ipfirewall_nat64
netpfil/ipfw/nat64/nat64lsn_control.c	optional inet inet6 ipfirewall \
	ipfirewall_nat64
netpfil/ipfw/nat64/nat64stl.c	optional inet inet6 ipfirewall \
	ipfirewall_nat64
netpfil/ipfw/nat64/nat64stl_control.c	optional inet inet6 ipfirewall \
	ipfirewall_nat64
netpfil/ipfw/nat64/nat64_translate.c	optional inet inet6 ipfirewall \
	ipfirewall_nat64
netpfil/ipfw/nptv6/ip_fw_nptv6.c	optional inet inet6 ipfirewall \
	ipfirewall_nptv6
netpfil/ipfw/nptv6/nptv6.c	optional inet inet6 ipfirewall \
	ipfirewall_nptv6
netpfil/ipfw/pmod/ip_fw_pmod.c	optional inet ipfirewall_pmod
netpfil/ipfw/pmod/tcpmod.c	optional inet ipfirewall_pmod
netpfil/pf/if_pflog.c		optional pflog pf inet
netpfil/pf/if_pfsync.c		optional pfsync pf inet
netpfil/pf/pf.c			optional pf inet
netpfil/pf/pf_if.c		optional pf inet
netpfil/pf/pf_ioctl.c		optional pf inet
netpfil/pf/pf_lb.c		optional pf inet
netpfil/pf/pf_norm.c		optional pf inet
netpfil/pf/pf_osfp.c		optional pf inet
netpfil/pf/pf_ruleset.c		optional pf inet
netpfil/pf/pf_table.c		optional pf inet
netpfil/pf/in4_cksum.c		optional pf inet
netsmb/smb_conn.c		optional netsmb
netsmb/smb_crypt.c		optional netsmb
netsmb/smb_dev.c		optional netsmb
netsmb/smb_iod.c		optional netsmb
netsmb/smb_rq.c			optional netsmb
netsmb/smb_smb.c		optional netsmb
netsmb/smb_subr.c		optional netsmb
netsmb/smb_trantcp.c		optional netsmb
netsmb/smb_usr.c		optional netsmb
nfs/bootp_subr.c		optional bootp nfscl
nfs/krpc_subr.c			optional bootp nfscl
nfs/nfs_diskless.c		optional nfscl nfs_root
nfs/nfs_fha.c			optional nfsd
nfs/nfs_lock.c			optional nfscl | nfslockd | nfsd
nfs/nfs_nfssvc.c		optional nfscl | nfsd
nlm/nlm_advlock.c		optional nfslockd | nfsd
nlm/nlm_prot_clnt.c		optional nfslockd | nfsd
nlm/nlm_prot_impl.c		optional nfslockd | nfsd
nlm/nlm_prot_server.c		optional nfslockd | nfsd
nlm/nlm_prot_svc.c		optional nfslockd | nfsd
nlm/nlm_prot_xdr.c		optional nfslockd | nfsd
nlm/sm_inter_xdr.c		optional nfslockd | nfsd

# Linux Kernel Programming Interface
compat/linuxkpi/common/src/linux_kmod.c		optional compat_linuxkpi \
	compile-with "${LINUXKPI_C}"
compat/linuxkpi/common/src/linux_compat.c	optional compat_linuxkpi \
	compile-with "${LINUXKPI_C}"
compat/linuxkpi/common/src/linux_current.c	optional compat_linuxkpi \
	compile-with "${LINUXKPI_C}"
compat/linuxkpi/common/src/linux_hrtimer.c	optional compat_linuxkpi \
	compile-with "${LINUXKPI_C}"
compat/linuxkpi/common/src/linux_kthread.c	optional compat_linuxkpi \
	compile-with "${LINUXKPI_C}"
compat/linuxkpi/common/src/linux_lock.c		optional compat_linuxkpi \
	compile-with "${LINUXKPI_C}"
compat/linuxkpi/common/src/linux_page.c		optional compat_linuxkpi \
	compile-with "${LINUXKPI_C}"
compat/linuxkpi/common/src/linux_pci.c		optional compat_linuxkpi pci \
	compile-with "${LINUXKPI_C}"
compat/linuxkpi/common/src/linux_tasklet.c	optional compat_linuxkpi \
	compile-with "${LINUXKPI_C}"
compat/linuxkpi/common/src/linux_idr.c		optional compat_linuxkpi \
	compile-with "${LINUXKPI_C}"
compat/linuxkpi/common/src/linux_radix.c	optional compat_linuxkpi \
	compile-with "${LINUXKPI_C}"
compat/linuxkpi/common/src/linux_rcu.c		optional compat_linuxkpi \
	compile-with "${LINUXKPI_C} -I$S/contrib/ck/include"
compat/linuxkpi/common/src/linux_schedule.c	optional compat_linuxkpi \
	compile-with "${LINUXKPI_C}"
compat/linuxkpi/common/src/linux_slab.c		optional compat_linuxkpi \
	compile-with "${LINUXKPI_C}"
compat/linuxkpi/common/src/linux_usb.c		optional compat_linuxkpi usb \
	compile-with "${LINUXKPI_C}"
compat/linuxkpi/common/src/linux_work.c		optional compat_linuxkpi \
	compile-with "${LINUXKPI_C}"

# OpenFabrics Enterprise Distribution (Infiniband)
ofed/drivers/infiniband/core/ib_addr.c			optional ofed	\
	compile-with "${OFED_C}"
ofed/drivers/infiniband/core/ib_agent.c			optional ofed	\
	compile-with "${OFED_C}"
ofed/drivers/infiniband/core/ib_cache.c			optional ofed	\
	compile-with "${OFED_C}"
ofed/drivers/infiniband/core/ib_cm.c			optional ofed	\
	compile-with "${OFED_C}"
ofed/drivers/infiniband/core/ib_cma.c			optional ofed	\
	compile-with "${OFED_C}"
ofed/drivers/infiniband/core/ib_cq.c			optional ofed	\
	compile-with "${OFED_C}"
ofed/drivers/infiniband/core/ib_device.c		optional ofed	\
	compile-with "${OFED_C}"
ofed/drivers/infiniband/core/ib_fmr_pool.c		optional ofed	\
	compile-with "${OFED_C}"
ofed/drivers/infiniband/core/ib_iwcm.c			optional ofed	\
	compile-with "${OFED_C}"
ofed/drivers/infiniband/core/ib_iwpm_msg.c		optional ofed	\
	compile-with "${OFED_C}"
ofed/drivers/infiniband/core/ib_iwpm_util.c		optional ofed	\
	compile-with "${OFED_C}"
ofed/drivers/infiniband/core/ib_mad.c			optional ofed	\
	compile-with "${OFED_C}"
ofed/drivers/infiniband/core/ib_mad_rmpp.c		optional ofed	\
	compile-with "${OFED_C}"
ofed/drivers/infiniband/core/ib_multicast.c		optional ofed	\
	compile-with "${OFED_C}"
ofed/drivers/infiniband/core/ib_packer.c		optional ofed	\
	compile-with "${OFED_C}"
ofed/drivers/infiniband/core/ib_roce_gid_mgmt.c		optional ofed	\
	compile-with "${OFED_C}"
ofed/drivers/infiniband/core/ib_sa_query.c		optional ofed	\
	compile-with "${OFED_C}"
ofed/drivers/infiniband/core/ib_smi.c			optional ofed	\
	compile-with "${OFED_C}"
ofed/drivers/infiniband/core/ib_sysfs.c			optional ofed	\
	compile-with "${OFED_C}"
ofed/drivers/infiniband/core/ib_ucm.c			optional ofed	\
	compile-with "${OFED_C}"
ofed/drivers/infiniband/core/ib_ucma.c			optional ofed	\
	compile-with "${OFED_C}"
ofed/drivers/infiniband/core/ib_ud_header.c		optional ofed	\
	compile-with "${OFED_C}"
ofed/drivers/infiniband/core/ib_umem.c			optional ofed	\
	compile-with "${OFED_C}"
ofed/drivers/infiniband/core/ib_user_mad.c		optional ofed	\
	compile-with "${OFED_C}"
ofed/drivers/infiniband/core/ib_uverbs_cmd.c		optional ofed	\
	compile-with "${OFED_C}"
ofed/drivers/infiniband/core/ib_uverbs_main.c		optional ofed	\
	compile-with "${OFED_C}"
ofed/drivers/infiniband/core/ib_uverbs_marshall.c	optional ofed	\
	compile-with "${OFED_C}"
ofed/drivers/infiniband/core/ib_verbs.c			optional ofed	\
	compile-with "${OFED_C}"

ofed/drivers/infiniband/ulp/ipoib/ipoib_cm.c	optional ipoib		\
	compile-with "${OFED_C} -I$S/ofed/drivers/infiniband/ulp/ipoib/"
#ofed/drivers/infiniband/ulp/ipoib/ipoib_fs.c	optional ipoib		\
#	compile-with "${OFED_C} -I$S/ofed/drivers/infiniband/ulp/ipoib/"
ofed/drivers/infiniband/ulp/ipoib/ipoib_ib.c	optional ipoib		\
	compile-with "${OFED_C} -I$S/ofed/drivers/infiniband/ulp/ipoib/"
ofed/drivers/infiniband/ulp/ipoib/ipoib_main.c	optional ipoib		\
	compile-with "${OFED_C} -I$S/ofed/drivers/infiniband/ulp/ipoib/"
ofed/drivers/infiniband/ulp/ipoib/ipoib_multicast.c	optional ipoib	\
	compile-with "${OFED_C} -I$S/ofed/drivers/infiniband/ulp/ipoib/"
ofed/drivers/infiniband/ulp/ipoib/ipoib_verbs.c	optional ipoib		\
	compile-with "${OFED_C} -I$S/ofed/drivers/infiniband/ulp/ipoib/"
#ofed/drivers/infiniband/ulp/ipoib/ipoib_vlan.c	optional ipoib		\
#	compile-with "${OFED_C} -I$S/ofed/drivers/infiniband/ulp/ipoib/"

ofed/drivers/infiniband/ulp/sdp/sdp_bcopy.c	optional sdp inet	\
	compile-with "${OFED_C} -I$S/ofed/drivers/infiniband/ulp/sdp/"
ofed/drivers/infiniband/ulp/sdp/sdp_main.c	optional sdp inet 	\
	compile-with "${OFED_C} -I$S/ofed/drivers/infiniband/ulp/sdp/"
ofed/drivers/infiniband/ulp/sdp/sdp_rx.c	optional sdp inet 	\
	compile-with "${OFED_C} -I$S/ofed/drivers/infiniband/ulp/sdp/"
ofed/drivers/infiniband/ulp/sdp/sdp_cma.c	optional sdp inet 	\
	compile-with "${OFED_C} -I$S/ofed/drivers/infiniband/ulp/sdp/"
ofed/drivers/infiniband/ulp/sdp/sdp_tx.c	optional sdp inet 	\
	compile-with "${OFED_C} -I$S/ofed/drivers/infiniband/ulp/sdp/"

dev/mthca/mthca_allocator.c		optional mthca pci ofed \
	compile-with "${OFED_C}"
dev/mthca/mthca_av.c			optional mthca pci ofed \
	compile-with "${OFED_C}"
dev/mthca/mthca_catas.c			optional mthca pci ofed \
	compile-with "${OFED_C}"
dev/mthca/mthca_cmd.c			optional mthca pci ofed \
	compile-with "${OFED_C}"
dev/mthca/mthca_cq.c			optional mthca pci ofed \
	compile-with "${OFED_C}"
dev/mthca/mthca_eq.c			optional mthca pci ofed \
	compile-with "${OFED_C}"
dev/mthca/mthca_mad.c			optional mthca pci ofed \
	compile-with "${OFED_C}"
dev/mthca/mthca_main.c			optional mthca pci ofed \
	compile-with "${OFED_C}"
dev/mthca/mthca_mcg.c			optional mthca pci ofed \
	compile-with "${OFED_C}"
dev/mthca/mthca_memfree.c		optional mthca pci ofed \
	compile-with "${OFED_C}"
dev/mthca/mthca_mr.c			optional mthca pci ofed \
	compile-with "${OFED_C}"
dev/mthca/mthca_pd.c			optional mthca pci ofed \
	compile-with "${OFED_C}"
dev/mthca/mthca_profile.c		optional mthca pci ofed \
	compile-with "${OFED_C}"
dev/mthca/mthca_provider.c		optional mthca pci ofed \
	compile-with "${OFED_C}"
dev/mthca/mthca_qp.c			optional mthca pci ofed \
	compile-with "${OFED_C}"
dev/mthca/mthca_reset.c			optional mthca pci ofed \
	compile-with "${OFED_C}"
dev/mthca/mthca_srq.c			optional mthca pci ofed \
	compile-with "${OFED_C}"
dev/mthca/mthca_uar.c			optional mthca pci ofed \
	compile-with "${OFED_C}"

dev/mlx4/mlx4_ib/mlx4_ib_alias_GUID.c		optional mlx4ib pci ofed \
	compile-with "${OFED_C}"
dev/mlx4/mlx4_ib/mlx4_ib_mcg.c			optional mlx4ib pci ofed \
	compile-with "${OFED_C}"
dev/mlx4/mlx4_ib/mlx4_ib_sysfs.c		optional mlx4ib pci ofed \
	compile-with "${OFED_C}"
dev/mlx4/mlx4_ib/mlx4_ib_cm.c			optional mlx4ib pci ofed \
	compile-with "${OFED_C}"
dev/mlx4/mlx4_ib/mlx4_ib_ah.c			optional mlx4ib pci ofed \
	compile-with "${OFED_C}"
dev/mlx4/mlx4_ib/mlx4_ib_cq.c			optional mlx4ib pci ofed \
	compile-with "${OFED_C}"
dev/mlx4/mlx4_ib/mlx4_ib_doorbell.c		optional mlx4ib pci ofed \
	compile-with "${OFED_C}"
dev/mlx4/mlx4_ib/mlx4_ib_mad.c			optional mlx4ib pci ofed \
	compile-with "${OFED_C}"
dev/mlx4/mlx4_ib/mlx4_ib_main.c			optional mlx4ib pci ofed \
	compile-with "${OFED_C}"
dev/mlx4/mlx4_ib/mlx4_ib_mr.c			optional mlx4ib pci ofed \
	compile-with "${OFED_C}"
dev/mlx4/mlx4_ib/mlx4_ib_qp.c			optional mlx4ib pci ofed \
	compile-with "${OFED_C}"
dev/mlx4/mlx4_ib/mlx4_ib_srq.c			optional mlx4ib pci ofed \
	compile-with "${OFED_C}"
dev/mlx4/mlx4_ib/mlx4_ib_wc.c			optional mlx4ib pci ofed \
	compile-with "${OFED_C}"

dev/mlx4/mlx4_core/mlx4_alloc.c			optional mlx4 pci \
	compile-with "${OFED_C}"
dev/mlx4/mlx4_core/mlx4_catas.c			optional mlx4 pci \
	compile-with "${OFED_C}"
dev/mlx4/mlx4_core/mlx4_cmd.c			optional mlx4 pci \
	compile-with "${OFED_C}"
dev/mlx4/mlx4_core/mlx4_cq.c			optional mlx4 pci \
	compile-with "${OFED_C}"
dev/mlx4/mlx4_core/mlx4_eq.c			optional mlx4 pci \
	compile-with "${OFED_C}"
dev/mlx4/mlx4_core/mlx4_fw.c			optional mlx4 pci \
	compile-with "${OFED_C}"
dev/mlx4/mlx4_core/mlx4_fw_qos.c		optional mlx4 pci \
	compile-with "${OFED_C}"
dev/mlx4/mlx4_core/mlx4_icm.c			optional mlx4 pci \
	compile-with "${OFED_C}"
dev/mlx4/mlx4_core/mlx4_intf.c			optional mlx4 pci \
	compile-with "${OFED_C}"
dev/mlx4/mlx4_core/mlx4_main.c			optional mlx4 pci \
	compile-with "${OFED_C}"
dev/mlx4/mlx4_core/mlx4_mcg.c			optional mlx4 pci \
	compile-with "${OFED_C}"
dev/mlx4/mlx4_core/mlx4_mr.c			optional mlx4 pci \
	compile-with "${OFED_C}"
dev/mlx4/mlx4_core/mlx4_pd.c			optional mlx4 pci \
	compile-with "${OFED_C}"
dev/mlx4/mlx4_core/mlx4_port.c			optional mlx4 pci \
	compile-with "${OFED_C}"
dev/mlx4/mlx4_core/mlx4_profile.c		optional mlx4 pci \
	compile-with "${OFED_C}"
dev/mlx4/mlx4_core/mlx4_qp.c			optional mlx4 pci \
	compile-with "${OFED_C}"
dev/mlx4/mlx4_core/mlx4_reset.c			optional mlx4 pci \
	compile-with "${OFED_C}"
dev/mlx4/mlx4_core/mlx4_sense.c			optional mlx4 pci \
	compile-with "${OFED_C}"
dev/mlx4/mlx4_core/mlx4_srq.c			optional mlx4 pci \
	compile-with "${OFED_C}"
dev/mlx4/mlx4_core/mlx4_resource_tracker.c	optional mlx4 pci \
	compile-with "${OFED_C}"

dev/mlx4/mlx4_en/mlx4_en_cq.c			optional mlx4en pci inet inet6	\
	compile-with "${OFED_C}"
dev/mlx4/mlx4_en/mlx4_en_main.c			optional mlx4en pci inet inet6	\
	compile-with "${OFED_C}"
dev/mlx4/mlx4_en/mlx4_en_netdev.c		optional mlx4en pci inet inet6	\
	compile-with "${OFED_C}"
dev/mlx4/mlx4_en/mlx4_en_port.c			optional mlx4en pci inet inet6	\
	compile-with "${OFED_C}"
dev/mlx4/mlx4_en/mlx4_en_resources.c		optional mlx4en pci inet inet6	\
	compile-with "${OFED_C}"
dev/mlx4/mlx4_en/mlx4_en_rx.c			optional mlx4en pci inet inet6	\
	compile-with "${OFED_C}"
dev/mlx4/mlx4_en/mlx4_en_tx.c			optional mlx4en pci inet inet6	\
	compile-with "${OFED_C}"

dev/mlx5/mlx5_ib/mlx5_ib_ah.c			optional mlx5ib pci ofed \
	compile-with "${OFED_C}"
dev/mlx5/mlx5_ib/mlx5_ib_cq.c			optional mlx5ib pci ofed \
	compile-with "${OFED_C}"
dev/mlx5/mlx5_ib/mlx5_ib_doorbell.c		optional mlx5ib pci ofed \
	compile-with "${OFED_C}"
dev/mlx5/mlx5_ib/mlx5_ib_gsi.c			optional mlx5ib pci ofed \
	compile-with "${OFED_C}"
dev/mlx5/mlx5_ib/mlx5_ib_mad.c			optional mlx5ib pci ofed \
	compile-with "${OFED_C}"
dev/mlx5/mlx5_ib/mlx5_ib_main.c			optional mlx5ib pci ofed \
	compile-with "${OFED_C}"
dev/mlx5/mlx5_ib/mlx5_ib_mem.c			optional mlx5ib pci ofed \
	compile-with "${OFED_C}"
dev/mlx5/mlx5_ib/mlx5_ib_mr.c			optional mlx5ib pci ofed \
	compile-with "${OFED_C}"
dev/mlx5/mlx5_ib/mlx5_ib_qp.c			optional mlx5ib pci ofed \
	compile-with "${OFED_C}"
dev/mlx5/mlx5_ib/mlx5_ib_srq.c			optional mlx5ib pci ofed \
	compile-with "${OFED_C}"
dev/mlx5/mlx5_ib/mlx5_ib_virt.c			optional mlx5ib pci ofed \
	compile-with "${OFED_C}"

dev/mlx5/mlx5_core/mlx5_alloc.c			optional mlx5 pci	\
	compile-with "${OFED_C}"
dev/mlx5/mlx5_core/mlx5_cmd.c			optional mlx5 pci	\
	compile-with "${OFED_C}"
dev/mlx5/mlx5_core/mlx5_cq.c			optional mlx5 pci	\
	compile-with "${OFED_C}"
dev/mlx5/mlx5_core/mlx5_diagnostics.c		optional mlx5 pci	\
	compile-with "${OFED_C}"
dev/mlx5/mlx5_core/mlx5_eq.c			optional mlx5 pci	\
	compile-with "${OFED_C}"
dev/mlx5/mlx5_core/mlx5_fs_cmd.c		optional mlx5 pci	\
	compile-with "${OFED_C}"
dev/mlx5/mlx5_core/mlx5_fs_tree.c		optional mlx5 pci	\
	compile-with "${OFED_C}"
dev/mlx5/mlx5_core/mlx5_fw.c			optional mlx5 pci	\
	compile-with "${OFED_C}"
dev/mlx5/mlx5_core/mlx5_health.c		optional mlx5 pci	\
	compile-with "${OFED_C}"
dev/mlx5/mlx5_core/mlx5_mad.c			optional mlx5 pci	\
	compile-with "${OFED_C}"
dev/mlx5/mlx5_core/mlx5_main.c			optional mlx5 pci	\
	compile-with "${OFED_C}"
dev/mlx5/mlx5_core/mlx5_mcg.c			optional mlx5 pci	\
	compile-with "${OFED_C}"
dev/mlx5/mlx5_core/mlx5_mr.c			optional mlx5 pci	\
	compile-with "${OFED_C}"
dev/mlx5/mlx5_core/mlx5_pagealloc.c		optional mlx5 pci	\
	compile-with "${OFED_C}"
dev/mlx5/mlx5_core/mlx5_pd.c			optional mlx5 pci	\
	compile-with "${OFED_C}"
dev/mlx5/mlx5_core/mlx5_port.c			optional mlx5 pci	\
	compile-with "${OFED_C}"
dev/mlx5/mlx5_core/mlx5_qp.c			optional mlx5 pci	\
	compile-with "${OFED_C}"
dev/mlx5/mlx5_core/mlx5_srq.c			optional mlx5 pci	\
	compile-with "${OFED_C}"
dev/mlx5/mlx5_core/mlx5_transobj.c		optional mlx5 pci	\
	compile-with "${OFED_C}"
dev/mlx5/mlx5_core/mlx5_uar.c			optional mlx5 pci	\
	compile-with "${OFED_C}"
dev/mlx5/mlx5_core/mlx5_vport.c			optional mlx5 pci	\
	compile-with "${OFED_C}"
dev/mlx5/mlx5_core/mlx5_wq.c			optional mlx5 pci	\
	compile-with "${OFED_C}"

dev/mlx5/mlx5_en/mlx5_en_ethtool.c		optional mlx5en pci inet inet6	\
	compile-with "${OFED_C}"
dev/mlx5/mlx5_en/mlx5_en_main.c			optional mlx5en pci inet inet6	\
	compile-with "${OFED_C}"
dev/mlx5/mlx5_en/mlx5_en_tx.c			optional mlx5en pci inet inet6	\
	compile-with "${OFED_C}"
dev/mlx5/mlx5_en/mlx5_en_flow_table.c		optional mlx5en pci inet inet6	\
	compile-with "${OFED_C}"
dev/mlx5/mlx5_en/mlx5_en_rx.c			optional mlx5en pci inet inet6	\
	compile-with "${OFED_C}"
dev/mlx5/mlx5_en/mlx5_en_txrx.c			optional mlx5en pci inet inet6	\
	compile-with "${OFED_C}"

# crypto support
opencrypto/cast.c		optional crypto | ipsec | ipsec_support
opencrypto/criov.c		optional crypto | ipsec | ipsec_support
opencrypto/crypto.c		optional crypto | ipsec | ipsec_support
opencrypto/cryptodev.c		optional cryptodev
opencrypto/cryptodev_if.m	optional crypto | ipsec | ipsec_support
opencrypto/cryptosoft.c		optional crypto | ipsec | ipsec_support
opencrypto/cryptodeflate.c	optional crypto | ipsec | ipsec_support
opencrypto/gmac.c		optional crypto | ipsec | ipsec_support
opencrypto/gfmult.c		optional crypto | ipsec | ipsec_support
opencrypto/rmd160.c		optional crypto | ipsec | ipsec_support
opencrypto/skipjack.c		optional crypto | ipsec | ipsec_support
opencrypto/xform.c		optional crypto | ipsec | ipsec_support
rpc/auth_none.c			optional krpc | nfslockd | nfscl | nfsd
rpc/auth_unix.c			optional krpc | nfslockd | nfscl | nfsd
rpc/authunix_prot.c		optional krpc | nfslockd | nfscl | nfsd
rpc/clnt_bck.c			optional krpc | nfslockd | nfscl | nfsd
rpc/clnt_dg.c			optional krpc | nfslockd | nfscl | nfsd
rpc/clnt_rc.c			optional krpc | nfslockd | nfscl | nfsd
rpc/clnt_vc.c			optional krpc | nfslockd | nfscl | nfsd
rpc/getnetconfig.c		optional krpc | nfslockd | nfscl | nfsd
rpc/replay.c			optional krpc | nfslockd | nfscl | nfsd
rpc/rpc_callmsg.c		optional krpc | nfslockd | nfscl | nfsd
rpc/rpc_generic.c		optional krpc | nfslockd | nfscl | nfsd
rpc/rpc_prot.c			optional krpc | nfslockd | nfscl | nfsd
rpc/rpcb_clnt.c			optional krpc | nfslockd | nfscl | nfsd
rpc/rpcb_prot.c			optional krpc | nfslockd | nfscl | nfsd
rpc/svc.c			optional krpc | nfslockd | nfscl | nfsd
rpc/svc_auth.c			optional krpc | nfslockd | nfscl | nfsd
rpc/svc_auth_unix.c		optional krpc | nfslockd | nfscl | nfsd
rpc/svc_dg.c			optional krpc | nfslockd | nfscl | nfsd
rpc/svc_generic.c		optional krpc | nfslockd | nfscl | nfsd
rpc/svc_vc.c			optional krpc | nfslockd | nfscl | nfsd
rpc/rpcsec_gss/rpcsec_gss.c	optional krpc kgssapi | nfslockd kgssapi | nfscl kgssapi | nfsd kgssapi
rpc/rpcsec_gss/rpcsec_gss_conf.c optional krpc kgssapi | nfslockd kgssapi | nfscl kgssapi | nfsd kgssapi
rpc/rpcsec_gss/rpcsec_gss_misc.c optional krpc kgssapi | nfslockd kgssapi | nfscl kgssapi | nfsd kgssapi
rpc/rpcsec_gss/rpcsec_gss_prot.c optional krpc kgssapi | nfslockd kgssapi | nfscl kgssapi | nfsd kgssapi
rpc/rpcsec_gss/svc_rpcsec_gss.c	optional krpc kgssapi | nfslockd kgssapi | nfscl kgssapi | nfsd kgssapi
security/audit/audit.c		optional audit
security/audit/audit_arg.c	optional audit
security/audit/audit_bsm.c	optional audit
security/audit/audit_bsm_klib.c	optional audit
security/audit/audit_pipe.c	optional audit
security/audit/audit_syscalls.c	standard
security/audit/audit_trigger.c	optional audit
security/audit/audit_worker.c	optional audit
security/audit/bsm_domain.c	optional audit
security/audit/bsm_errno.c	optional audit
security/audit/bsm_fcntl.c	optional audit
security/audit/bsm_socket_type.c	optional audit
security/audit/bsm_token.c	optional audit
security/mac/mac_audit.c	optional mac audit
security/mac/mac_cred.c		optional mac
security/mac/mac_framework.c	optional mac
security/mac/mac_inet.c		optional mac inet | mac inet6
security/mac/mac_inet6.c	optional mac inet6
security/mac/mac_label.c	optional mac
security/mac/mac_net.c		optional mac
security/mac/mac_pipe.c		optional mac
security/mac/mac_posix_sem.c	optional mac
security/mac/mac_posix_shm.c	optional mac
security/mac/mac_priv.c		optional mac
security/mac/mac_process.c	optional mac
security/mac/mac_socket.c	optional mac
security/mac/mac_syscalls.c	standard
security/mac/mac_system.c	optional mac
security/mac/mac_sysv_msg.c	optional mac
security/mac/mac_sysv_sem.c	optional mac
security/mac/mac_sysv_shm.c	optional mac
security/mac/mac_vfs.c		optional mac
security/mac_biba/mac_biba.c	optional mac_biba
security/mac_bsdextended/mac_bsdextended.c	optional mac_bsdextended
security/mac_bsdextended/ugidfw_system.c	optional mac_bsdextended
security/mac_bsdextended/ugidfw_vnode.c		optional mac_bsdextended
security/mac_ifoff/mac_ifoff.c	optional mac_ifoff
security/mac_lomac/mac_lomac.c	optional mac_lomac
security/mac_mls/mac_mls.c	optional mac_mls
security/mac_none/mac_none.c	optional mac_none
security/mac_partition/mac_partition.c optional mac_partition
security/mac_portacl/mac_portacl.c optional mac_portacl
security/mac_seeotheruids/mac_seeotheruids.c optional mac_seeotheruids
security/mac_stub/mac_stub.c	optional mac_stub
security/mac_test/mac_test.c	optional mac_test
teken/teken.c			optional sc | vt
ufs/ffs/ffs_alloc.c		optional ffs
ufs/ffs/ffs_balloc.c		optional ffs
ufs/ffs/ffs_inode.c		optional ffs
ufs/ffs/ffs_snapshot.c		optional ffs
ufs/ffs/ffs_softdep.c		optional ffs
ufs/ffs/ffs_subr.c		optional ffs | geom_label
ufs/ffs/ffs_tables.c		optional ffs | geom_label
ufs/ffs/ffs_vfsops.c		optional ffs
ufs/ffs/ffs_vnops.c		optional ffs
ufs/ffs/ffs_rawread.c		optional ffs directio
ufs/ffs/ffs_suspend.c		optional ffs
ufs/ufs/ufs_acl.c		optional ffs
ufs/ufs/ufs_bmap.c		optional ffs
ufs/ufs/ufs_dirhash.c		optional ffs
ufs/ufs/ufs_extattr.c		optional ffs
ufs/ufs/ufs_gjournal.c		optional ffs UFS_GJOURNAL
ufs/ufs/ufs_inode.c		optional ffs
ufs/ufs/ufs_lookup.c		optional ffs
ufs/ufs/ufs_quota.c		optional ffs
ufs/ufs/ufs_vfsops.c		optional ffs
ufs/ufs/ufs_vnops.c		optional ffs
vm/default_pager.c		standard
vm/device_pager.c		standard
vm/phys_pager.c			standard
vm/redzone.c			optional DEBUG_REDZONE
vm/sg_pager.c			standard
vm/swap_pager.c			standard
vm/uma_core.c			standard
vm/uma_dbg.c			standard
vm/memguard.c			optional DEBUG_MEMGUARD
vm/vm_domainset.c		standard
vm/vm_fault.c			standard
vm/vm_glue.c			standard
vm/vm_init.c			standard
vm/vm_kern.c			standard
vm/vm_map.c			standard
vm/vm_meter.c			standard
vm/vm_mmap.c			standard
vm/vm_object.c			standard
vm/vm_page.c			standard
vm/vm_pageout.c			standard
vm/vm_pager.c			standard
vm/vm_phys.c			standard
vm/vm_radix.c			standard
vm/vm_reserv.c			standard
vm/vm_swapout.c			optional !NO_SWAPPING
vm/vm_swapout_dummy.c		optional NO_SWAPPING
vm/vm_unix.c			standard
vm/vm_zeroidle.c		standard
vm/vnode_pager.c		standard
xen/features.c			optional xenhvm
xen/xenbus/xenbus_if.m		optional xenhvm
xen/xenbus/xenbus.c		optional xenhvm
xen/xenbus/xenbusb_if.m		optional xenhvm
xen/xenbus/xenbusb.c		optional xenhvm
xen/xenbus/xenbusb_front.c	optional xenhvm
xen/xenbus/xenbusb_back.c	optional xenhvm
xen/xenmem/xenmem_if.m		optional xenhvm
xdr/xdr.c			optional krpc | nfslockd | nfscl | nfsd
xdr/xdr_array.c			optional krpc | nfslockd | nfscl | nfsd
xdr/xdr_mbuf.c			optional krpc | nfslockd | nfscl | nfsd
xdr/xdr_mem.c			optional krpc | nfslockd | nfscl | nfsd
xdr/xdr_reference.c		optional krpc | nfslockd | nfscl | nfsd
xdr/xdr_sizeof.c		optional krpc | nfslockd | nfscl | nfsd<|MERGE_RESOLUTION|>--- conflicted
+++ resolved
@@ -622,23 +622,6 @@
 	compile-with "${NORMAL_C} -I$S/contrib/ngatm"
 contrib/ngatm/netnatm/sig/sig_verify.c optional ngatm_uni \
 	compile-with "${NORMAL_C} -I$S/contrib/ngatm"
-# Zstd
-contrib/zstd/lib/freebsd/zstd_kmalloc.c		standard compile-with ${ZSTD_C}
-contrib/zstd/lib/common/zstd_common.c		standard compile-with ${ZSTD_C}
-contrib/zstd/lib/common/fse_decompress.c	standard compile-with ${ZSTD_C}
-contrib/zstd/lib/common/entropy_common.c	standard compile-with ${ZSTD_C}
-contrib/zstd/lib/common/error_private.c		standard compile-with ${ZSTD_C}
-contrib/zstd/lib/common/xxhash.c		standard compile-with ${ZSTD_C}
-contrib/zstd/lib/compress/zstd_compress.c	standard compile-with ${ZSTD_C}
-contrib/zstd/lib/compress/fse_compress.c	standard compile-with ${ZSTD_C}
-contrib/zstd/lib/compress/huf_compress.c	standard compile-with ${ZSTD_C}
-contrib/zstd/lib/compress/zstd_double_fast.c	standard compile-with ${ZSTD_C}
-contrib/zstd/lib/compress/zstd_fast.c		standard compile-with ${ZSTD_C}
-contrib/zstd/lib/compress/zstd_lazy.c		standard compile-with ${ZSTD_C}
-contrib/zstd/lib/compress/zstd_ldm.c		standard compile-with ${ZSTD_C}
-contrib/zstd/lib/compress/zstd_opt.c		standard compile-with ${ZSTD_C}
-contrib/zstd/lib/decompress/zstd_decompress.c	standard compile-with ${ZSTD_C}
-contrib/zstd/lib/decompress/huf_decompress.c	standard compile-with ${ZSTD_C}
 crypto/blowfish/bf_ecb.c	optional ipsec | ipsec_support
 crypto/blowfish/bf_skey.c	optional crypto | ipsec | ipsec_support
 crypto/camellia/camellia.c	optional crypto | ipsec | ipsec_support
@@ -1217,9 +1200,9 @@
 dev/bhnd/bhndb/bhndb_bus_if.m		optional bhndb bhnd
 dev/bhnd/bhndb/bhndb_hwdata.c		optional bhndb bhnd
 dev/bhnd/bhndb/bhndb_if.m		optional bhndb bhnd
-dev/bhnd/bhndb/bhndb_pci.c		optional bhndb_pci bhndb bhnd pci
-dev/bhnd/bhndb/bhndb_pci_hwdata.c 	optional bhndb_pci bhndb bhnd pci
-dev/bhnd/bhndb/bhndb_pci_sprom.c	optional bhndb_pci bhndb bhnd pci
+dev/bhnd/bhndb/bhndb_pci.c		optional bhndb bhnd pci
+dev/bhnd/bhndb/bhndb_pci_hwdata.c 	optional bhndb bhnd pci
+dev/bhnd/bhndb/bhndb_pci_sprom.c	optional bhndb bhnd pci
 dev/bhnd/bhndb/bhndb_subr.c		optional bhndb bhnd
 dev/bhnd/bcma/bcma.c			optional bcma bhnd
 dev/bhnd/bcma/bcma_bhndb.c		optional bcma bhnd bhndb
@@ -1269,13 +1252,18 @@
 dev/bwi/bwirf.c			optional bwi
 dev/bwi/if_bwi.c		optional bwi
 dev/bwi/if_bwi_pci.c		optional bwi pci
-dev/bwn/if_bwn.c		optional bwn bhnd
-dev/bwn/if_bwn_pci.c		optional bwn pci bhnd bhndb bhndb_pci
-dev/bwn/if_bwn_phy_common.c	optional bwn bhnd
-dev/bwn/if_bwn_phy_g.c		optional bwn bhnd
-dev/bwn/if_bwn_phy_lp.c		optional bwn bhnd
-dev/bwn/if_bwn_phy_n.c		optional bwn bhnd
-dev/bwn/if_bwn_util.c		optional bwn bhnd
+# XXX Work around clang warnings, until maintainer approves fix.
+dev/bwn/if_bwn.c		optional bwn siba_bwn \
+	compile-with "${NORMAL_C} ${NO_WSOMETIMES_UNINITIALIZED}"
+dev/bwn/if_bwn_pci.c		optional bwn pci bhnd
+dev/bwn/if_bwn_phy_common.c	optional bwn siba_bwn
+dev/bwn/if_bwn_phy_g.c		optional bwn siba_bwn \
+	compile-with "${NORMAL_C} ${NO_WSOMETIMES_UNINITIALIZED} ${NO_WCONSTANT_CONVERSION}"
+dev/bwn/if_bwn_phy_lp.c		optional bwn siba_bwn \
+	compile-with "${NORMAL_C} ${NO_WSOMETIMES_UNINITIALIZED}"
+dev/bwn/if_bwn_phy_n.c		optional bwn siba_bwn
+dev/bwn/if_bwn_util.c		optional bwn siba_bwn
+dev/bwn/bwn_mac.c		optional bwn bhnd
 dev/cardbus/cardbus.c		optional cardbus
 dev/cardbus/cardbus_cis.c	optional cardbus
 dev/cardbus/cardbus_device.c	optional cardbus
@@ -1655,7 +1643,6 @@
 dev/extres/clk/clkdev_if.m	optional ext_resources clk
 dev/extres/clk/clknode_if.m	optional ext_resources clk
 dev/extres/clk/clk_bus.c	optional ext_resources clk fdt
-<<<<<<< HEAD
 dev/extres/clk/clk_div.c	optional ext_resources clk
 dev/extres/clk/clk_fixed.c	optional ext_resources clk
 dev/extres/clk/clk_gate.c	optional ext_resources clk
@@ -1670,25 +1657,6 @@
 dev/extres/regulator/regulator_bus.c	optional ext_resources regulator fdt
 dev/extres/regulator/regulator_fixed.c	optional ext_resources regulator
 dev/fatm/if_fatm.c		optional fatm pci
-=======
-dev/extres/clk/clk_div.c	optional ext_resources clk fdt
-dev/extres/clk/clk_fixed.c	optional ext_resources clk fdt
-dev/extres/clk/clk_gate.c	optional ext_resources clk fdt
-dev/extres/clk/clk_mux.c	optional ext_resources clk fdt
-dev/extres/phy/phy.c		optional ext_resources phy fdt
-dev/extres/phy/phydev_if.m	optional ext_resources phy fdt
-dev/extres/phy/phynode_if.m	optional ext_resources phy fdt
-dev/extres/hwreset/hwreset.c	optional ext_resources hwreset fdt
-dev/extres/hwreset/hwreset_if.m	optional ext_resources hwreset fdt
-dev/extres/regulator/regdev_if.m	optional ext_resources regulator fdt
-dev/extres/regulator/regnode_if.m	optional ext_resources regulator fdt
-dev/extres/regulator/regulator.c	optional ext_resources regulator fdt
-dev/extres/regulator/regulator_bus.c	optional ext_resources regulator fdt
-dev/extres/regulator/regulator_fixed.c	optional ext_resources regulator fdt
-dev/extres/syscon/syscon.c		optional ext_resources syscon
-dev/extres/syscon/syscon_generic.c	optional ext_resources syscon fdt
-dev/extres/syscon/syscon_if.m		optional ext_resources syscon
->>>>>>> 4287266c
 dev/fb/fbd.c			optional fbd | vt
 dev/fb/fb_if.m			standard
 dev/fb/splash.c			optional sc splash
@@ -2159,9 +2127,11 @@
 	compile-with "${NORMAL_C} -I$S/dev/ixgbe -DSMP"
 dev/ixgbe/if_bypass.c		optional ix inet \
 	compile-with "${NORMAL_C} -I$S/dev/ixgbe"
+dev/ixgbe/ixgbe_netmap.c	optional ix inet \
+	compile-with "${NORMAL_C} -I$S/dev/ixgbe"
 dev/ixgbe/if_fdir.c		optional ix inet | ixv inet \
 	compile-with "${NORMAL_C} -I$S/dev/ixgbe"
-dev/ixgbe/if_sriov.c		optional ix inet \
+dev/ixgbe/if_sriov.c		optional ix inet | ixv inet \
 	compile-with "${NORMAL_C} -I$S/dev/ixgbe"
 dev/ixgbe/ix_txrx.c		optional ix inet | ixv inet \
 	compile-with "${NORMAL_C} -I$S/dev/ixgbe"
@@ -2758,14 +2728,12 @@
 dev/scd/scd.c			optional scd isa
 dev/scd/scd_isa.c		optional scd isa
 dev/sdhci/sdhci.c		optional sdhci
-dev/sdhci/sdhci_fdt.c		optional sdhci fdt
 dev/sdhci/sdhci_fdt_gpio.c	optional sdhci fdt gpio
 dev/sdhci/sdhci_if.m		optional sdhci
 dev/sdhci/sdhci_acpi.c		optional sdhci acpi
 dev/sdhci/sdhci_pci.c		optional sdhci pci
 dev/sf/if_sf.c			optional sf pci
 dev/sge/if_sge.c		optional sge pci
-<<<<<<< HEAD
 dev/si/si.c			optional si \
 	compile-with "${NORMAL_C} ${NO_WCONSTANT_CONVERSION}"
 dev/si/si2_z280.c		optional si
@@ -2775,8 +2743,6 @@
 dev/si/si_pci.c			optional si pci
 dev/siba/siba_bwn.c		optional siba_bwn pci
 dev/siba/siba_core.c		optional siba_bwn pci
-=======
->>>>>>> 4287266c
 dev/siis/siis.c			optional siis pci
 dev/sis/if_sis.c		optional sis pci
 dev/sk/if_sk.c			optional sk pci
@@ -2939,11 +2905,6 @@
 dev/uart/uart_bus_scc.c		optional uart scc
 dev/uart/uart_core.c		optional uart
 dev/uart/uart_dbg.c		optional uart gdb
-<<<<<<< HEAD
-=======
-dev/uart/uart_dev_msm.c		optional uart uart_msm fdt
-dev/uart/uart_dev_mvebu.c	optional uart uart_mvebu
->>>>>>> 4287266c
 dev/uart/uart_dev_ns8250.c	optional uart uart_ns8250 | uart uart_snps
 dev/uart/uart_dev_pl011.c	optional uart pl011
 dev/uart/uart_dev_quicc.c	optional uart quicc
@@ -2966,7 +2927,6 @@
 dev/usb/controller/dwc_otg.c		optional dwcotg
 dev/usb/controller/dwc_otg_fdt.c	optional dwcotg fdt
 dev/usb/controller/ehci.c		optional ehci
-dev/usb/controller/ehci_msm.c		optional ehci_msm fdt
 dev/usb/controller/ehci_pci.c		optional ehci pci
 dev/usb/controller/ohci.c		optional ohci
 dev/usb/controller/ohci_pci.c		optional ohci pci
@@ -3537,6 +3497,7 @@
 kern/kern_fail.c		standard
 kern/kern_ffclock.c		standard
 kern/kern_fork.c		standard
+kern/kern_gzio.c		optional gzio
 kern/kern_hhook.c		standard
 kern/kern_idle.c		standard
 kern/kern_intr.c		standard
@@ -3557,6 +3518,7 @@
 kern/kern_mtxpool.c		standard
 kern/kern_mutex.c		standard
 kern/kern_ntptime.c		standard
+kern/kern_numa.c		standard
 kern/kern_osd.c			standard
 kern/kern_physio.c		standard
 kern/kern_pmc.c			standard
@@ -3587,7 +3549,6 @@
 kern/kern_thread.c		standard
 kern/kern_time.c		standard
 kern/kern_timeout.c		standard
-kern/kern_tslog.c		optional tslog
 kern/kern_umtx.c		standard
 kern/kern_uuid.c		standard
 kern/kern_xxx.c			standard
@@ -3611,7 +3572,6 @@
 kern/subr_bufring.c		standard
 kern/subr_capability.c		standard
 kern/subr_clock.c		standard
-kern/subr_compressor.c		standard
 kern/subr_counter.c		standard
 kern/subr_devstat.c		standard
 kern/subr_disk.c		standard
@@ -3881,6 +3841,7 @@
 net80211/ieee80211.c		optional wlan
 net80211/ieee80211_acl.c	optional wlan wlan_acl
 net80211/ieee80211_action.c	optional wlan
+net80211/ieee80211_ageq.c	optional wlan
 net80211/ieee80211_adhoc.c	optional wlan \
 	compile-with "${NORMAL_C} -Wno-unused-function"
 net80211/ieee80211_ageq.c	optional wlan
@@ -4042,7 +4003,7 @@
 netinet/sctp_auth.c		optional inet sctp | inet6 sctp
 netinet/sctp_bsd_addr.c		optional inet sctp | inet6 sctp
 netinet/sctp_cc_functions.c	optional inet sctp | inet6 sctp
-netinet/sctp_crc32.c		optional inet | inet6
+netinet/sctp_crc32.c		optional inet sctp | inet6 sctp
 netinet/sctp_indata.c		optional inet sctp | inet6 sctp
 netinet/sctp_input.c		optional inet sctp | inet6 sctp
 netinet/sctp_output.c		optional inet sctp | inet6 sctp
@@ -4149,8 +4110,7 @@
 netpfil/ipfw/ip_dn_glue.c	optional inet dummynet
 netpfil/ipfw/ip_fw2.c		optional inet ipfirewall
 netpfil/ipfw/ip_fw_bpf.c	optional inet ipfirewall
-netpfil/ipfw/ip_fw_dynamic.c	optional inet ipfirewall \
-	compile-with "${NORMAL_C} -I$S/contrib/ck/include"
+netpfil/ipfw/ip_fw_dynamic.c	optional inet ipfirewall
 netpfil/ipfw/ip_fw_eaction.c	optional inet ipfirewall
 netpfil/ipfw/ip_fw_log.c	optional inet ipfirewall
 netpfil/ipfw/ip_fw_pfil.c	optional inet ipfirewall
@@ -4620,8 +4580,8 @@
 ufs/ffs/ffs_inode.c		optional ffs
 ufs/ffs/ffs_snapshot.c		optional ffs
 ufs/ffs/ffs_softdep.c		optional ffs
-ufs/ffs/ffs_subr.c		optional ffs | geom_label
-ufs/ffs/ffs_tables.c		optional ffs | geom_label
+ufs/ffs/ffs_subr.c		optional ffs
+ufs/ffs/ffs_tables.c		optional ffs
 ufs/ffs/ffs_vfsops.c		optional ffs
 ufs/ffs/ffs_vnops.c		optional ffs
 ufs/ffs/ffs_rawread.c		optional ffs directio
@@ -4645,7 +4605,7 @@
 vm/uma_core.c			standard
 vm/uma_dbg.c			standard
 vm/memguard.c			optional DEBUG_MEMGUARD
-vm/vm_domainset.c		standard
+vm/vm_domain.c			standard
 vm/vm_fault.c			standard
 vm/vm_glue.c			standard
 vm/vm_init.c			standard
