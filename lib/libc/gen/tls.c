--- conflicted
+++ resolved
@@ -304,11 +304,7 @@
 		dtv[2] = (Elf_Addr)(tls + DTV_OFFSET);
 
 		if (tls_init_size > 0)
-<<<<<<< HEAD
-			memcpy((void*)dtv[2], tls_init, tls_init_size);
-=======
 			memcpy(tls, tls_init, tls_init_size);
->>>>>>> 123bb6e1
 	}
 
 	return (tcb);
