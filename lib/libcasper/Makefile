--- conflicted
+++ resolved
@@ -1,12 +1,7 @@
 # $FreeBSD$
 
-<<<<<<< HEAD
-PACKAGE=	lib${LIB}
-LIB=	casper
-=======
 SUBDIR=		libcasper
 SUBDIR+=	services
->>>>>>> 39c44571
 
 SUBDIR_PARALLEL=
 
