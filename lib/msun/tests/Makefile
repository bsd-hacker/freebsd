--- conflicted
+++ resolved
@@ -84,13 +84,10 @@
 
 LIBADD+=	m
 
-<<<<<<< HEAD
-=======
 .if ${MACHINE_CPUARCH} == "i386"
 # XXX: __fldcw macro mismatch between fenv.h and ieeefp.h .
 CWARNFLAGS.clang+=	-Wno-error=macro-redefined
 .endif
->>>>>>> 1eb0f3d2
 WARNS?=		1
 
 # Copied from lib/msun/Makefile
