.\"	$NetBSD: timeout.9,v 1.2 1996/06/23 22:32:34 pk Exp $
.\"
.\" Copyright (c) 1996 The NetBSD Foundation, Inc.
.\" All rights reserved.
.\"
.\" This code is derived from software contributed to The NetBSD Foundation
.\" by Paul Kranenburg.
.\"
.\" Redistribution and use in source and binary forms, with or without
.\" modification, are permitted provided that the following conditions
.\" are met:
.\" 1. Redistributions of source code must retain the above copyright
.\"    notice, this list of conditions and the following disclaimer.
.\" 2. Redistributions in binary form must reproduce the above copyright
.\"    notice, this list of conditions and the following disclaimer in the
.\"    documentation and/or other materials provided with the distribution.
.\"
.\" THIS SOFTWARE IS PROVIDED BY THE NETBSD FOUNDATION, INC. AND CONTRIBUTORS
.\" ``AS IS'' AND ANY EXPRESS OR IMPLIED WARRANTIES, INCLUDING, BUT NOT LIMITED
.\" TO, THE IMPLIED WARRANTIES OF MERCHANTABILITY AND FITNESS FOR A PARTICULAR
.\" PURPOSE ARE DISCLAIMED.  IN NO EVENT SHALL THE REGENTS OR CONTRIBUTORS BE
.\" LIABLE FOR ANY DIRECT, INDIRECT, INCIDENTAL, SPECIAL, EXEMPLARY, OR
.\" CONSEQUENTIAL DAMAGES (INCLUDING, BUT NOT LIMITED TO, PROCUREMENT OF
.\" SUBSTITUTE GOODS OR SERVICES; LOSS OF USE, DATA, OR PROFITS; OR BUSINESS
.\" INTERRUPTION) HOWEVER CAUSED AND ON ANY THEORY OF LIABILITY, WHETHER IN
.\" CONTRACT, STRICT LIABILITY, OR TORT (INCLUDING NEGLIGENCE OR OTHERWISE)
.\" ARISING IN ANY WAY OUT OF THE USE OF THIS SOFTWARE, EVEN IF ADVISED OF THE
.\" POSSIBILITY OF SUCH DAMAGE.
.\"
.\" $FreeBSD$
.\"
.Dd July 8, 2015
.Dt TIMEOUT 9
.Os
.Sh NAME
.Nm callout_active ,
.Nm callout_deactivate ,
.Nm callout_async_drain ,
.Nm callout_drain ,
.Nm callout_handle_init ,
.Nm callout_init ,
.Nm callout_init_mtx ,
.Nm callout_init_rm ,
.Nm callout_init_rw ,
.Nm callout_pending ,
.Nm callout_reset ,
.Nm callout_reset_curcpu ,
.Nm callout_reset_on ,
.Nm callout_reset_sbt ,
.Nm callout_reset_sbt_curcpu ,
.Nm callout_reset_sbt_on ,
.Nm callout_schedule ,
.Nm callout_schedule_curcpu ,
.Nm callout_schedule_on ,
.Nm callout_schedule_sbt ,
.Nm callout_schedule_sbt_curcpu ,
.Nm callout_schedule_sbt_on ,
.Nm callout_stop ,
.Nm timeout ,
.Nm untimeout
.Nd execute a function after a specified length of time
.Sh SYNOPSIS
.In sys/types.h
.In sys/systm.h
.Bd -literal
typedef void timeout_t (void *);
typedef void callout_func_t (void *);
.Ed
.Ft int
.Fn callout_active "struct callout *c"
.Ft void
.Fn callout_deactivate "struct callout *c"
.Ft int
.Fn callout_async_drain "struct callout *c" "callout_func_t *drain"
.Ft int
.Fn callout_drain "struct callout *c"
.Ft void
.Fn callout_handle_init "struct callout_handle *handle"
.Bd -literal
struct callout_handle handle = CALLOUT_HANDLE_INITIALIZER(&handle);
.Ed
.Ft void
.Fn callout_init "struct callout *c" "int mpsafe"
.Ft void
.Fn callout_init_mtx "struct callout *c" "struct mtx *mtx" "int flags"
.Ft void
.Fn callout_init_rm "struct callout *c" "struct rmlock *rm" "int flags"
.Ft void
.Fn callout_init_rw "struct callout *c" "struct rwlock *rw" "int flags"
.Ft int
.Fn callout_pending "struct callout *c"
.Ft int
.Fn callout_reset "struct callout *c" "int ticks" "timeout_t *func" "void *arg"
.Ft int
.Fn callout_reset_curcpu "struct callout *c" "int ticks" "timeout_t *func" \
"void *arg"
.Ft int
.Fn callout_reset_on "struct callout *c" "int ticks" "timeout_t *func" \
"void *arg" "int cpu"
.Ft int
.Fn callout_reset_sbt "struct callout *c" "sbintime_t sbt" \
"sbintime_t pr" "timeout_t *func" "void *arg" "int flags"
.Ft int
.Fn callout_reset_sbt_curcpu "struct callout *c" "sbintime_t sbt" \
"sbintime_t pr" "timeout_t *func" "void *arg" "int flags"
.Ft int
.Fn callout_reset_sbt_on "struct callout *c" "sbintime_t sbt" \
"sbintime_t pr" "timeout_t *func" "void *arg" "int cpu" "int flags"
.Ft int
.Fn callout_schedule "struct callout *c" "int ticks"
.Ft int
.Fn callout_schedule_curcpu "struct callout *c" "int ticks"
.Ft int
.Fn callout_schedule_on "struct callout *c" "int ticks" "int cpu"
.Ft int
.Fn callout_schedule_sbt "struct callout *c" "sbintime_t sbt" \
"sbintime_t pr" "int flags"
.Ft int
.Fn callout_schedule_sbt_curcpu "struct callout *c" "sbintime_t sbt" \
"sbintime_t pr" "int flags"
.Ft int
.Fn callout_schedule_sbt_on "struct callout *c" "sbintime_t sbt" \
"sbintime_t pr" "int cpu" "int flags"
.Ft int
.Fn callout_stop "struct callout *c"
.Ft struct callout_handle
.Fn timeout "timeout_t *func" "void *arg" "int ticks"
.Ft void
.Fn untimeout "timeout_t *func" "void *arg" "struct callout_handle handle"
.Sh DESCRIPTION
The
.Nm callout
API is used to schedule a one-time call to an arbitrary function at a
specific time in the future.
Consumers of this API are required to allocate a
.Ft struct callout
for each pending function invocation.
The
.Ft struct callout
stores the full state about any pending function call and
must be drained by a call to
.Fn callout_drain
or
.Fn callout_async_drain
before freeing.
.Sh INITIALIZATION
.Ft void
.Fn callout_handle_init "struct callout_handle *handle"
This function is deprecated.
Please use
.Fn callout_init
instead.
This function is used to prepare a
.Ft struct callout_handle
before it can be used the first time.
If this function is called on a pending timeout, the pending timeout
cannot be cancelled and the
.Fn untimeout
function will return as if no timeout was pending.
.Pp
.Fn CALLOUT_HANDLE_INITIALIZER "&handle"
This macro is deprecated.
This macro is used to statically initialize a
.Ft struct callout_handle .
Please use
.Fn callout_init
instead.
.Pp
.Ft void
.Fn callout_init "struct callout *c" "int mpsafe"
This function prepares a
.Ft struct callout
before it can be used.
This function should not be used when the callout is pending a timeout.
If the
.Fa mpsafe
argument is non-zero, the callback function will be running unlocked
and the callback is so-called "mpsafe".
.Bf Sy
It is the application's entire responsibility to not call any
.Fn callout_xxx
functions, including the
.Fn callout_drain
function, simultaneously on the same callout when the
.Fa mpsafe
argument is non-zero.
Otherwise, undefined behavior can happen.
Avoid simultaneous calls by obtaining an exclusive lock before calling
any
.Fn callout_xxx
functions other than the
.Fn callout_drain
function.
.Ef
If the
.Fa mpsafe
argument is zero, the Giant mutex will be locked before the callback
function is called.
If the
.Fa mpsafe
argument is zero, the Giant mutex is expected to be locked when calling
any
.Fn callout_xxx
functions which start and stop a callout other than the
.Fn callout_drain
function.
.Pp
.Ft void
.Fn callout_init_mtx "struct callout *c" "struct mtx *mtx" "int flags"
This function prepares a
.Ft struct callout
before it can be used.
This function should not be used when the callout is pending a timeout.
The
.Fa mtx
argument is a pointer to a valid spinlock type of mutex or a valid
regular non-sleepable mutex which the callback subsystem will lock
before calling the callback function.
The specified mutex is expected to be locked when calling any
.Fn callout_xxx
functions which start and stop a callout other than the
.Fn callout_drain
function.
Valid
.Fa flags
are:
.Bl -tag -width ".Dv CALLOUT_RETURNUNLOCKED"
.It Dv CALLOUT_RETURNUNLOCKED
The callout function is assumed to have released the specified mutex
before returning.
.It Dv 0
The callout subsystem will release the specified mutex after the
callout function has returned.
.El
.Pp
<<<<<<< HEAD
.Ft void
.Fn callout_init_rm "struct callout *c" "struct rmlock *rm" "int flags"
This function is similar to
.Fn callout_init_mtx ,
but it accepts a read-mostly type of lock.
The read-mostly lock must not be initialized with the
.Dv RM_SLEEPABLE
flag.
=======
The function
.Fn callout_stop
cancels a callout
.Fa c
if it is currently pending.
If the callout is pending and successfully stopped, then
.Fn callout_stop
returns a value of one.
If the callout is not set, or
has already been serviced, then
negative one is returned.
If the callout is currently being serviced and cannot be stopped,
then zero will be returned.
If the callout has an associated lock,
then that lock must be held when this function is called.
.Pp
The function
.Fn callout_async_drain
is identical to
.Fn callout_stop
with one difference.
When
.Fn callout_async_drain
returns zero it will arrange for the function
.Fa drain
to be called using the same argument given to the
.Fn callout_reset
function.
.Fn callout_async_drain
If the callout has an associated lock,
then that lock must be held when this function is called.
Note that when stopping multiple callouts that use the same lock it is possible
to get multiple return's of zero and multiple calls to the
.Fa drain
function, depending upon which CPU's the callouts are running.
The
.Fa drain
function itself is called from the context of the completing callout
i.e. softclock or hardclock, just like a callout itself.
p
.Pp
The function
.Fn callout_drain
is identical to
.Fn callout_stop
except that it will wait for the callout
.Fa c
to complete if it is already in progress.
This function MUST NOT be called while holding any
locks on which the callout might block, or deadlock will result.
Note that if the callout subsystem has already begun processing this
callout, then the callout function may be invoked before
.Fn callout_drain
returns.
However, the callout subsystem does guarantee that the callout will be
fully stopped before
.Fn callout_drain
returns.
>>>>>>> 0417c9be
.Pp
.Ft void
.Fn callout_init_rw "struct callout *c" "struct rwlock *rw" "int flags"
This function is similar to
.Fn callout_init_mtx ,
but it accepts a read/write type of lock.
.Sh SCHEDULING CALLOUTS
.Ft struct callout_handle
.Fn timeout "timeout_t *func" "void *arg" "int ticks"
This function is deprecated.
Please use
.Fn callout_reset
instead.
This function schedules a call to
.Fa func
to take place after
.Fa ticks Ns No /hz
seconds.
Non-positive values of
.Fa ticks
are silently converted to the value
.Sq 1 .
The
.Fa func
argument is a valid pointer to a function that takes a single
.Fa void *
argument.
Upon invocation, the
.Fa func
function will receive
.Fa arg
as its only argument.
The Giant lock is locked when the
.Fa arg
function is invoked and should not be unlocked by this function.
The returned value from
.Fn timeout
is a
.Ft struct callout_handle
structure which can be used in conjunction with the
.Fn untimeout
function to request that a scheduled timeout be cancelled.
As handles are recycled by the system, it is possible, although unlikely,
that a handle from one invocation of
.Fn timeout
may match the handle of another invocation of
.Fn timeout
if both calls used the same function pointer and argument, and the first
timeout is expired or cancelled before the second call.
Please ensure that the function and argument pointers are unique when using this function.
.Pp
.Ft int
.Fn callout_reset "struct callout *c" "int ticks" "callout_func_t *func" "void *arg"
This function is used to schedule or re-schedule a callout.
This function at first stops the callout given by the
.Fa c
argument, if any.
Then it will start the callout given by the
.Fa c
argument.
The relative time until the timeout callback happens is given by the
.Fa ticks
argument.
The number of ticks in a second is defined by
.Dv hz
and can vary from system to system.
This function returns either
.Dv CALLOUT_RET_STOPPED ,
.Dv CALLOUT_RET_CANCELLED
or
.Dv CALLOUT_RET_DRAINING .
If the callout was scheduled regardless of being serviced or not,
.Dv CALLOUT_RET_CANCELLED
is returned.
If the callout was stopped and is still being serviced
.Dv CALLOUT_RET_DRAINING
is returned.
If the callout was stopped and is no longer being serviced
.Dv CALLOUT_RET_STOPPED
is returned.
If a lock is associated with the callout given by the
.Fa c
argument and it is exclusivly locked when this function is called, this
function will always ensure that previous callback function, if any,
is never reached.
In other words, the callout will be atomically restarted.
Otherwise, there is no such guarantee.
The callback function is given by
.Fa func
and its function argument is given by
.Fa arg .
.Pp
.Ft int
.Fn callout_reset_curcpu "struct callout *c" "int ticks" "callout_func_t *func" \
"void *arg"
This function works the same like the
.Fn callout_reset
function except the callback function given by the
.Fa func
argument will be executed on the same CPU which called this function.
.Pp
.Ft int
.Fn callout_reset_on "struct callout *c" "int ticks" "callout_func_t *func" \
"void *arg" "int cpu"
This function works the same like the
.Fn callout_reset
function except the callback function given by the
.Fa func
argument will be executed on the CPU given by the
.Fa cpu
argument.
.Pp
.Ft int
.Fn callout_reset_sbt "struct callout *c" "sbintime_t sbt" \
"sbintime_t pr" "callout_func_t *func" "void *arg" "int flags"
This function works the same like the
.Fn callout_reset
function except the relative or absolute time after which the timeout
callback should happen is given by the
.Fa sbt
argument and extends for the amount of time specified in
.Fa pr .
This function is used when high precision timeouts are needed.
If
.Fa sbt
specifies a time in the past,
the window is adjusted to start at the current time.
A non-zero value for
.Fa pr
allows the callout subsystem to coalesce callouts scheduled close to each
other into fewer timer interrupts,
reducing processing overhead and power consumption.
The
.Fa flags
argument may be non-zero to adjust the interpretation of the
.Fa sbt
and
.Fa pr
arguments:
.Bl -tag -width ".Dv C_DIRECT_EXEC"
.It Dv C_ABSOLUTE
Handle the
.Fa sbt
argument as an absolute time since boot.
By default,
.Fa sbt
is treated as a relative amount of time,
similar to
.Fa ticks .
.It Dv C_DIRECT_EXEC
Run the handler directly from hardware interrupt context instead of from the
softclock thread.
This reduces latency and overhead, but puts more constraints on the callout
function.
Callout functions run in this context may use only spin mutexes for locking
and should be as small as possible because they run with absolute priority.
.It Fn C_PREL
Specifies relative event time precision as binary logarithm of time interval
divided by acceptable time deviation: 1 -- 1/2, 2 -- 1/4, and so on.
Note that the larger of
.Fa pr
or this value is used as the length of the time window.
Smaller values
.Pq which result in larger time intervals
allow the callout subsystem to aggregate more events in one timer interrupt.
.It Dv C_HARDCLOCK
Align the timeouts to
.Fn hardclock
calls if possible.
.El
.Pp
.Ft int
.Fn callout_reset_sbt_curcpu "struct callout *c" "sbintime_t sbt" \
"sbintime_t pr" "callout_func_t *func" "void *arg" "int flags"
This function works like
.Fn callout_reset_sbt ,
except the callback function given by the
.Fa func
argument will be executed on the CPU which called this function.
.Pp
.Ft int
.Fn callout_reset_sbt_on "struct callout *c" "sbintime_t sbt" \
"sbintime_t pr" "callout_func_t *func" "void *arg" "int cpu" "int flags"
This function works like
.Fn callout_reset_sbt ,
except the callback function given by
.Fa func
will be executed on the CPU given by
.Fa cpu .
.Pp
.Ft int
.Fn callout_schedule "struct callout *c" "int ticks"
This function works the same like the
.Fn callout_reset
function except it re-uses the callback function and the callback argument
already stored in the
.Pq struct callout
structure.
.Pp
.Ft int
.Fn callout_schedule_curcpu "struct callout *c" "int ticks"
This function works the same like the
.Fn callout_reset_curcpu
function except it re-uses the callback function and the callback argument
already stored in the
.Pq struct callout
structure.
.Pp
.Ft int
.Fn callout_schedule_on "struct callout *c" "int ticks" "int cpu"
This function works the same like the
.Fn callout_reset_on
function except it re-uses the callback function and the callback argument
already stored in the
.Pq struct callout
structure.
.Pp
.Ft int
.Fn callout_schedule_sbt "struct callout *c" "sbintime_t sbt" \
"sbintime_t pr" "int flags"
This function works the same like the
.Fn callout_reset_sbt
function except it re-uses the callback function and the callback argument
already stored in the
.Pq struct callout
structure.
.Pp
.Ft int
.Fn callout_schedule_sbt_curcpu "struct callout *c" "sbintime_t sbt" \
"sbintime_t pr" "int flags"
This function works the same like the
.Fn callout_reset_sbt_curcpu
function except it re-uses the callback function and the callback argument
already stored in the
.Pq struct callout
structure.
.Pp
.Ft int
.Fn callout_schedule_sbt_on "struct callout *c" "sbintime_t sbt" \
"sbintime_t pr" "int cpu" "int flags"
This function works the same like the
.Fn callout_reset_sbt_on
function except it re-uses the callback function and the callback argument
already stored in the
.Pq struct callout
structure.
.Sh CHECKING THE STATE OF CALLOUTS
.Ft int
.Fn callout_pending "struct callout *c"
This function returns non-zero if the callout pointed to by the
.Fa c
argument is pending for callback.
Else this function returns zero.
This function returns zero when inside the callout function if the
callout is not re-scheduled.
.Pp
.Ft int
.Fn callout_active "struct callout *c"
This function is deprecated and returns non-zero if the callout
pointed to by the
.Fa c
argument was scheduled in the past.
Else this function returns zero.
This function also returns zero after the
.Fn callout_deactivate
or the
.Fn callout_stop
or the
.Fn callout_drain
or the
.Fn callout_async_drain
function is called on the same callout as given by the
.Fa c
argument.
.Pp
.Ft void
.Fn callout_deactivate "struct callout *c"
This function is deprecated and ensures that subsequent calls to the
.Fn callout_activate
function returns zero until the callout is scheduled again.
.Sh STOPPING CALLOUTS
.Ft void
.Fn untimeout "timeout_t *func" "void *arg" "struct callout_handle handle"
This function is deprecated and cancels the timeout associated with the
.Fa handle
argument using the function pointed to by the
.Fa func
argument and having the
.Fa arg
arguments to validate the handle.
If the handle does not correspond to a timeout with
the function
.Fa func
taking the argument
.Fa arg
no action is taken. The
.Fa handle
must be initialized by a previous call to
.Fn timeout ,
.Fn callout_handle_init
or assigned the value of
.Fn CALLOUT_HANDLE_INITIALIZER "&handle"
before being passed to
.Fn untimeout .
The behavior of calling
.Fn untimeout
with an uninitialized handle
is undefined.
.Pp
.Ft int
.Fn callout_stop "struct callout *c"
This function is used to stop a timeout function invocation associated with the callout pointed to by the
.Fa c
argument, in a non-blocking fashion.
This function can be called multiple times in a row with no side effects, even if the callout is already stopped.
This function however should not be called before the callout has been initialized.
This function returns either
.Dv CALLOUT_RET_STOPPED ,
.Dv CALLOUT_RET_CANCELLED
or
.Dv CALLOUT_RET_DRAINING .
If the callout is being serviced regardless of being scheduled or not,
.Dv CALLOUT_RET_DRAINING
is returned.
If the callout is not being serviced and was already stopped
.Dv CALLOUT_RET_STOPPED
is returned.
If the callout is not being serviced and was scheduled
.Dv CALLOUT_RET_CANCELLED
is returned.
If a lock is associated with the callout given by the
.Fa c
argument and it is exclusivly locked when this function is called, the
.Fn callout_stop
function will always ensure that the callback function is never reached.
In other words the callout will be atomically stopped.
Else there is no such guarantee.
.Sh DRAINING CALLOUTS
.Ft int
.Fn callout_drain "struct callout *c"
This function works the same like the
.Fn callout_stop
function except it ensures that all callback functions have returned and there are no more references to the callout pointed to by the
.Fa c
argument inside the callout subsystem before it returns.
Also this function ensures that the lock, if any, associated with the
callout is no longer being used.
When this function returns, it is safe to free the callout structure pointed to by the
.Fa c
argument.
.Pp
.Ft int
.Fn callout_async_drain "struct callout *c" "callout_func_t *drain"
This function is non-blocking and works the same like the
.Fn callout_stop
function except if it returns
.Dv CALLOUT_RET_DRAINING
it means the callback function pointed to by the
.Fa drain
argument will be called back with the
.Fa arg
argument when all references to the callout pointed to by the
.Fa c
argument are gone.
If this function returns
.Dv CALLOUT_RET_DRAINING
it should not be called again until the callback function has been called.
Note that when stopping multiple callouts that use the same lock it is possible
to get multiple return values of
.Dv CALLOUT_RET_DRAINING
and multiple calls to the
.Fa drain
function, depending upon which CPU's the callouts are running on. The
.Fa drain
function itself is called unlocked from the context of the completing
callout either softclock or hardclock, just like a callout itself.
If the
.Fn callout_drain
or
.Fn callout_async_drain
functions are called while an asynchronous drain is pending,
previously pending asynchronous drains might get cancelled.
If this function returns a value different from
.Dv CALLOUT_RET_DRAINING
it is safe to free the callout structure pointed to by the
.Fa c
argument right away.
.Sh CALLOUT FUNCTION RETURN VALUES
.Bl -tag -width ".Dv CALLOUT_RET_CANCELLED"
.It CALLOUT_RET_DRAINING
The callout cannot be stopped and needs to be drained.
.It CALLOUT_RET_CANCELLED
The callout was successfully stopped.
.It CALLOUT_RET_STOPPED
The callout was already stopped.
.El
.Sh CALLOUT FUNCTION RESTRICTIONS
Callout functions must not sleep.
They may not acquire sleepable locks, wait on condition variables,
perform blocking allocation requests, or invoke any other action that
might sleep.
.Sh CALLOUT SUBSYSTEM INTERNALS
The callout subsystem has its own set of spinlocks to protect its internal state.
The callout subsystem provides a softclock thread for each CPU in the
system.
Callouts are assigned to a single CPU and are executed by the
softclock thread for that CPU.
Initially, callouts are assigned to CPU 0.
Softclock threads are not pinned to their respective CPUs by default.
The softclock thread for CPU 0 can be pinned to CPU 0 by setting the
.Va kern.pin_default_swi
loader tunable to a non-zero value.
Softclock threads for CPUs other than zero can be pinned to their
respective CPUs by setting the
.Va kern.pin_pcpu_swi
loader tunable to a non-zero value.
.Sh AVOIDING RACE CONDITIONS
The callout subsystem invokes callout functions from its own thread
context.
Without some kind of synchronization,
it is possible that a callout
function will be invoked concurrently with an attempt to stop or reset
the callout by another thread.
In particular, since callout functions typically acquire a lock as
their first action, the callout function may have already been invoked,
but is blocked waiting for that lock at the time that another thread
tries to reset or stop the callout.
.Pp
There are three main techniques for addressing these
synchronization concerns.
The first approach is preferred as it is the simplest:
.Bl -enum -offset indent
.It
Callouts can be associated with a specific lock when they are initialized
by
.Fn callout_init_mtx ,
.Fn callout_init_rm ,
or
.Fn callout_init_rw .
When a callout is associated with a lock,
the callout subsystem acquires the lock before the callout function is
invoked.
This allows the callout subsystem to transparently handle races between
callout cancellation,
scheduling,
and execution.
Note that the associated lock must be acquired before calling
.Fn callout_stop
or one of the
.Fn callout_reset
or
.Fn callout_schedule
functions to provide this safety.
.Pp
A callout initialized via
.Fn callout_init
with
.Fa mpsafe
set to zero is implicitly associated with the
.Va Giant
mutex.
If
.Va Giant
is held when cancelling or rescheduling the callout,
then its use will prevent races with the callout function.
.It
The return value from
.Fn callout_stop
.Po
or the
.Fn callout_reset
and
.Fn callout_schedule
function families
.Pc
indicates whether or not the callout was removed.
If it is known that the callout was set and the callout function has
not yet executed, then a return value of zero indicates that the
callout function is about to be called.
For example:
.Bd -literal -offset indent
if (sc->sc_flags & SCFLG_CALLOUT_RUNNING) {
	if (callout_stop(&sc->sc_callout) ==
	    CALLOUT_RET_CANCELLED) {
		sc->sc_flags &= ~SCFLG_CALLOUT_RUNNING;
		/* successfully stopped */
	} else {
		/*
		 * callout has expired and callout
		 * function is about to be executed
		 */
	}
}
.Ed
.It
The
.Fn callout_pending ,
.Fn callout_active
and
.Fn callout_deactivate
macros can be used together to work around the race conditions.
When a callout's timeout is set, the callout subsystem marks the
callout as both
.Em active
and
.Em pending .
When the timeout time arrives, the callout subsystem begins processing
the callout by first clearing the
.Em pending
flag.
It then invokes the callout function without changing the
.Em active
flag, and does not clear the
.Em active
flag even after the callout function returns.
The mechanism described here requires the callout function itself to
clear the
.Em active
flag using the
.Fn callout_deactivate
macro.
The
.Fn callout_stop
and
.Fn callout_drain
functions always clear both the
.Em active
and
.Em pending
flags before returning.
.Pp
The callout function should first check the
.Em pending
flag and return without action if
.Fn callout_pending
returns non-zero.
This indicates that the callout was rescheduled using
.Fn callout_reset
just before the callout function was invoked.
If
.Fn callout_active
returns zero then the callout function should also return without
action.
This indicates that the callout has been stopped.
Finally, the callout function should call
.Fn callout_deactivate
to clear the
.Em active
flag.
For example:
.Bd -literal -offset indent
mtx_lock(&sc->sc_mtx);
if (callout_pending(&sc->sc_callout)) {
	/* callout was reset */
	mtx_unlock(&sc->sc_mtx);
	return;
}
if (!callout_active(&sc->sc_callout)) {
	/* callout was stopped */
	mtx_unlock(&sc->sc_mtx);
	return;
}
callout_deactivate(&sc->sc_callout);
/* rest of callout function */
.Ed
.Pp
Together with appropriate synchronization, such as the mutex used above,
this approach permits the
.Fn callout_stop
and
.Fn callout_reset
functions to be used at any time without races.
For example:
.Bd -literal -offset indent
mtx_lock(&sc->sc_mtx);
callout_stop(&sc->sc_callout);
/* The callout is effectively stopped now. */
.Ed
.Pp
If the callout is still pending then these functions operate normally,
but if processing of the callout has already begun then the tests in
the callout function cause it to return without further action.
Synchronization between the callout function and other code ensures that
stopping or resetting the callout will never be attempted while the
callout function is past the
.Fn callout_deactivate
call.
.Pp
The above technique additionally ensures that the
.Em active
flag always reflects whether the callout is effectively enabled or
disabled.
If
.Fn callout_active
returns false, then the callout is effectively disabled, since even if
the callout subsystem is actually just about to invoke the callout
function, the callout function will return without action.
.El
.Pp
There is one final race condition that must be considered when a
callout is being stopped for the last time.
In this case it may not be safe to let the callout function itself
detect that the callout was stopped, since it may need to access
data objects that have already been destroyed or recycled.
To ensure that the callout is completely finished, a call to
.Fn callout_drain
should be used.
In particular,
a callout should always be drained prior to destroying its associated lock
or releasing the storage for the callout structure.
.Sh LEGACY API
.Bf Sy
The
.Fn timeout
and
.Fn untimeout
<<<<<<< HEAD
functions are a legacy API that will be removed in a future release.
New code should not use these routines.
.Ef
=======
with an uninitialized handle
is undefined.
.Pp
As handles are recycled by the system, it is possible (although unlikely)
that a handle from one invocation of
.Fn timeout
may match the handle of another invocation of
.Fn timeout
if both calls used the same function pointer and argument, and the first
timeout is expired or canceled before the second call.
The timeout facility offers O(1) running time for
.Fn timeout
and
.Fn untimeout .
Timeouts are executed from
.Fn softclock
with the
.Va Giant
lock held.
Thus they are protected from re-entrancy.
.Sh RETURN VALUES
The
.Fn callout_active
macro returns the state of a callout's
.Em active
flag.
.Pp
The
.Fn callout_pending
macro returns the state of a callout's
.Em pending
flag.
.Pp
The
.Fn callout_reset
and
.Fn callout_schedule
function families return a value of one if the callout was pending before the new
function invocation was scheduled.
.Pp
The
.Fn callout_stop
and
.Fn callout_drain
functions return a value of one if the callout was still pending when it was
called, a zero if the callout could not be stopped and a negative one is it
was either not running or haas already completed.
The
.Fn timeout
function returns a
.Ft struct callout_handle
that can be passed to
.Fn untimeout .
>>>>>>> 0417c9be
.Sh HISTORY
The current timeout and untimeout routines are based on the work of
.An Adam M. Costello
and
.An George Varghese ,
published in a technical report entitled
.%T "Redesigning the BSD Callout and Timer Facilities"
and modified slightly for inclusion in
.Fx
by
.An Justin T. Gibbs .
The original work on the data structures used in this implementation
was published by
.An G. Varghese
and
.An A. Lauck
in the paper
.%T "Hashed and Hierarchical Timing Wheels: Data Structures for the Efficient Implementation of a Timer Facility"
in the
.%B "Proceedings of the 11th ACM Annual Symposium on Operating Systems Principles" .
The current implementation replaces the long standing
.Bx
linked list
callout mechanism which offered O(n) insertion and removal running time
and did not generate or require handles for untimeout operations.<|MERGE_RESOLUTION|>--- conflicted
+++ resolved
@@ -233,7 +233,6 @@
 callout function has returned.
 .El
 .Pp
-<<<<<<< HEAD
 .Ft void
 .Fn callout_init_rm "struct callout *c" "struct rmlock *rm" "int flags"
 This function is similar to
@@ -242,66 +241,6 @@
 The read-mostly lock must not be initialized with the
 .Dv RM_SLEEPABLE
 flag.
-=======
-The function
-.Fn callout_stop
-cancels a callout
-.Fa c
-if it is currently pending.
-If the callout is pending and successfully stopped, then
-.Fn callout_stop
-returns a value of one.
-If the callout is not set, or
-has already been serviced, then
-negative one is returned.
-If the callout is currently being serviced and cannot be stopped,
-then zero will be returned.
-If the callout has an associated lock,
-then that lock must be held when this function is called.
-.Pp
-The function
-.Fn callout_async_drain
-is identical to
-.Fn callout_stop
-with one difference.
-When
-.Fn callout_async_drain
-returns zero it will arrange for the function
-.Fa drain
-to be called using the same argument given to the
-.Fn callout_reset
-function.
-.Fn callout_async_drain
-If the callout has an associated lock,
-then that lock must be held when this function is called.
-Note that when stopping multiple callouts that use the same lock it is possible
-to get multiple return's of zero and multiple calls to the
-.Fa drain
-function, depending upon which CPU's the callouts are running.
-The
-.Fa drain
-function itself is called from the context of the completing callout
-i.e. softclock or hardclock, just like a callout itself.
-p
-.Pp
-The function
-.Fn callout_drain
-is identical to
-.Fn callout_stop
-except that it will wait for the callout
-.Fa c
-to complete if it is already in progress.
-This function MUST NOT be called while holding any
-locks on which the callout might block, or deadlock will result.
-Note that if the callout subsystem has already begun processing this
-callout, then the callout function may be invoked before
-.Fn callout_drain
-returns.
-However, the callout subsystem does guarantee that the callout will be
-fully stopped before
-.Fn callout_drain
-returns.
->>>>>>> 0417c9be
 .Pp
 .Ft void
 .Fn callout_init_rw "struct callout *c" "struct rwlock *rw" "int flags"
@@ -597,7 +536,8 @@
 .Fa func
 taking the argument
 .Fa arg
-no action is taken. The
+no action is taken.
+The
 .Fa handle
 must be initialized by a previous call to
 .Fn timeout ,
@@ -674,7 +614,8 @@
 .Dv CALLOUT_RET_DRAINING
 and multiple calls to the
 .Fa drain
-function, depending upon which CPU's the callouts are running on. The
+function, depending upon which CPU's the callouts are running on.
+The
 .Fa drain
 function itself is called unlocked from the context of the completing
 callout either softclock or hardclock, just like a callout itself.
@@ -918,65 +859,9 @@
 .Fn timeout
 and
 .Fn untimeout
-<<<<<<< HEAD
 functions are a legacy API that will be removed in a future release.
 New code should not use these routines.
 .Ef
-=======
-with an uninitialized handle
-is undefined.
-.Pp
-As handles are recycled by the system, it is possible (although unlikely)
-that a handle from one invocation of
-.Fn timeout
-may match the handle of another invocation of
-.Fn timeout
-if both calls used the same function pointer and argument, and the first
-timeout is expired or canceled before the second call.
-The timeout facility offers O(1) running time for
-.Fn timeout
-and
-.Fn untimeout .
-Timeouts are executed from
-.Fn softclock
-with the
-.Va Giant
-lock held.
-Thus they are protected from re-entrancy.
-.Sh RETURN VALUES
-The
-.Fn callout_active
-macro returns the state of a callout's
-.Em active
-flag.
-.Pp
-The
-.Fn callout_pending
-macro returns the state of a callout's
-.Em pending
-flag.
-.Pp
-The
-.Fn callout_reset
-and
-.Fn callout_schedule
-function families return a value of one if the callout was pending before the new
-function invocation was scheduled.
-.Pp
-The
-.Fn callout_stop
-and
-.Fn callout_drain
-functions return a value of one if the callout was still pending when it was
-called, a zero if the callout could not be stopped and a negative one is it
-was either not running or haas already completed.
-The
-.Fn timeout
-function returns a
-.Ft struct callout_handle
-that can be passed to
-.Fn untimeout .
->>>>>>> 0417c9be
 .Sh HISTORY
 The current timeout and untimeout routines are based on the work of
 .An Adam M. Costello
