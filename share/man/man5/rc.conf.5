.\" Copyright (c) 1995
.\"	Jordan K. Hubbard
.\"
.\" Redistribution and use in source and binary forms, with or without
.\" modification, are permitted provided that the following conditions
.\" are met:
.\" 1. Redistributions of source code must retain the above copyright
.\"    notice, this list of conditions and the following disclaimer.
.\" 2. Redistributions in binary form must reproduce the above copyright
.\"    notice, this list of conditions and the following disclaimer in the
.\"    documentation and/or other materials provided with the distribution.
.\"
.\" THIS SOFTWARE IS PROVIDED BY THE AUTHOR ``AS IS'' AND
.\" ANY EXPRESS OR IMPLIED WARRANTIES, INCLUDING, BUT NOT LIMITED TO, THE
.\" IMPLIED WARRANTIES OF MERCHANTABILITY AND FITNESS FOR A PARTICULAR PURPOSE
.\" ARE DISCLAIMED.  IN NO EVENT SHALL THE AUTHOR BE LIABLE
.\" FOR ANY DIRECT, INDIRECT, INCIDENTAL, SPECIAL, EXEMPLARY, OR CONSEQUENTIAL
.\" DAMAGES (INCLUDING, BUT NOT LIMITED TO, PROCUREMENT OF SUBSTITUTE GOODS
.\" OR SERVICES; LOSS OF USE, DATA, OR PROFITS; OR BUSINESS INTERRUPTION)
.\" HOWEVER CAUSED AND ON ANY THEORY OF LIABILITY, WHETHER IN CONTRACT, STRICT
.\" LIABILITY, OR TORT (INCLUDING NEGLIGENCE OR OTHERWISE) ARISING IN ANY WAY
.\" OUT OF THE USE OF THIS SOFTWARE, EVEN IF ADVISED OF THE POSSIBILITY OF
.\" SUCH DAMAGE.
.\"
.\" $FreeBSD$
.\"
<<<<<<< HEAD
.Dd September 13, 2011
=======
.Dd February 27, 2012
>>>>>>> 7bb0591c
.Dt RC.CONF 5
.Os
.Sh NAME
.Nm rc.conf
.Nd system configuration information
.Sh DESCRIPTION
The file
.Nm
contains descriptive information about the local host name, configuration
details for any potential network interfaces and which services should be
started up at system initial boot time.
In new installations, the
.Nm
file is generally initialized by the system installation utility,
.Xr sysinstall 8 .
.Pp
The purpose of
.Nm
is not to run commands or perform system startup actions
directly.
Instead, it is included by the
various generic startup scripts in
.Pa /etc
which conditionalize their
internal actions according to the settings found there.
.Pp
The
.Pa /etc/rc.conf
file is included from the file
.Pa /etc/defaults/rc.conf ,
which specifies the default settings for all the available options.
Options need only be specified in
.Pa /etc/rc.conf
when the system administrator wishes to override these defaults.
The file
.Pa /etc/rc.conf.local
is used to override settings in
.Pa /etc/rc.conf
for historical reasons.
In addition to
.Pa /etc/rc.conf.local
you can also place smaller configuration files for each
.Xr rc 8
script in the
.Pa /etc/rc.conf.d
directory, which will be included by the
.Va load_rc_config
function.
For jail configurations you could use the file
.Pa /etc/rc.conf.d/jail
to store jail specific configuration options.
Also see the
.Va rc_conf_files
variable below.
.Pp
Options are set with
.Dq Ar name Ns Li = Ns Ar value
assignments that use
.Xr sh 1
syntax.
The following list provides a name and short description for each
variable that can be set in the
.Nm
file:
.Bl -tag -width indent-two
.It Va rc_debug
.Pq Vt bool
If set to
.Dq Li YES ,
enable output of debug messages from rc scripts.
This variable can be helpful in diagnosing mistakes when
editing or integrating new scripts.
Beware that this produces copious output to the terminal and
.Xr syslog 3 .
.It Va rc_info
.Pq Vt bool
If set to
.Dq Li NO ,
disable informational messages from the rc scripts.
Informational messages are displayed when
a condition that is not serious enough to warrant a warning or
an error occurs.
.It Va rc_startmsgs
.Pq Vt bool
If set to
.Dq Li YES ,
show
.Dq Starting foo:
when faststart is used (e.g., at boot time).
.It Va early_late_divider
.Pq Vt str
The name of the script that should be used as the
delimiter between the
.Dq early
and
.Dq late
stages of the boot process.
The early stage should contain all the services needed to
get the disks (local or remote) mounted so that the late
stage can include scripts contained in the directories
listed in the
.Va local_startup
variable (see below).
Thus, the two likely candidates for this value are
.Pa mountcritlocal
for the typical system, and
.Pa mountcritremote
if the system needs remote file
systems mounted to get access to the
.Va local_startup
directories; for example when
.Pa /usr/local
is NFS mounted.
For
.Pa rc.conf
within a
.Xr jail 8
.Pa NETWORKING
is likely to be an appropriate value.
Extreme care should be taken when changing this value,
and before changing it one should ensure that there are
adequate provisions to recover from a failed boot
(such as physical contact with the machine,
or reliable remote console access).
.It Va always_force_depends
.Pq Vt bool
Various
.Pa rc.d
scripts use the force_depend function to check whether required
services are already running, and to start them if necessary.
By default during boot time this check is bypassed if the
required service is enabled in
.Pa /etc/rc.conf[.local] .
Setting this option will bypass that check at boot time and
always test whether or not the service is actually running.
Enabling this option is likely to increase your boot time if
services are enabled that utilize the force_depend check.
.It Va swapfile
.Pq Vt str
If set to
.Dq Li NO ,
no swapfile is installed, otherwise the value is used as the full
pathname to a file to use for additional swap space.
.It Va apm_enable
.Pq Vt bool
If set to
.Dq Li YES ,
enable support for Automatic Power Management with
the
.Xr apm 8
command.
.It Va apmd_enable
.Pq Vt bool
Run
.Xr apmd 8
to handle APM event from userland.
This also enables support for APM.
.It Va apmd_flags
.Pq Vt str
If
.Va apmd_enable
is set to
.Dq Li YES ,
these are the flags to pass to the
.Xr apmd 8
daemon.
.It Va devd_enable
.Pq Vt bool
Run
.Xr devd 8
to handle device added, removed or unknown events from the kernel.
.It Va ddb_enable
.Pq Vt bool
Run
.Xr ddb 8
to install
.Xr ddb 4
scripts at boot time.
.It Va ddb_config
.Pq Vt str
Configuration file for
.Xr ddb 8 .
Default
.Pa /etc/ddb.conf .
.It Va kld_list
.Pq Vt str
A list of kernel modules to load right after the local
disks are mounted.
Loading modules at this point in the boot process is
much faster than doing it via
.Pa /boot/loader.conf
for those modules not necessary for mounting local disk.
.It Va kldxref_enable
.Pq Vt bool
Set to
.Dq Li NO
by default.
Set to
.Dq Li YES
to automatically rebuild
.Pa linker.hints
files with
.Xr kldxref 8
at boot time.
.It Va kldxref_clobber
.Pq Vt bool
Set to
.Dq Li NO
by default.
If
.Va kldxref_enable
is true,
setting to
.Dq Li YES
will overwrite existing
.Pa linker.hints
files at boot time.
Otherwise,
only missing
.Pa linker.hints
files are generated.
.It Va kldxref_module_path
.Pq Vt str
Empty by default.
A semi-colon
.Pq Ql \&;
delimited list of paths containing
.Xr kld 4
modules.
If empty,
the contents of the
.Va kern.module_path
.Xr sysctl 8
are used.
.It Va powerd_enable
.Pq Vt bool
If set to
.Dq Li YES ,
enable the system power control facility with the
.Xr powerd 8
daemon.
.It Va powerd_flags
.Pq Vt str
If
.Va powerd_enable
is set to
.Dq Li YES ,
these are the flags to pass to the
.Xr powerd 8
daemon.
.It Va tmpmfs
Controls the creation of a
.Pa /tmp
memory file system.
Always happens if set to
.Dq Li YES
and never happens if set to
.Dq Li NO .
If set to anything else, a memory file system is created if
.Pa /tmp
is not writable.
.It Va tmpsize
Controls the size of a created
.Pa /tmp
memory file system.
.It Va tmpmfs_flags
Extra options passed to the
.Xr mdmfs 8
utility when the memory file system for
.Pa /tmp
is created.
The default is
.Dq Li "-S" ,
which inhibits the use of softupdates on
.Pa /tmp
so that file system space is freed without delay
after file truncation or deletion.
See
.Xr mdmfs 8
for other options you can use in
.Va tmpmfs_flags .
.It Va varmfs
Controls the creation of a
.Pa /var
memory file system.
Always happens if set to
.Dq Li YES
and never happens if set to
.Dq Li NO .
If set to anything else, a memory file system is created if
.Pa /var
is not writable.
.It Va varsize
Controls the size of a created
.Pa /var
memory file system.
.It Va varmfs_flags
Extra options passed to the
.Xr mdmfs 8
utility when the memory file system for
.Pa /var
is created.
The default is
.Dq Li "-S" ,
which inhibits the use of softupdates on
.Pa /var
so that file system space is freed without delay
after file truncation or deletion.
See
.Xr mdmfs 8
for other options you can use in
.Va varmfs_flags .
.It Va populate_var
Controls the automatic population of the
.Pa /var
file system.
Always happens if set to
.Dq Li YES
and never happens if set to
.Dq Li NO .
If set to anything else, a memory file system is created if
.Pa /var
is not writable.
Note that this process requires access to certain commands in
.Pa /usr
before
.Pa /usr
is mounted on normal systems.
.It Va cleanvar_enable
.Pq Vt bool
Clean the
.Pa /var
directory.
.It Va local_startup
.Pq Vt str
List of directories to search for startup script files.
.It Va script_name_sep
.Pq Vt str
The field separator to use for breaking down the list of startup script files
into individual filenames.
The default is a space.
It is not necessary to change this unless there are startup scripts with names
containing spaces.
.It Va hostapd_enable
.Pq Vt bool
Set to
.Dq Li YES
to start
.Xr hostapd 8
at system boot time.
.It Va hostname
.Pq Vt str
The fully qualified domain name (FQDN) of this host on the network.
This should almost certainly be set to something meaningful, even if
there is no network connection.
If
.Xr dhclient 8
is used to set the hostname via DHCP,
this variable should be set to an empty string.
If this value remains unset when the system is done booting
your console login will display the default hostname of
.Dq Amnesiac.
.It Va nisdomainname
.Pq Vt str
The NIS domain name of this host, or
.Dq Li NO
if NIS is not used.
.It Va dhclient_program
.Pq Vt str
Path to the DHCP client program
.Pa ( /sbin/dhclient ,
the
.Ox
DHCP client,
is the default).
.It Va dhclient_flags
.Pq Vt str
Additional flags to pass to the DHCP client program.
For the
.Ox
DHCP client, see the
.Xr dhclient 8
manpage for a description of the command line options available.
.It Va dhclient_flags_ Ns Aq Ar iface
Additional flags to pass to the DHCP client program running on
.Ar iface
only.
When specified, this variable overrides
.Va dhclient_flags .
.It Va background_dhclient
.Pq Vt bool
Set to
.Dq Li YES
to start the DHCP client in background.
This can cause trouble with applications depending on
a working network, but it will provide a faster startup
in many cases.
.It Va background_dhclient_ Ns Aq Ar iface
When specified, this variable overrides the
.Va background_dhclient
variable for interface
.Ar iface
only.
.It Va synchronous_dhclient
.Pq Vt bool
Set to
.Dq Li YES
to start
.Xr dhclient 8
synchronously at startup.
This behavior can be overridden on a per-interface basis by replacing
the
.Dq Li DHCP
keyword in the
.Va ifconfig_ Ns Aq Ar interface
variable with
.Dq Li SYNCDHCP
or
.Dq Li NOSYNCDHCP .
.It Va defaultroute_delay
.Pq Vt int
When set to a positive value, wait up to this long after configuring
DHCP interfaces at startup to give the interfaces time to receive a lease.
.It Va firewall_enable
.Pq Vt bool
Set to
.Dq Li YES
to load firewall rules at startup.
If the kernel was not built with
.Cd "options IPFIREWALL" ,
the
.Pa ipfw.ko
kernel module will be loaded.
See also
.Va ipfilter_enable .
.It Va firewall_script
.Pq Vt str
This variable specifies the full path to the firewall script to run.
The default is
.Pa /etc/rc.firewall .
.It Va firewall_type
.Pq Vt str
Names the firewall type from the selection in
.Pa /etc/rc.firewall ,
or the file which contains the local firewall ruleset.
Valid selections from
.Pa /etc/rc.firewall
are:
.Pp
.Bl -tag -width ".Li simple" -compact
.It Li open
unrestricted IP access
.It Li closed
all IP services disabled, except via
.Dq Li lo0
.It Li client
basic protection for a workstation
.It Li simple
basic protection for a LAN.
.El
.Pp
If a filename is specified, the full path
must be given.
.It Va firewall_quiet
.Pq Vt bool
Set to
.Dq Li YES
to disable the display of firewall rules on the console during boot.
.It Va firewall_logging
.Pq Vt bool
Set to
.Dq Li YES
to enable firewall event logging.
This is equivalent to the
.Dv IPFIREWALL_VERBOSE
kernel option.
.It Va firewall_flags
.Pq Vt str
Flags passed to
.Xr ipfw 8
if
.Va firewall_type
specifies a filename.
.It Va firewall_coscripts
.Pq Vt str
List of executables and/or rc scripts to run after firewall starts/stops.
Default is empty.
.\" ----- firewall_nat_enable setting --------------------------------
.It Va firewall_nat_enable
.Pq Vt bool
The
.Xr ipfw 8
equivalent of
.Va natd_enable .
Setting this to
.Dq Li YES
enables kernel NAT.
.Va firewall_enable
must also be set to
.Dq Li YES .
.It Va firewall_nat_interface
.Pq Vt str
The
.Xr ipfw 8
equivalent of
.Va natd_interface .
This is the name of the public interface or IP address on which
kernel NAT should run.
.It Va firewall_nat_flags
.Pq Vt str
Additional configuration parameters for kernel NAT should be placed here.
.It Va dummynet_enable
.Pq Vt bool
Setting this to
.Dq Li YES
will automatically load the
.Xr dummynet 4
module if
.Va firewall_enable
is also set to
.Dq Li YES .
.\" -------------------------------------------------------------------
.It Va natd_program
.Pq Vt str
Path to
.Xr natd 8 .
.It Va natd_enable
.Pq Vt bool
Set to
.Dq Li YES
to enable
.Xr natd 8 .
.Va firewall_enable
must also be set to
.Dq Li YES ,
and
.Xr divert 4
sockets must be enabled in the kernel.
If the kernel was not built with
.Cd "options IPDIVERT" ,
the
.Pa ipdivert.ko
kernel module will be loaded.
.It Va natd_interface
.Pq Vt str
This is the name of the public interface on which
.Xr natd 8
should run.
The interface may be given as an interface name or as an IP address.
.It Va natd_flags
.Pq Vt str
Additional
.Xr natd 8
flags should be placed here.
The
.Fl n
or
.Fl a
flag is automatically added with the above
.Va natd_interface
as an argument.
.\" ----- ipfilter_enable setting --------------------------------
.It Va ipfilter_enable
.Pq Vt bool
Set to
.Dq Li NO
by default.
Setting this to
.Dq Li YES
enables
.Xr ipf 8
packet filtering.
.Pp
Typical usage will require putting
.Bd -literal
ipfilter_enable="YES"
ipnat_enable="YES"
ipmon_enable="YES"
ipfs_enable="YES"
.Ed
.Pp
into
.Pa /etc/rc.conf
and editing
.Pa /etc/ipf.rules
and
.Pa /etc/ipnat.rules
appropriately.
.Pp
Note that
.Va ipfilter_enable
and
.Va ipnat_enable
can be enabled independently.
.Va ipmon_enable
and
.Va ipfs_enable
both require at least one of
.Va ipfilter_enable
and
.Va ipnat_enable
to be enabled.
.Pp
Having
.Bd -literal
options IPFILTER
options IPFILTER_LOG
options IPFILTER_DEFAULT_BLOCK
.Ed
.Pp
in the kernel configuration file is a good idea, too.
.\" ----- ipfilter_program setting ------------------------------
.It Va ipfilter_program
.Pq Vt str
Path to
.Xr ipf 8
(default
.Pa /sbin/ipf ) .
.\" ----- ipfilter_rules setting --------------------------------
.It Va ipfilter_rules
.Pq Vt str
Set to
.Pa /etc/ipf.rules
by default.
This variable contains the name of the filter rule definition file.
The file is expected to be readable for the
.Xr ipf 8
command to execute.
.\" ----- ipv6_ipfilter_rules setting ---------------------------
.It Va ipv6_ipfilter_rules
.Pq Vt str
Set to
.Pa /etc/ipf6.rules
by default.
This variable contains the IPv6 filter rule definition file.
The file is expected to be readable for the
.Xr ipf 8
command to execute.
.\" ----- ipfilter_flags setting --------------------------------
.It Va ipfilter_flags
.Pq Vt str
Empty by default.
This variable contains flags passed to the
.Xr ipf 8
program.
.\" ----- ipnat_enable setting ----------------------------------
.It Va ipnat_enable
.Pq Vt bool
Set to
.Dq Li NO
by default.
Set it to
.Dq Li YES
to enable
.Xr ipnat 8
network address translation.
See
.Va ipfilter_enable
for a detailed discussion.
.\" ----- ipnat_program setting ---------------------------------
.It Va ipnat_program
.Pq Vt str
Path to
.Xr ipnat 8
(default
.Pa /sbin/ipnat ) .
.\" ----- ipnat_rules setting -----------------------------------
.It Va ipnat_rules
.Pq Vt str
Set to
.Pa /etc/ipnat.rules
by default.
This variable contains the name of the file
holding the network address translation definition.
This file is expected to be readable for the
.Xr ipnat 8
command to execute.
.\" ----- ipnat_flags setting -----------------------------------
.It Va ipnat_flags
.Pq Vt str
Empty by default.
This variable contains flags passed to the
.Xr ipnat 8
program.
.\" ----- ipmon_enable setting ----------------------------------
.It Va ipmon_enable
.Pq Vt bool
Set to
.Dq Li NO
by default.
Set it to
.Dq Li YES
to enable
.Xr ipmon 8
monitoring (logging
.Xr ipf 8
and
.Xr ipnat 8
events).
Setting this variable needs setting
.Va ipfilter_enable
or
.Va ipnat_enable
too.
See
.Va ipfilter_enable
for a detailed discussion.
.\" ----- ipmon_program setting ---------------------------------
.It Va ipmon_program
.Pq Vt str
Path to
.Xr ipmon 8
(default
.Pa /sbin/ipmon ) .
.\" ----- ipmon_flags setting -----------------------------------
.It Va ipmon_flags
.Pq Vt str
Set to
.Dq Li -Ds
by default.
This variable contains flags passed to the
.Xr ipmon 8
program.
Another typical example would be
.Dq Fl D Pa /var/log/ipflog
to have
.Xr ipmon 8
log directly to a file bypassing
.Xr syslogd 8 .
Make sure to adjust
.Pa /etc/newsyslog.conf
in such case like this:
.Bd -literal
/var/log/ipflog  640  10  100  *  Z  /var/run/ipmon.pid
.Ed
.\" ----- ipfs_enable setting -----------------------------------
.It Va ipfs_enable
.Pq Vt bool
Set to
.Dq Li NO
by default.
Set it to
.Dq Li YES
to enable
.Xr ipfs 8
saving the filter and NAT state tables during shutdown
and reloading them during startup again.
Setting this variable needs setting
.Va ipfilter_enable
or
.Va ipnat_enable
to
.Dq Li YES
too.
See
.Va ipfilter_enable
for a detailed discussion.
Note that if
.Va kern_securelevel
is set to 3,
.Va ipfs_enable
cannot be used
because the raised securelevel will prevent
.Xr ipfs 8
from saving the state tables at shutdown time.
.\" ----- ipfs_program setting ----------------------------------
.It Va ipfs_program
.Pq Vt str
Path to
.Xr ipfs 8
(default
.Pa /sbin/ipfs ) .
.\" ----- ipfs_flags setting ------------------------------------
.It Va ipfs_flags
.Pq Vt str
Empty by default.
This variable contains flags passed to the
.Xr ipfs 8
program.
.\" ----- end of added ipf hook ---------------------------------
.It Va pf_enable
.Pq Vt bool
Set to
.Dq Li NO
by default.
Setting this to
.Dq Li YES
enables
.Xr pf 4
packet filtering.
.Pp
Typical usage will require putting
.Pp
.Dl pf_enable="YES"
.Pp
into
.Pa /etc/rc.conf
and editing
.Pa /etc/pf.conf
appropriately.
Adding
.Pp
.Dl "device pf"
.Pp
builds support for
.Xr pf 4
into the kernel, otherwise the
kernel module will be loaded.
.It Va pf_rules
.Pq Vt str
Path to
.Xr pf 4
ruleset configuration file
(default
.Pa /etc/pf.conf ) .
.It Va pf_program
.Pq Vt str
Path to
.Xr pfctl 8
(default
.Pa /sbin/pfctl ) .
.It Va pf_flags
.Pq Vt str
If
.Va pf_enable
is set to
.Dq Li YES ,
these flags are passed to the
.Xr pfctl 8
program when loading the ruleset.
.It Va pflog_enable
.Pq Vt bool
Set to
.Dq Li NO
by default.
Setting this to
.Dq Li YES
enables
.Xr pflogd 8
which logs packets from the
.Xr pf 4
packet filter.
.It Va pflog_logfile
.Pq Vt str
If
.Va pflog_enable
is set to
.Dq Li YES
this controls where
.Xr pflogd 8
stores the logfile
(default
.Pa /var/log/pflog ) .
Check
.Pa /etc/newsyslog.conf
to adjust logfile rotation for this.
.It Va pflog_program
.Pq Vt str
Path to
.Xr pflogd 8
(default
.Pa /sbin/pflogd ) .
.It Va pflog_flags
.Pq Vt str
Empty by default.
This variable contains additional flags passed to the
.Xr pflogd 8
program.
.It Va ftpproxy_enable
.Pq Vt bool
Set to
.Dq Li NO
by default.
Setting this to
.Dq Li YES
enables
.Xr ftp-proxy 8
which supports the
.Xr pf 4
packet filter in translating ftp connections.
.It Va ftpproxy_flags
.Pq Vt str
Empty by default.
This variable contains additional flags passed to the
.Xr ftp-proxy 8
program.
.It Va pfsync_enable
.Pq Vt bool
Set to
.Dq Li NO
by default.
Setting this to
.Dq Li YES
enables exposing
.Xr pf 4
state changes to other hosts over the network by means of
.Xr pfsync 4 .
The
.Va pfsync_syncdev
variable
must also be set then.
.It Va pfsync_syncdev
.Pq Vt str
Empty by default.
This variable specifies the name of the network interface
.Xr pfsync 4
should operate through.
It must be set accordingly if
.Va pfsync_enable
is set to
.Dq Li YES .
.It Va pfsync_syncpeer
.Pq Vt str
Empty by default.
This variable is optional.
By default, state change messages are sent out on the synchronisation
interface using IP multicast packets.
The protocol is IP protocol 240, PFSYNC, and the multicast group used is
224.0.0.240.
When a peer address is specified using the
.Va pfsync_syncpeer
option, the peer address is used as a destination for the pfsync
traffic, and the traffic can then be protected using
.Xr ipsec 4 .
See the
.Xr pfsync 4
manpage for more details about using
.Xr ipsec 4
with
.Xr pfsync 4
interfaces.
.It Va pfsync_ifconfig
.Pq Vt str
Empty by default.
This variable can contain additional options to be passed to the
.Xr ifconfig 8
command used to set up
.Xr pfsync 4 .
.It Va tcp_extensions
.Pq Vt bool
Set to
.Dq Li YES
by default.
Setting this to
.Dq Li NO
disables certain TCP options as described by
.Rs
.%T "RFC 1323"
.Re
Setting this to
.Dq Li NO
might help remedy such problems with connections as randomly hanging
or other weird behavior.
Some network devices are known
to be broken with respect to these options.
.It Va log_in_vain
.Pq Vt int
Set to 0 by default.
The
.Xr sysctl 8
variables,
.Va net.inet.tcp.log_in_vain
and
.Va net.inet.udp.log_in_vain ,
as described in
.Xr tcp 4
and
.Xr udp 4 ,
are set to the given value.
.It Va tcp_keepalive
.Pq Vt bool
Set to
.Dq Li YES
by default.
Setting to
.Dq Li NO
will disable probing idle TCP connections to verify that the
peer is still up and reachable.
.It Va tcp_drop_synfin
.Pq Vt bool
Set to
.Dq Li NO
by default.
Setting to
.Dq Li YES
will cause the kernel to ignore TCP frames that have both
the SYN and FIN flags set.
This prevents OS fingerprinting, but may
break some legitimate applications.
.It Va icmp_drop_redirect
.Pq Vt bool
Set to
.Dq Li NO
by default.
Setting to
.Dq Li YES
will cause the kernel to ignore ICMP REDIRECT packets.
Refer to
.Xr icmp 4
for more information.
.It Va icmp_log_redirect
.Pq Vt bool
Set to
.Dq Li NO
by default.
Setting to
.Dq Li YES
will cause the kernel to log ICMP REDIRECT packets.
Note that
the log messages are not rate-limited, so this option should only be used
for troubleshooting networks.
Refer to
.Xr icmp 4
for more information.
.It Va icmp_bmcastecho
.Pq Vt bool
Set to
.Dq Li YES
to respond to broadcast or multicast ICMP ping packets.
Refer to
.Xr icmp 4
for more information.
.It Va ip_portrange_first
.Pq Vt int
If not set to
.Dq Li NO ,
this is the first port in the default portrange.
Refer to
.Xr ip 4
for more information.
.It Va ip_portrange_last
.Pq Vt int
If not set to
.Dq Li NO ,
this is the last port in the default portrange.
Refer to
.Xr ip 4
for more information.
.It Va network_interfaces
.Pq Vt str
Set to the list of network interfaces to configure on this host or
.Dq Li AUTO
(the default) for all current interfaces.
Setting the
.Va network_interfaces
variable to anything other than the default is deprecated.
Interfaces that the administrator wishes to store configuration for,
but not start at boot should be configured with the
.Dq Li NOAUTO
keyword in their
.Va ifconfig_ Ns Aq Ar interface
variables as described below.
.Pp
An
.Va ifconfig_ Ns Aq Ar interface
variable is also assumed to exist for each value of
.Ar interface .
When an interface name contains any of the characters
.Dq Li .-/+
they are translated to
.Dq Li _
before lookup.
The variable can contain arguments to
.Xr ifconfig 8 ,
as well as special case-insensitive keywords described below.
Such keywords are removed before passing the value to
.Xr ifconfig 8
while the order of the other arguments is preserved.
.Pp
One can configure more than one IPv4 address with the
.Va ipv4_addrs_ Ns Aq Ar interface
variable.
One or more IP addresses must be provided in Classless Inter-Domain
Routing (CIDR) address notation, whose last byte can be a range like
192.0.2.5-23/24.
In this case the address 192.0.2.5 will be configured with the
netmask /24 and the addresses 192.0.2.6 to 192.0.2.23 with
the non-conflicting netmask /32 as explained in the
.Xr ifconfig 8
alias section.
With the interface in question being
.Li ed0 ,
an example could look like:
.Bd -literal
ipv4_addrs_ed0="192.0.2.129/27 192.0.2.1-5/28"
.Ed
.Pp
It is also possible to add IP alias entries using
.Xr ifconfig 8
syntax with the
.Dq Li inet
keyword.
Assuming that the interface in question was
.Li ed0 ,
it might look
something like this:
.Bd -literal
ifconfig_ed0_alias0="inet 127.0.0.253 netmask 0xffffffff"
ifconfig_ed0_alias1="inet 127.0.0.254 netmask 0xffffffff"
.Ed
.Pp
And so on.
For each
.Va ifconfig_ Ns Ao Ar interface Ac Ns Va _alias Ns Aq Ar n
entry with the
.Dq Li inet
keyword that is found,
its contents are passed to
.Xr ifconfig 8 .
Execution stops at the first unsuccessful access, so if
something like this is present:
.Bd -literal
ifconfig_ed0_alias0="inet 127.0.0.251 netmask 0xffffffff"
ifconfig_ed0_alias1="inet 127.0.0.252 netmask 0xffffffff"
ifconfig_ed0_alias2="inet 127.0.0.253 netmask 0xffffffff"
ifconfig_ed0_alias4="inet 127.0.0.254 netmask 0xffffffff"
.Ed
.Pp
Then note that alias4 would
.Em not
be added since the search would
stop with the missing
.Dq Li alias3
entry.
Due to this difficult to manage behavior, the
.Va ifconfig_ Ns Ao Ar interface Ac Ns Va _alias Ns Aq Ar n
form is deprecated.
.Pp
If the
.Pa /etc/start_if. Ns Aq Ar interface
file is present, it is read and executed by the
.Xr sh 1
interpreter
before configuring the interface as specified in the
.Va ifconfig_ Ns Aq Ar interface
and
.Va ifconfig_ Ns Ao Ar interface Ac Ns Va _alias Ns Aq Ar n
variables.
.Pp
If a
.Va vlans_ Ns Aq Ar interface
variable is set,
a
.Xr vlan 4
interface will be created for each item in the list with the
.Ar vlandev
argument set to
.Ar interface .
If a vlan interface's name is a number,
then that number is used as the vlan tag and the new vlan interface is
named
.Ar interface . Ns Ar tag .
Otherwise,
the vlan tag must be specified via a
.Va vlan
parameter in the
.Va create_args_ Ns Aq Ar interface
variable.
.Pp
To create a vlan device named
.Li em0.101
on
.Li em0
with the vlan tag 101 and the optional the IPv4 address 192.0.2.1/24:
.Bd -literal
vlans_em0="101"
ifconfig_em0_101="inet 192.0.2.1/24"
.Ed
.Pp
To create a vlan device named
.Li myvlan
on
.Li em0
with the vlan tag 102:
.Bd -literal
vlans_em0="myvlan"
create_args_myvlan="vlan 102"
.Ed
.Pp
If a
.Va wlans_ Ns Aq Ar interface
variable is set,
an
.Xr wlan 4
interface will be created for each item in the list with the
.Ar wlandev
argument set to
.Ar interface .
Further wlan cloning arguments may be passed to the
.Xr ifconfig 8
.Cm create
command by setting the
.Va create_args_ Ns Aq Ar interface
variable.
One or more
.Xr wlan 4
devices must be created for each wireless devices as of
.Fx 8.0 .
Debugging flags for
.Xr wlan 4
devices as set by
.Xr wlandebug 8
may be specified with an
.Va wlandebug_ Ns Aq Ar interface
variable.
The contents of this variable will be passed directly to
.Xr wlandebug 8 .
.Pp
If the
.Va ifconfig_ Ns Aq Ar interface
contains the keyword
.Dq Li NOAUTO
then the interface will not be configured
at boot or by
.Pa /etc/pccard_ether
when
.Va network_interfaces
is set to
.Dq Li AUTO .
.Pp
It is possible to bring up an interface with DHCP by adding
.Dq Li DHCP
to the
.Va ifconfig_ Ns Aq Ar interface
variable.
For instance, to initialize the
.Li ed0
device via DHCP,
it is possible to use something like:
.Bd -literal
ifconfig_ed0="DHCP"
.Ed
.Pp
Also, if you want to configure your wireless interface with
.Xr wpa_supplicant 8
for use with WPA, EAP/LEAP or WEP, you need to add
.Dq Li WPA
to the
.Va ifconfig_ Ns Aq Ar interface
variable.
.Pp
Finally, you can add
.Xr ifconfig 8
options in this variable, in addition to the
.Pa /etc/start_if. Ns Aq Ar interface
file.
For instance, to configure an
.Xr ath 4
wireless device in station mode with an address obtained
via DHCP, using WPA authentication and 802.11b mode, it is
possible to use something like:
.Bd -literal
wlans_ath0="wlan0"
ifconfig_wlan0="DHCP WPA mode 11b"
.Ed
.Pp
In addition to the
.Va ifconfig_ Ns Aq Ar interface
form, a fallback variable
.Va ifconfig_DEFAULT
may be configured.
It will be used for all interfaces with no
.Va ifconfig_ Ns Aq Ar interface
variable.
This is intended to replace the no longer supported
.Va pccard_ifconfig
variable.
.Pp
It is also possible to rename an interface by doing:
.Bd -literal
ifconfig_ed0_name="net0"
ifconfig_net0="inet 192.0.2.1 netmask 0xffffff00"
.Ed
.It Va ipv6_enable
This variable is deprecated.
Use
.Va ifconfig_ Ns Ao Ar interface Ac Ns _ipv6
and
.Va ipv6_activate_all_interfaces
if necessary.
.Pp
.Pq Vt bool
If the variable is
.Dq Li YES ,
.Dq Li inet6 accept_rtadv
is added to all of
.Va ifconfig_ Ns Ao Ar interface Ac Ns _ipv6
and the
.Va ipv6_activate_all_interfaces
is defined as
.Dq Li YES .
.It Va ipv6_prefer
This variable is deprecated.
Use
.Va ip6addrctl_policy
instead.
.Pp
.Pq Vt bool
If the variable is
.Dq Li YES ,
the default address selection policy table set by
.Xr ip6addrctl 8
will be IPv6-preferred.
.Pp
If the variable is
.Dq Li NO ,
the default address selection policy table set by
.Xr ip6addrctl 8
will be IPv4-preferred.
.It Va ipv6_activate_all_interfaces
.Pq Vt bool
This controls initial configuration on IPv6-capable
interfaces with no corresponding
.Va ifconfig_ Ns Ao Ar interface Ac Ns _ipv6
variable.
Note that it is not always necessary to set this variable to
.Dq YES
to use IPv6 functionality on
.Fx .
In most cases, just configuring
.Va ifconfig_ Ns Ao Ar interface Ac Ns _ipv6
variables works.
.Pp
If the variable is
.Dq Li NO ,
all interfaces which do not have a corresponding
.Va ifconfig_ Ns Ao Ar interface Ac Ns _ipv6
variable will be marked as
.Dq Li IFDISABLED
at creation.
This means that all of IPv6 functionality on that interface
is completely disabled to enforce a security policy.
If the variable is set to
.Dq YES ,
the flag will be cleared on all of the interfaces.
.Pp
In most cases, just defining an
.Va ifconfig_ Ns Ao Ar interface Ac Ns _ipv6
for an IPv6-capable interface should be sufficient.
However, if an interface is added dynamically
.Pq by some tunneling protocols such as PPP, for example ,
it is often difficult to define the variable in advance.
In such a case, configuring the
.Dq Li IFDISABLED
flag can be disabled by setting this variable to
.Dq YES .
.Pp
For more details of the
.Dq Li IFDISABLED
flag and keywords
.Dq Li inet6 ifdisabled ,
see
.Xr ifconfig 8 .
.Pp
Default is
.Dq Li NO .
.It Va ipv6_privacy
.Pq Vt bool
If the variable is
.Dq Li YES
privacy addresses will be generated for each IPv6
interface as described in RFC 4941.
.It Va ipv6_network_interfaces
.Pq Vt str
This is the IPv6 equivalent of
.Va network_interfaces .
Normally manual configuration of this variable is not needed.
.Pp
.It Va ipv6_cpe_wanif
.Pq Vt str
If the variable is set to an interface name,
the
.Xr ifconfig 8
options
.Dq inet6 -no_radr accept_rtadv
will be added to the specified interface automatically before evaluating
.Va ifconfig_ Ns Ao Ar interface Ac Ns _ipv6 ,
and two
.Xr sysctl 8
variables
.Va net.inet6.ip6.rfc6204w3
and
.Va net.inet6.ip6.no_radr
will be set to 1.
.Pp
This means the specified interface will accept ICMPv6 Router
Advertisement messages on that link and add the discovered
routers into the Default Router List.
While the other interfaces can still accept RA messages if the
.Dq inet6 accept_rtadv
option is specified, adding
routes into the Default Router List will be disabled by
.Dq inet6 no_radr
option by default.
See
.Xr ifconfig 8
for more details.
.Pp
Note that ICMPv6 Router Advertisement messages will be
accepted even when
.Va net.inet6.ip6.forwarding
is 1
<<<<<<< HEAD
.Pq packet fowarding is enabled
=======
.Pq packet forwarding is enabled
>>>>>>> 7bb0591c
when
.Va net.inet6.ip6.rfc6204w3
is set to 1.
.Pp
Default is
.Dq Li NO .
.It Va ifconfig_ Ns Ao Ar interface Ac Ns _ipv6
.Pq Vt str
IPv6 functionality on an interface should be configured by
.Va ifconfig_ Ns Ao Ar interface Ac Ns _ipv6 ,
instead of setting ifconfig parameters in
.Va ifconfig_ Ns Aq Ar interface .
If this variable is empty, all of IPv6 configurations on the
specified interface by other variables such as
.Va ipv6_prefix_ Ns Ao Ar interface Ac
will be ignored.
.Pp
Aliases should be set by
.Va ifconfig_ Ns Ao Ar interface Ac Ns Va _alias Ns Aq Ar n
with
.Dq Li inet6
keyword.
For example:
.Bd -literal
ifconfig_ed0_ipv6="inet6 2001:db8:1::1 prefixlen 64"
ifconfig_ed0_alias0="inet6 2001:db8:2::1 prefixlen 64"
.Ed
.Pp
Note that a link-local address will be automatically configured in
addition to the configured global-scope addresses because the IPv6
specifications require it on each link.
The address is calculated from the MAC address by using an algorithm
defined in
.Rs
.%T "RFC 4862"
.%O "Section 5.3"
.Re
.Pp
If only a link-local address is needed on the interface,
the following configuration can be used:
.Bd -literal
ifconfig_ed0_ipv6="inet6 auto_linklocal"
.Ed
.Pp
A link-local address can also be configured manually.
This is useful for the default router address of an IPv6 router
so that it does not change when the network interface
card is replaced.
For example:
.Bd -literal
ifconfig_ed0_ipv6="inet6 fe80::1 prefixlen 64"
.Ed
.Pp
Interfaces that have an
.Dq Li inet6 accept_rtadv
keyword in
.Va ifconfig_ Ns Ao Ar interface Ac Ns _ipv6
<<<<<<< HEAD
setting will be automatically configured by
.Xr rtsol 8 .
=======
setting will be automatically configured by SLAAC
.Pq StateLess Address AutoConfiguration
described in
.Rs
.%T "RFC 4862"
.Re
.Pp
Note that a link-local address will be automatically configured in
addition to the configured global-scope addresses because the IPv6
specifications require it on each link.
The address is calculated from the MAC address by using an algorithm
defined in
.Rs
.%T "RFC 4862"
.%O "Section 5.3"
.Re
.Pp
If only a link-local address is needed on the interface,
the following configuration can be used:
.Bd -literal
ifconfig_ed0_ipv6="inet6 auto_linklocal"
.Ed
.Pp
A link-local address can also be configured manually.
This is useful for the default router address of an IPv6 router
so that it does not change when the network interface
card is replaced.
For example:
.Bd -literal
ifconfig_ed0_ipv6="inet6 fe80::1 prefixlen 64"
.Ed
>>>>>>> 7bb0591c
.It Va ipv6_prefix_ Ns Aq Ar interface
.Pq Vt str
If one or more prefixes are defined in
.Va ipv6_prefix_ Ns Aq Ar interface
addresses based on each prefix and the EUI-64 interface index will be
configured on that interface.
Note that this variable will be ignored when
.Va ifconfig_ Ns Ao Ar interface Ac Ns _ipv6
is empty.
.Pp
For example, the following configuration
.Bd -literal
ipv6_prefix_ed0="2001:db8:1:0 2001:db8:2:0"
.Ed
.Pp
is equivalent to the following:
.Bd -literal
ifconfig_ed0_alias0="inet6 2001:db8:1:: eui64 prefixlen 64"
ifconfig_ed0_alias1="inet6 2001:db8:1:: prefixlen 64 anycast"
ifconfig_ed0_alias2="inet6 2001:db8:2:: eui64 prefixlen 64"
ifconfig_ed0_alias3="inet6 2001:db8:2:: prefixlen 64 anycast"
.Ed
.Pp
These Subnet-Router anycast addresses will be added only when
.Va ipv6_gateway_enable
is YES.
.It Va ipv6_default_interface
.Pq Vt str
If not set to
.Dq Li NO ,
this is the default output interface for scoped addresses.
This works only with ipv6_gateway_enable="NO".
.It Va ip6addrctl_enable
.Pq Vt bool
This variable is to enable configuring default address selection policy table
.Pq RFC 3484 .
The table can be specified in another variable
.Va ip6addrctl_policy .
For
.Va ip6addrctl_policy
the following keywords can be specified:
.Dq Li ipv4_prefer ,
.Dq Li ipv6_prefer ,
or
.Dq Li AUTO .
.Pp
If
.Dq Li ipv4_prefer
or
.Dq Li ipv6_prefer
is specified,
.Xr ip6addrctl 8
installs a pre-defined policy table described in Section 2.1
.Pq IPv6-preferred
or 10.3
.Pq IPv4-preferred
of RFC 3484.
.Pp
If
.Dq Li AUTO
is specified, it attempts to read a file
.Pa /etc/ip6addrctl.conf
first.
If this file is found,
.Xr ip6addrctl 8
reads and installs it.
If not found, a policy is automatically set
according to
.Va ipv6_activate_all_interfaces
variable; if the variable is set to
.Dq Li YES
the IPv6-preferred one is used.
Otherwise IPv4-preferred.
.Pp
The default value of
.Va ip6addrctl_enable
and
.Va ip6addrctl_policy
are
.Dq Li YES
and
.Dq Li AUTO ,
respectively.
.It Va cloned_interfaces
.Pq Vt str
Set to the list of clonable network interfaces to create on this host.
Further cloning arguments may be passed to the
.Xr ifconfig 8
.Cm create
command for each interface by setting the
.Va create_args_ Ns Aq Ar interface
variable.
Entries in
.Va cloned_interfaces
are automatically appended to
.Va network_interfaces
for configuration.
.It Va fec_interfaces
.Pq Vt str
Set to the list of
.Xr ng_fec 4
Fast EtherChannel interfaces to configure on this host.
A
.Va fecconfig_ Ns Aq Ar interface
variable is assumed to exist for each value of
.Ar interface .
The value of this variable is used to configure link aggregated interfaces
according to the syntax of the
.Cm NGM_FEC_ADD_IFACE
to
.Xr ngctl 8
msg.
Additionally, this option ensures that each listed interface is created
via the
.Cm mkpeer
command to
.Xr ngctl 8
before attempting to configure it.
For example:
.Bd -literal
fec_interfaces="fec0"
fecconfig_fec0="em0 em1"
ifconfig_fec0="DHCP"
.Ed
.It Va gif_interfaces
.Pq Vt str
Set to the list of
.Xr gif 4
tunnel interfaces to configure on this host.
A
.Va gifconfig_ Ns Aq Ar interface
variable is assumed to exist for each value of
.Ar interface .
The value of this variable is used to configure the link layer of the
tunnel according to the syntax of the
.Cm tunnel
option to
.Xr ifconfig 8 .
Additionally, this option ensures that each listed interface is created
via the
.Cm create
option to
.Xr ifconfig 8
before attempting to configure it.
.It Va sppp_interfaces
.Pq Vt str
Set to the list of
.Xr sppp 4
interfaces to configure on this host.
A
.Va spppconfig_ Ns Aq Ar interface
variable is assumed to exist for each value of
.Ar interface .
Each interface should also be configured by a general
.Va ifconfig_ Ns Aq Ar interface
setting.
Refer to
.Xr spppcontrol 8
for more information about available options.
.It Va ppp_enable
.Pq Vt bool
If set to
.Dq Li YES ,
run the
.Xr ppp 8
daemon.
.It Va ppp_profile
.Pq Vt str
The name of the profile to use from
.Pa /etc/ppp/ppp.conf .
Also used for per-profile overrides of
.Va ppp_mode
and
.Va ppp_nat ,
and
.Va ppp_ Ns Ao Ar profile Ac Ns _unit .
When the profile name contains any of the characters
.Dq Li .-/+
they are translated to
.Dq Li _
for the proposes of the override variable names.
.It Va ppp_mode
.Pq Vt str
Mode in which to run the
.Xr ppp 8
daemon.
.It Va ppp_ Ns Ao Ar profile Ac Ns _mode
.Pq Vt str
Overrides the global
.Va ppp_mode
for
.Ar profile .
Accepted modes are
.Dq Li auto ,
.Dq Li ddial ,
.Dq Li direct
and
.Dq Li dedicated .
See the manual for a full description.
.It Va ppp_nat
.Pq Vt bool
If set to
.Dq Li YES ,
enables network address translation.
Used in conjunction with
.Va gateway_enable
allows hosts on private network addresses access to the Internet using
this host as a network address translating router.
.It Va ppp_ Ns Ao Ar profile Ac Ns _nat
.Pq Vt str
Overrides the global
.Va ppp_nat
for
.Ar profile .
.It Va ppp_ Ns Ao Ar profile Ac Ns _unit
.Pq Vt int
Set the unit number to be used for this profile.
See the manual description of
.Fl unit Ns Ar N
for details.
.It Va ppp_user
.Pq Vt str
The name of the user under which
.Xr ppp 8
should be started.
By
default,
.Xr ppp 8
is started as
.Dq Li root .
.It Va rc_conf_files
.Pq Vt str
This option is used to specify a list of files that will override
the settings in
.Pa /etc/defaults/rc.conf .
The files will be read in the order in which they are specified and should
include the full path to the file.
By default, the files specified are
.Pa /etc/rc.conf
and
.Pa /etc/rc.conf.local
.It Va zfs_enable
.Pq Vt bool
If set to
.Dq Li YES ,
.Pa /etc/rc.d/zfs
will attempt to automatically mount ZFS file systems and initialize ZFS volumes
(ZVOLs).
.It Va gptboot_enable
.Pq Vt bool
If set to
.Dq Li YES ,
.Pa /etc/rc.d/gptboot
will log if the system successfully (or not) booted from a GPT partition,
which had the
.Ar bootonce
attribute set using
.Xr gpart 8
utility.
.It Va gbde_autoattach_all
.Pq Vt bool
If set to
.Dq Li YES ,
.Pa /etc/rc.d/gbde
will attempt to automatically initialize your .bde devices in
.Pa /etc/fstab .
.It Va gbde_devices
.Pq Vt str
List the devices that the script should try to attach,
or
.Dq Li AUTO .
.It Va gbde_lockdir
.Pq Vt str
The directory where the
.Xr gbde 4
lockfiles are located.
The default lockfile directory is
.Pa /etc .
.Pp
The lockfile for each individual
.Xr gbde 4
device can be overridden by setting the variable
.Va gbde_lock_ Ns Aq Ar device ,
where
.Ar device
is the encrypted device without the
.Dq Pa /dev/
and
.Dq Pa .bde
parts.
.It Va gbde_attach_attempts
.Pq Vt int
Number of times to attempt attaching to a
.Xr gbde 4
device, i.e., how many times the user is asked for the pass-phrase.
Default is 3.
.It Va geli_devices
.Pq Vt str
List of devices to automatically attach on boot.
Note that .eli devices from
.Pa /etc/fstab
are automatically appended to this list.
.It Va geli_tries
.Pq Vt int
Number of times user is asked for the pass-phrase.
If empty, it will be taken from
.Va kern.geom.eli.tries
sysctl variable.
.It Va geli_default_flags
.Pq Vt str
Default flags to use by
.Xr geli 8
when configuring disk encryption.
Flags can be configured for every device separately by defining
.Va geli_ Ns Ao Ar device Ac Ns Va _flags
variable.
.It Va geli_autodetach
.Pq Vt str
Specifies if GELI devices should be marked for detach on last close after
file systems are mounted.
Default is
.Dq Li YES .
This can be changed for every device separately by defining
.Va geli_ Ns Ao Ar device Ac Ns Va _autodetach
variable.
.It Va geli_swap_flags
Options passed to the
.Xr geli 8
utility when encrypted GEOM providers for swap partitions are created.
The default is
.Dq Li "-e aes -l 256 -s 4096 -d" .
.It Va root_rw_mount
.Pq Vt bool
Set to
.Dq Li YES
by default.
After the file systems are checked at boot time, the root file system
is remounted as read-write if this is set to
.Dq Li YES .
Diskless systems that mount their root file system from a read-only remote
NFS share should set this to
.Dq Li NO
in their
.Pa rc.conf .
.It Va fsck_y_enable
.Pq Vt bool
If set to
.Dq Li YES ,
.Xr fsck 8
will be run with the
.Fl y
flag if the initial preen
of the file systems fails.
.It Va background_fsck
.Pq Vt bool
If set to
.Dq Li YES ,
the system will attempt to run
.Xr fsck 8
in the background where possible.
.It Va background_fsck_delay
.Pq Vt int
The amount of time in seconds to sleep before starting a background
.Xr fsck 8 .
It defaults to sixty seconds to allow large applications such as
the X server to start before disk I/O bandwidth is monopolized by
.Xr fsck 8 .
If set to a negative number, the background file system check will be
delayed indefinitely to allow the administrator to run it at a more
convenient time.
For example it may be run from
.Xr cron 8
by adding a line like
.Pp
.Dl "0 4 * * * root /etc/rc.d/bgfsck forcestart"
.Pp
to
.Pa /etc/crontab .
.It Va netfs_types
.Pq Vt str
List of file system types that are network-based.
This list should generally not be modified by end users.
Use
.Va extra_netfs_types
instead.
.It Va extra_netfs_types
.Pq Vt str
If set to something other than
.Dq Li NO
(the default),
this variable extends the list of file system types
for which automatic mounting at startup by
.Xr rc 8
should be delayed until the network is initialized.
It should contain
a whitespace-separated list of network file system descriptor pairs,
each consisting of a file system type as passed to
.Xr mount 8
and a human-readable, one-word description,
joined with a colon
.Pq Ql \&: .
Extending the default list in this way is only necessary
when third party file system types are used.
.It Va syslogd_enable
.Pq Vt bool
If set to
.Dq Li YES ,
run the
.Xr syslogd 8
daemon.
.It Va syslogd_program
.Pq Vt str
Path to
.Xr syslogd 8
(default
.Pa /usr/sbin/syslogd ) .
.It Va syslogd_flags
.Pq Vt str
If
.Va syslogd_enable
is set to
.Dq Li YES ,
these are the flags to pass to
.Xr syslogd 8 .
.It Va inetd_enable
.Pq Vt bool
If set to
.Dq Li YES ,
run the
.Xr inetd 8
daemon.
.It Va inetd_program
.Pq Vt str
Path to
.Xr inetd 8
(default
.Pa /usr/sbin/inetd ) .
.It Va inetd_flags
.Pq Vt str
If
.Va inetd_enable
is set to
.Dq Li YES ,
these are the flags to pass to
.Xr inetd 8 .
.It Va hastd_enable
.Pq Vt bool
If set to
.Dq Li YES ,
run the
.Xr hastd 8
daemon.
.It Va hastd_program
.Pq Vt str
Path to
.Xr hastd 8
(default
.Pa /sbin/hastd ) .
.It Va hastd_flags
.Pq Vt str
If
.Va hastd_enable
is set to
.Dq Li YES ,
these are the flags to pass to
.Xr hastd 8 .
.It Va named_enable
.Pq Vt bool
If set to
.Dq Li YES ,
run the
.Xr named 8
daemon.
.It Va named_program
.Pq Vt str
Path to
.Xr named 8
(default
.Pa /usr/sbin/named ) .
.It Va named_conf
.Pq Vt str
Path to
.Xr named 8
configuration file, (default
.Pa /etc/namedb/named.conf ) .
.It Va named_flags
.Pq Vt str
If
.Va named_enable
is set to
.Dq Li YES ,
these are the flags to pass to
.Xr named 8 .
.It Va named_uid
.Pq Vt str
The user that the
.Xr named 8
process should be run as.
.It Va named_chrootdir
.Pq Vt str
The root directory for a name server run in a
.Xr chroot 8
environment (default
.Pa /var/named ) .
If left empty
.Xr named 8
will not be run in a
.Xr chroot 8
environment.
.It Va named_chroot_autoupdate
.Pq Vt bool
Set to
.Dq Li NO
to disable automatic update of the
.Xr chroot 8
environment.
.It Va named_symlink_enable
.Pq Vt bool
Set to
.Dq Li NO
to disable symlinking of
daemon's PID file
into the
.Xr chroot 8
environment.
.It Va named_wait
.Pq Vt bool
Set to have
.Pa /etc/rc.d/named
loop until working name service is established.
.It Va named_wait_host
.Pq Vt str
Name of host to lookup for the named_wait option.
(Default localhost)
.It Va named_auto_forward
.Pq Vt bool
Set to enable automatic creation of a forwarder
configuration file derived from
.Pa /etc/resolv.conf .
.It Va named_auto_forward_only
.Pq Vt bool
Set to change the default forwarder configuration from
.Dq forward first
to
.Dq forward only .
.It Va kerberos5_server_enable
.Pq Vt bool
Set to
.Dq Li YES
to start a Kerberos 5 authentication server
at boot time.
.It Va kerberos5_server
.Pq Vt str
If
.Va kerberos5_server_enable
is set to
.Dq Li YES
this is the path to Kerberos 5 Authentication Server.
.It Va kerberos5_server_flags
.Pq Vt str
Empty by default.
This variable contains additional flags to be passed to the Kerberos 5
authentication server.
.It Va kadmind5_server_enable
.Pq Vt bool
Set to
.Dq Li YES
to start
.Xr kadmind 8 ,
the Kerberos 5 Administration Daemon; set to
.Dq Li NO
on a slave server.
.It Va kadmind5_server
.Pq Vt str
If
.Va kadmind5_server_enable
is set to
.Dq Li YES
this is the path to Kerberos 5 Administration Daemon.
.It Va kpasswdd_server_enable
.Pq Vt bool
Set to
.Dq Li YES
to start
.Xr kpasswdd 8 ,
the Kerberos 5 Password-Changing Daemon; set to
.Dq Li NO
on a slave server.
.It Va kpasswdd_server
.Pq Vt str
If
.Va kpasswdd_server_enable
is set to
.Dq Li YES
this is the path to Kerberos 5 Password-Changing Daemon.
.It Va rwhod_enable
.Pq Vt bool
If set to
.Dq Li YES ,
run the
.Xr rwhod 8
daemon at boot time.
.It Va rwhod_flags
.Pq Vt str
If
.Va rwhod_enable
is set to
.Dq Li YES ,
these are the flags to pass to it.
.It Va amd_enable
.Pq Vt bool
If set to
.Dq Li YES ,
run the
.Xr amd 8
daemon at boot time.
.It Va amd_flags
.Pq Vt str
If
.Va amd_enable
is set to
.Dq Li YES ,
these are the flags to pass to it.
See the
.Xr amd 8
manpage for more information.
.It Va amd_map_program
.Pq Vt str
If set,
the specified program is run to get the list of
.Xr amd 8
maps.
For example, if the
.Xr amd 8
maps are stored in NIS, one can set this to
run
.Xr ypcat 1
to get a list of
.Xr amd 8
maps from the
.Pa amd.master
NIS map.
.It Va update_motd
.Pq Vt bool
If set to
.Dq Li YES ,
.Pa /etc/motd
will be updated at boot time to reflect the kernel release
being run.
If set to
.Dq Li NO ,
.Pa /etc/motd
will not be updated.
.It Va nfs_client_enable
.Pq Vt bool
If set to
.Dq Li YES ,
run the NFS client daemons at boot time.
.It Va nfs_access_cache
.Pq Vt int
If
.Va nfs_client_enable
is set to
.Dq Li YES ,
this can be set to
.Dq Li 0
to disable NFS ACCESS RPC caching, or to the number of seconds for which
NFS ACCESS
results should be cached.
A value of 2-10 seconds will substantially reduce network
traffic for many NFS operations.
.It Va nfs_server_enable
.Pq Vt bool
If set to
.Dq Li YES ,
run the NFS server daemons at boot time.
.It Va nfs_server_flags
.Pq Vt str
If
.Va nfs_server_enable
is set to
.Dq Li YES ,
these are the flags to pass to the
.Xr nfsd 8
daemon.
.It Va nfsv4_server_enable
.Pq Vt bool
If
.Va nfs_server_enable
is set to
.Dq Li YES
and
.Va nfsv4_server_enable
are set to
.Dq Li YES ,
enable the server for NFSv4 as well as NFSv2 and NFSv3.
.It Va nfsuserd_enable
.Pq Vt bool
If
.Va nfsuserd_enable
is set to
.Dq Li YES ,
run the nfsuserd daemon, which is needed for NFSv4 in order
to map between user/group names vs uid/gid numbers.
If
.Va nfsv4_server_enable
is set to
.Dq Li YES ,
this will be forced enabled.
.It Va nfsuserd_flags
.Pq Vt str
If
.Va nfsuserd_enable
is set to
.Dq Li YES ,
these are the flags to pass to the
.Xr nfsuserd 8
daemon.
.It Va nfscbd_enable
.Pq Vt bool
If
.Va nfscbd_enable
is set to
.Dq Li YES ,
run the nfscbd daemon, which enables callbacks/delegations for the NFSv4 client.
.It Va nfscbd_flags
.Pq Vt str
If
.Va nfscbd_enable
is set to
.Dq Li YES ,
these are the flags to pass to the
.Xr nfscbd 8
daemon.
.It Va oldnfs_server_enable
.Pq Vt bool
If
.Va oldnfs_server_enable
is set to
.Dq Li YES ,
force the NFS server daemons to run the old NFS server code
that does not support NFSv4.
.It Va mountd_enable
.Pq Vt bool
If set to
.Dq Li YES ,
and no
.Va nfs_server_enable
is set, start
.Xr mountd 8 ,
but not
.Xr nfsd 8
daemon.
It is commonly needed to run CFS without real NFS used.
.It Va mountd_flags
.Pq Vt str
If
.Va mountd_enable
is set to
.Dq Li YES ,
these are the flags to pass to the
.Xr mountd 8
daemon.
.It Va weak_mountd_authentication
.Pq Vt bool
If set to
.Dq Li YES ,
allow services like PCNFSD to make non-privileged mount
requests.
.It Va nfs_reserved_port_only
.Pq Vt bool
If set to
.Dq Li YES ,
provide NFS services only on a secure port.
.It Va nfs_bufpackets
.Pq Vt int
If set to a number, indicates the number of packets worth of
socket buffer space to reserve on an NFS client.
The kernel default is typically 4.
Using a higher number may be
useful on gigabit networks to improve performance.
The minimum value is
2 and the maximum is 64.
.It Va rpc_lockd_enable
.Pq Vt bool
If set to
.Dq Li YES
and also an NFS server or client, run
.Xr rpc.lockd 8
at boot time.
.It Va rpc_lockd_flags
.Pq Vt str
If
.Va rpc_lockd_enable
is set to
.Dq Li YES ,
these are the flags to pass to the
.Xr rpc.lockd 8
daemon.
.It Va rpc_statd_enable
.Pq Vt bool
If set to
.Dq Li YES
and also an NFS server or client, run
.Xr rpc.statd 8
at boot time.
.It Va rpc_statd_flags
.Pq Vt str
If
.Va rpc_statd_enable
is set to
.Dq Li YES ,
these are the flags to pass to the
.Xr rpc.statd 8
daemon.
.It Va rpcbind_program
.Pq Vt str
Path to
.Xr rpcbind 8
(default
.Pa /usr/sbin/rpcbind ) .
.It Va rpcbind_enable
.Pq Vt bool
If set to
.Dq Li YES ,
run the
.Xr rpcbind 8
service at boot time.
.It Va rpcbind_flags
.Pq Vt str
If
.Va rpcbind_enable
is set to
.Dq Li YES ,
these are the flags to pass to the
.Xr rpcbind 8
daemon.
.It Va keyserv_enable
.Pq Vt bool
If set to
.Dq Li YES ,
run the
.Xr keyserv 8
daemon on boot for running Secure RPC.
.It Va keyserv_flags
.Pq Vt str
If
.Va keyserv_enable
is set to
.Dq Li YES ,
these are the flags to pass to
.Xr keyserv 8
daemon.
.It Va pppoed_enable
.Pq Vt bool
If set to
.Dq Li YES ,
run the
.Xr pppoed 8
daemon at boot time to provide PPP over Ethernet services.
.It Va pppoed_ Ns Aq Ar provider
.Pq Vt str
.Xr pppoed 8
listens to requests to this
.Ar provider
and ultimately runs
.Xr ppp 8
with a
.Ar system
argument of the same name.
.It Va pppoed_flags
.Pq Vt str
Additional flags to pass to
.Xr pppoed 8 .
.It Va pppoed_interface
.Pq Vt str
The network interface to run
.Xr pppoed 8
on.
This is mandatory when
.Va pppoed_enable
is set to
.Dq Li YES .
.It Va timed_enable
.Pq Vt bool
If set to
.Dq Li YES ,
run the
.Xr timed 8
service at boot time.
This command is intended for networks of
machines where a consistent
.Dq "network time"
for all hosts must be established.
This is often useful in large NFS
environments where time stamps on files are expected to be consistent
network-wide.
.It Va timed_flags
.Pq Vt str
If
.Va timed_enable
is set to
.Dq Li YES ,
these are the flags to pass to the
.Xr timed 8
service.
.It Va ntpdate_enable
.Pq Vt bool
If set to
.Dq Li YES ,
run
.Xr ntpdate 8
at system startup.
This command is intended to
synchronize the system clock only
.Em once
from some standard reference.
An option to set this up initially
(from a list of known servers) is also provided by the
.Xr sysinstall 8
program when the system is first installed.
.It Va ntpdate_config
.Pq Vt str
Configuration file for
.Xr ntpdate 8 .
Default
.Pa /etc/ntp.conf .
.It Va ntpdate_hosts
.Pq Vt str
A whitespace-separated list of NTP servers to synchronize with at startup.
The default is to use the servers listed in
.Va ntpdate_config ,
if that file exists.
.It Va ntpdate_program
.Pq Vt str
Path to
.Xr ntpdate 8
(default
.Pa /usr/sbin/ntpdate ) .
.It Va ntpdate_flags
.Pq Vt str
If
.Va ntpdate_enable
is set to
.Dq Li YES ,
these are the flags to pass to the
.Xr ntpdate 8
command (typically a hostname).
.It Va ntpd_enable
.Pq Vt bool
If set to
.Dq Li YES ,
run the
.Xr ntpd 8
command at boot time.
.It Va ntpd_program
.Pq Vt str
Path to
.Xr ntpd 8
(default
.Pa /usr/sbin/ntpd ) .
.It Va ntpd_config
.Pq Vt str
Path to
.Xr ntpd 8
configuration file.
Default
.Pa /etc/ntp.conf .
.It Va ntpd_flags
.Pq Vt str
If
.Va ntpd_enable
is set to
.Dq Li YES ,
these are the flags to pass to the
.Xr ntpd 8
daemon.
.It Va ntpd_sync_on_start
.Pq Vt bool
If set to
.Dq Li YES ,
.Xr ntpd 8
is run with the
.Fl g
flag, which syncs the system's clock on startup.
See
.Xr ntpd 8
for more information regarding the
.Fl g
option.
This is a preferred alternative to using
.Xr ntpdate 8
or specifying the
.Va ntpdate_enable
variable.
.It Va nis_client_enable
.Pq Vt bool
If set to
.Dq Li YES ,
run the
.Xr ypbind 8
service at system boot time.
.It Va nis_client_flags
.Pq Vt str
If
.Va nis_client_enable
is set to
.Dq Li YES ,
these are the flags to pass to the
.Xr ypbind 8
service.
.It Va nis_ypset_enable
.Pq Vt bool
If set to
.Dq Li YES ,
run the
.Xr ypset 8
daemon at system boot time.
.It Va nis_ypset_flags
.Pq Vt str
If
.Va nis_ypset_enable
is set to
.Dq Li YES ,
these are the flags to pass to the
.Xr ypset 8
daemon.
.It Va nis_server_enable
.Pq Vt bool
If set to
.Dq Li YES ,
run the
.Xr ypserv 8
daemon at system boot time.
.It Va nis_server_flags
.Pq Vt str
If
.Va nis_server_enable
is set to
.Dq Li YES ,
these are the flags to pass to the
.Xr ypserv 8
daemon.
.It Va nis_ypxfrd_enable
.Pq Vt bool
If set to
.Dq Li YES ,
run the
.Xr rpc.ypxfrd 8
daemon at system boot time.
.It Va nis_ypxfrd_flags
.Pq Vt str
If
.Va nis_ypxfrd_enable
is set to
.Dq Li YES ,
these are the flags to pass to the
.Xr rpc.ypxfrd 8
daemon.
.It Va nis_yppasswdd_enable
.Pq Vt bool
If set to
.Dq Li YES ,
run the
.Xr rpc.yppasswdd 8
daemon at system boot time.
.It Va nis_yppasswdd_flags
.Pq Vt str
If
.Va nis_yppasswdd_enable
is set to
.Dq Li YES ,
these are the flags to pass to the
.Xr rpc.yppasswdd 8
daemon.
.It Va rpc_ypupdated_enable
.Pq Vt bool
If set to
.Dq Li YES ,
run the
.Nm rpc.ypupdated
daemon at system boot time.
.It Va bsnmpd_enable
.Pq Vt bool
If set to
.Dq Li YES ,
run the
.Xr bsnmpd 1
daemon at system boot time.
Be sure to understand the security implications of running SNMP daemon
on your host.
.It Va bsnmpd_flags
.Pq Vt str
If
.Va bsnmpd_enable
is set to
.Dq Li YES ,
these are the flags to pass to the
.Xr bsnmpd 1
daemon.
.It Va defaultrouter
.Pq Vt str
If not set to
.Dq Li NO ,
create a default route to this host name or IP address
(use an IP address if this router is also required to get to the
name server!).
.It Va ipv6_defaultrouter
.Pq Vt str
The IPv6 equivalent of
.Va defaultrouter .
.It Va static_arp_pairs
.Pq Vt str
Set to the list of static ARP pairs that are to be added at system
boot time.
For each whitespace separated
.Ar element
in the value, a
.Va static_arp_ Ns Aq Ar element
variable is assumed to exist whose contents will later be passed to a
.Dq Nm arp Cm -S
operation.
For example
.Bd -literal
static_arp_pairs="gw"
static_arp_gw="192.168.1.1 00:01:02:03:04:05"
.Ed
.It Va static_ndp_pairs
.Pq Vt str
Set to the list of static NDP pairs that are to be added at system
boot time.
For each whitespace separated
.Ar element
in the value, a
.Va static_ndp_ Ns Aq Ar element
variable is assumed to exist whose contents will later be passed to a
.Dq Nm ndp Cm -s
operation.
For example
.Bd -literal
static_ndp_pairs="gw"
static_ndp_gw="2001:db8:3::1 00:01:02:03:04:05"
.Ed
.It Va static_routes
.Pq Vt str
Set to the list of static routes that are to be added at system
boot time.
If not set to
.Dq Li NO
then for each whitespace separated
.Ar element
in the value, a
.Va route_ Ns Aq Ar element
variable is assumed to exist
whose contents will later be passed to a
.Dq Nm route Cm add
operation.
For example:
.Bd -literal
static_routes="mcast gif0local"
route_mcast="-net 224.0.0.0/4 -iface gif0"
route_gif0local="-host 169.254.1.1 -iface lo0"
.Ed
.It Va ipv6_static_routes
.Pq Vt str
The IPv6 equivalent of
.Va static_routes .
If not set to
.Dq Li NO
then for each whitespace separated
.Ar element
in the value, a
.Va ipv6_route_ Ns Aq Ar element
variable is assumed to exist
whose contents will later be passed to a
.Dq Nm route Cm add Fl inet6
operation.
.It Va natm_static_routes
.Pq Vt str
The
.Xr natmip 4
equivalent of
.Va static_routes .
If not empty then for each whitespace separated
.Ar element
in the value, a
.Va route_ Ns Aq Ar element
variable is assumed to exist whose contents will later be passed to a
.Dq Nm atmconfig Cm natm Cm add
operation.
.It Va gateway_enable
.Pq Vt bool
If set to
.Dq Li YES ,
configure host to act as an IP router, e.g.\& to forward packets
between interfaces.
.It Va ipv6_gateway_enable
.Pq Vt bool
The IPv6 equivalent of
.Va gateway_enable .
.It Va routed_enable
.Pq Vt bool
If set to
.Dq Li YES ,
run a routing daemon of some sort, based on the
settings of
.Va routed_program
and
.Va routed_flags .
.It Va route6d_enable
.Pq Vt bool
The IPv6 equivalent of
.Va routed_enable .
If set to
.Dq Li YES ,
run a routing daemon of some sort, based on the
settings of
.Va route6d_program
and
.Va route6d_flags .
.It Va routed_program
.Pq Vt str
If
.Va routed_enable
is set to
.Dq Li YES ,
this is the name of the routing daemon to use.
.It Va route6d_program
.Pq Vt str
The IPv6 equivalent of
.Va routed_program .
.It Va routed_flags
.Pq Vt str
If
.Va routed_enable
is set to
.Dq Li YES ,
these are the flags to pass to the routing daemon.
.It Va route6d_flags
.Pq Vt str
The IPv6 equivalent of
.Va routed_flags .
.It Va mrouted_enable
.Pq Vt bool
If set to
.Dq Li YES ,
run the multicast routing daemon,
.Xr mrouted 8 .
.It Va mroute6d_enable
.Pq Vt bool
The IPv6 equivalent of
.Va mrouted_enable .
If set to
.Dq Li YES ,
run the IPv6 multicast routing daemon.
.Pp
Note that multicast routing daemons are no longer included in the
.Fx
base system, however, both
.Xr mrouted 8
and
.Xr pim6dd 8
may be installed from the
.Fx
Ports Collection.
.It Va mrouted_flags
.Pq Vt str
If
.Va mrouted_enable
is set to
.Dq Li YES ,
these are the flags to pass to the
.Xr mrouted 8
daemon.
.It Va mroute6d_flags
.Pq Vt str
The IPv6 equivalent of
.Va mrouted_flags .
If
.Va mroute6d_enable
is set to
.Dq Li YES ,
these are the flags passed to the IPv6 multicast routing daemon.
.It Va mroute6d_program
.Pq Vt str
If
.Va mroute6d_enable
is set to
.Dq Li YES ,
this is the path to the IPv6 multicast routing daemon.
.It Va rtadvd_enable
.Pq Vt bool
If set to
.Dq Li YES ,
run the
.Xr rtadvd 8
daemon at boot time.
The
.Xr rtadvd 8
utility sends ICMPv6 Router Advertisement messages to
the interfaces specified in
.Va rtadvd_interfaces .
This should only be enabled with great care.
You may want to fine-tune
.Xr rtadvd.conf 5 .
.It Va rtadvd_interfaces
.Pq Vt str
If
.Va rtadvd_enable
is set to
.Dq Li YES
this is the list of interfaces to use.
.It Va ipxgateway_enable
.Pq Vt bool
If set to
.Dq Li YES ,
enable the routing of IPX traffic.
.It Va ipxrouted_enable
.Pq Vt bool
If set to
.Dq Li YES ,
run the
.Xr IPXrouted 8
daemon at system boot time.
.It Va ipxrouted_flags
.Pq Vt str
If
.Va ipxrouted_enable
is set to
.Dq Li YES ,
these are the flags to pass to the
.Xr IPXrouted 8
daemon.
.It Va arpproxy_all
.Pq Vt bool
If set to
.Dq Li YES ,
enable global proxy ARP.
.It Va forward_sourceroute
.Pq Vt bool
If set to
.Dq Li YES
and
.Va gateway_enable
is also set to
.Dq Li YES ,
source-routed packets are forwarded.
.It Va accept_sourceroute
.Pq Vt bool
If set to
.Dq Li YES ,
the system will accept source-routed packets directed at it.
.It Va rarpd_enable
.Pq Vt bool
If set to
.Dq Li YES ,
run the
.Xr rarpd 8
daemon at system boot time.
.It Va rarpd_flags
.Pq Vt str
If
.Va rarpd_enable
is set to
.Dq Li YES ,
these are the flags to pass to the
.Xr rarpd 8
daemon.
.It Va bootparamd_enable
.Pq Vt bool
If set to
.Dq Li YES ,
run the
.Xr bootparamd 8
daemon at system boot time.
.It Va bootparamd_flags
.Pq Vt str
If
.Va bootparamd_enable
is set to
.Dq Li YES ,
these are the flags to pass to the
.Xr bootparamd 8
daemon.
.It Va stf_interface_ipv4addr
.Pq Vt str
If not set to
.Dq Li NO ,
this is the local IPv4 address for 6to4 (IPv6 over IPv4 tunneling
interface).
Specify this entry to enable the 6to4 interface.
.It Va stf_interface_ipv4plen
.Pq Vt int
Prefix length for 6to4 IPv4 addresses, to limit peer address range.
An effective value is 0-31.
.It Va stf_interface_ipv6_ifid
.Pq Vt str
IPv6 interface ID for
.Xr stf 4 .
This can be set to
.Dq Li AUTO .
.It Va stf_interface_ipv6_slaid
.Pq Vt str
IPv6 Site Level Aggregator for
.Xr stf 4 .
.It Va ipv6_faith_prefix
.Pq Vt str
If not set to
.Dq Li NO ,
this is the faith prefix to enable a FAITH IPv6-to-IPv4 TCP
translator.
You also need
.Xr faithd 8
setup.
.It Va ipv6_ipv4mapping
.Pq Vt bool
If set to
.Dq Li YES
this enables IPv4 mapped IPv6 address communication (like
.Li ::ffff:a.b.c.d ) .
.It Va atm_enable
.Pq Vt bool
Set to
.Dq Li YES
to enable the configuration of ATM interfaces at system boot time.
For all of the ATM variables described below, please refer to the
.Xr atm 8
manual page for further details on the available command parameters.
Also refer to the files in
.Pa /usr/share/examples/atm
for more detailed configuration information.
.It Va atm_load
.Pq Vt str
This is a list of physical ATM interface drivers to load.
Typical values are
.Dq Li hfa_pci
and/or
.Dq Li hea_pci .
.It Va atm_netif_ Ns Aq Ar intf
.Pq Vt str
For the ATM physical interface
.Ar intf ,
this variable defines the name prefix and count for the ATM network
interfaces to be created.
The value will be passed as the parameters of an
.Dq Nm atm Cm "set netif" Ar intf
command.
.It Va atm_sigmgr_ Ns Aq Ar intf
.Pq Vt str
For the ATM physical interface
.Ar intf ,
this variable defines the ATM signalling manager to be used.
The value will be passed as the parameters of an
.Dq Nm atm Cm attach Ar intf
command.
.It Va atm_prefix_ Ns Aq Ar intf
.Pq Vt str
For the ATM physical interface
.Ar intf ,
this variable defines the NSAP prefix for interfaces using a UNI signalling
manager.
If set to
.Dq Li ILMI ,
the prefix will automatically be set via the
.Xr ilmid 8
daemon.
Otherwise, the value will be passed as the parameters of an
.Dq Nm atm Cm "set prefix" Ar intf
command.
.It Va atm_macaddr_ Ns Aq Ar intf
.Pq Vt str
For the ATM physical interface
.Ar intf ,
this variable defines the MAC address for interfaces using a UNI signalling
manager.
If set to
.Dq Li NO ,
the hardware MAC address contained in the ATM interface card will be used.
Otherwise, the value will be passed as the parameters of an
.Dq Nm atm Cm "set mac" Ar intf
command.
.It Va atm_arpserver_ Ns Aq Ar netif
.Pq Vt str
For the ATM network interface
.Ar netif ,
this variable defines the ATM address for a host which is to provide ATMARP
service.
This variable is only applicable to interfaces using a UNI signalling
manager.
If set to
.Dq Li local ,
this host will become an ATMARP server.
The value will be passed as the parameters of an
.Dq Nm atm Cm "set arpserver" Ar netif
command.
.It Va atm_scsparp_ Ns Aq Ar netif
.Pq Vt bool
If set to
.Dq Li YES ,
SCSP/ATMARP service for the network interface
.Ar netif
will be initiated using the
.Xr scspd 8
and
.Xr atmarpd 8
daemons.
This variable is only applicable if
.Va atm_arpserver_ Ns Aq Ar netif
is set to
.Dq Li local .
.It Va atm_pvcs
.Pq Vt str
Set to the list of ATM PVCs to be added at system
boot time.
For each whitespace separated
.Ar element
in the value, an
.Va atm_pvc_ Ns Aq Ar element
variable is assumed to exist.
The value of each of these variables
will be passed as the parameters of an
.Dq Nm atm Cm "add pvc"
command.
.It Va atm_arps
.Pq Vt str
Set to the list of permanent ATM ARP entries to be added
at system boot time.
For each whitespace separated
.Ar element
in the value, an
.Va atm_arp_ Ns Aq Ar element
variable is assumed to exist.
The value of each of these variables
will be passed as the parameters of an
.Dq Nm atm Cm "add arp"
command.
.It Va natm_interfaces
.Pq Vt str
Set to the list of
.Xr natm 4
interfaces that will also be used for HARP through
.Xr harp 4 .
If this list is not empty all interfaces in the list will be brought up
with
.Xr ifconfig 8
and
.Xr harp 4
will be loaded.
For this to work the interface drivers must be either compiled into the
kernel or must reside on the root partition.
.It Va keybell
.Pq Vt str
The keyboard bell sound.
Set to
.Dq Li normal ,
.Dq Li visual ,
.Dq Li off ,
or
.Dq Li NO
if the default behavior is desired.
For details, refer to the
.Xr kbdcontrol 1
manpage.
.It Va keyboard
.Pq Vt str
If set to a non-null string, the virtual console's keyboard input is
set to this device.
.It Va keymap
.Pq Vt str
If set to
.Dq Li NO ,
no keymap is installed, otherwise the value is used to install
the keymap file in
.Pa /usr/share/syscons/keymaps/ Ns Ao Ar value Ac Ns Pa .kbd .
.It Va keyrate
.Pq Vt str
The keyboard repeat speed.
Set to
.Dq Li slow ,
.Dq Li normal ,
.Dq Li fast ,
or
.Dq Li NO
if the default behavior is desired.
.It Va keychange
.Pq Vt str
If not set to
.Dq Li NO ,
attempt to program the function keys with the value.
The value should
be a single string of the form:
.Dq Ar funkey_number new_value Op Ar funkey_number new_value ... .
.It Va cursor
.Pq Vt str
Can be set to the value of
.Dq Li normal ,
.Dq Li blink ,
.Dq Li destructive ,
or
.Dq Li NO
to set the cursor behavior explicitly or choose the default behavior.
.It Va scrnmap
.Pq Vt str
If set to
.Dq Li NO ,
no screen map is installed, otherwise the value is used to install
the screen map file in
.Pa /usr/share/syscons/scrnmaps/ Ns Aq Ar value .
.It Va font8x16
.Pq Vt str
If set to
.Dq Li NO ,
the default 8x16 font value is used for screen size requests, otherwise
the value in
.Pa /usr/share/syscons/fonts/ Ns Aq Ar value
is used.
.It Va font8x14
.Pq Vt str
If set to
.Dq Li NO ,
the default 8x14 font value is used for screen size requests, otherwise
the value in
.Pa /usr/share/syscons/fonts/ Ns Aq Ar value
is used.
.It Va font8x8
.Pq Vt str
If set to
.Dq Li NO ,
the default 8x8 font value is used for screen size requests, otherwise
the value in
.Pa /usr/share/syscons/fonts/ Ns Aq Ar value
is used.
.It Va blanktime
.Pq Vt int
If set to
.Dq Li NO ,
the default screen blanking interval is used, otherwise it is set
to
.Ar value
seconds.
.It Va saver
.Pq Vt str
If not set to
.Dq Li NO ,
this is the actual screen saver to use
.Li ( blank , snake , daemon ,
etc).
.It Va moused_nondefault_enable
.Pq Vt str
If set to
.Dq Li NO ,
the mouse device specified on
the command line is not automatically treated as enabled by the
.Pa /etc/rc.d/moused
script.
Having this variable set to
.Dq Li YES
allows a
.Xr usb 4
mouse,
for example,
to be enabled as soon as it is plugged in.
.It Va moused_enable
.Pq Vt str
If set to
.Dq Li YES ,
the
.Xr moused 8
daemon is started for doing cut/paste selection on the console.
.It Va moused_type
.Pq Vt str
This is the protocol type of the mouse connected to this host.
This variable must be set if
.Va moused_enable
is set to
.Dq Li YES .
The
.Xr moused 8
daemon
is able to detect the appropriate mouse type automatically in many cases.
Set this variable to
.Dq Li auto
to let the daemon detect it, or
select one from the following list if the automatic detection fails.
.Pp
If the mouse is attached to the PS/2 mouse port, choose
.Dq Li auto
or
.Dq Li ps/2 ,
regardless of the brand and model of the mouse.
Likewise, if the
mouse is attached to the bus mouse port, choose
.Dq Li auto
or
.Dq Li busmouse .
All other protocols are for serial mice and will not work with
the PS/2 and bus mice.
If this is a USB mouse,
.Dq Li auto
is the only protocol type which will work.
.Pp
.Bl -tag -width ".Li x10mouseremote" -compact
.It Li microsoft
Microsoft mouse (serial)
.It Li intellimouse
Microsoft IntelliMouse (serial)
.It Li mousesystems
Mouse systems Corp.\& mouse (serial)
.It Li mmseries
MM Series mouse (serial)
.It Li logitech
Logitech mouse (serial)
.It Li busmouse
A bus mouse
.It Li mouseman
Logitech MouseMan and TrackMan (serial)
.It Li glidepoint
ALPS GlidePoint (serial)
.It Li thinkingmouse
Kensington ThinkingMouse (serial)
.It Li ps/2
PS/2 mouse
.It Li mmhittab
MM HitTablet (serial)
.It Li x10mouseremote
X10 MouseRemote (serial)
.It Li versapad
Interlink VersaPad (serial)
.El
.Pp
Even if the mouse is not in the above list, it may be compatible
with one in the list.
Refer to the manual page for
.Xr moused 8
for compatibility information.
.Pp
It should also be noted that while this is enabled, any
other client of the mouse (such as an X server) should access
the mouse through the virtual mouse device,
.Pa /dev/sysmouse ,
and configure it as a
.Dq Li sysmouse
type mouse, since all
mouse data is converted to this single canonical format when
using
.Xr moused 8 .
If the client program does not support the
.Dq Li sysmouse
type,
specify the
.Dq Li mousesystems
type.
It is the second preferred type.
.It Va moused_port
.Pq Vt str
If
.Va moused_enable
is set to
.Dq Li YES ,
this is the actual port the mouse is on.
It might be
.Pa /dev/cuad0
for a COM1 serial mouse,
.Pa /dev/psm0
for a PS/2 mouse or
.Pa /dev/mse0
for a bus mouse, for example.
.It Va moused_flags
.Pq Vt str
If
.Va moused_flags
is set, its value is used as an additional set of flags to pass to the
.Xr moused 8
daemon.
.It Va "moused_" Ns Ar XXX Ns Va "_flags"
When
.Va moused_nondefault_enable
is enabled, and a
.Xr moused 8
daemon is started for a non-default port, the
.Va "moused_" Ns Ar XXX Ns Va "_flags"
set of options has precedence over and replaces the default
.Va moused_flags (where
.Ar XXX
is the name of the non-default port, i.e.\&
.Ar ums0 ) .
By setting
.Va "moused_" Ns Ar XXX Ns Va "_flags"
it is possible to set up a different set of default flags for each
.Xr moused 8
instance.
For example, you can use
.Dq Li "-3"
for the default
.Va moused_flags
to make your laptop's touchpad more comfortable to use,
but an empty set of options for
.Va moused_ums0_flags
when your
.Xr usb 4
mouse has three or more buttons.
.It Va mousechar_start
.Pq Vt int
If set to
.Dq Li NO ,
the default mouse cursor character range
.Li 0xd0 Ns - Ns Li 0xd3
is used,
otherwise the range start is set
to
.Ar value
character, see
.Xr vidcontrol 1 .
Use if the default range is occupied in the language code table.
.It Va allscreens_flags
.Pq Vt str
If set,
.Xr vidcontrol 1
is run with these options for each of the virtual terminals
.Pq Pa /dev/ttyv* .
For example,
.Dq Fl m Cm on
will enable the mouse pointer on all virtual terminals
if
.Va moused_enable
is set to
.Dq Li YES .
.It Va allscreens_kbdflags
.Pq Vt str
If set,
.Xr kbdcontrol 1
is run with these options for each of the virtual terminals
.Pq Pa /dev/ttyv* .
For example,
.Dq Fl h Li 200
will set the
.Xr syscons 4
scrollback (history) buffer to 200 lines.
.It Va cron_enable
.Pq Vt bool
If set to
.Dq Li YES ,
run the
.Xr cron 8
daemon at system boot time.
.It Va cron_program
.Pq Vt str
Path to
.Xr cron 8
(default
.Pa /usr/sbin/cron ) .
.It Va cron_flags
.Pq Vt str
If
.Va cron_enable
is set to
.Dq Li YES ,
these are the flags to pass to
.Xr cron 8 .
.It Va cron_dst
.Pq Vt bool
If set to
.Dq Li YES ,
enable the special handling of transitions to and from the
Daylight Saving Time in
.Xr cron 8
(equivalent to using the flag
.Fl s ) .
.It Va lpd_program
.Pq Vt str
Path to
.Xr lpd 8
(default
.Pa /usr/sbin/lpd ) .
.It Va lpd_enable
.Pq Vt bool
If set to
.Dq Li YES ,
run the
.Xr lpd 8
daemon at system boot time.
.It Va lpd_flags
.Pq Vt str
If
.Va lpd_enable
is set to
.Dq Li YES ,
these are the flags to pass to the
.Xr lpd 8
daemon.
.It Va chkprintcap_enable
.Pq Vt bool
If set to
.Dq Li YES ,
run the
.Xr chkprintcap 8
command before starting the
.Xr lpd 8
daemon.
.It Va chkprintcap_flags
.Pq Vt str
If
.Va lpd_enable
and
.Va chkprintcap_enable
are set to
.Dq Li YES ,
these are the flags to pass to the
.Xr chkprintcap 8
program.
The default is
.Dq Li -d ,
which causes missing directories to be created.
.It Va mta_start_script
.Pq Vt str
This variable specifies the full path to the script to run to start
a mail transfer agent.
The default is
.Pa /etc/rc.sendmail .
The
.Va sendmail_*
variables which
.Pa /etc/rc.sendmail
uses are documented in the
.Xr rc.sendmail 8
manual page.
.It Va dumpdev
.Pq Vt str
Indicates the device (usually a swap partition) to which a crash dump
should be written in the event of a system crash.
If the value of this variable is
.Dq Li AUTO ,
the first suitable swap device listed in
.Pa /etc/fstab
will be used as dump device.
Otherwise, the value of this variable is passed as the argument to
.Xr dumpon 8 .
To disable crash dumps, set this variable to
.Dq Li NO .
.It Va dumpdir
.Pq Vt str
When the system reboots after a crash and a crash dump is found on the
device specified by the
.Va dumpdev
variable,
.Xr savecore 8
will save that crash dump and a copy of the kernel to the directory
specified by the
.Va dumpdir
variable.
The default value is
.Pa /var/crash .
Set to
.Dq Li NO
to not run
.Xr savecore 8
at boot time when
.Va dumpdir
is set.
.It Va savecore_flags
.Pq Vt str
If crash dumps are enabled, these are the flags to pass to the
.Xr savecore 8
utility.
.It Va quota_enable
.Pq Vt bool
Set to
.Dq Li YES
to turn on user and group disk quotas on system startup via the
.Xr quotaon 8
command for all file systems marked as having quotas enabled in
.Pa /etc/fstab .
The kernel must be built with
.Cd "options QUOTA"
for disk quotas to function.
.It Va check_quotas
.Pq Vt bool
Set to
.Dq Li YES
to enable user and group disk quota checking via the
.Xr quotacheck 8
command.
.It Va quotacheck_flags
.Pq Vt str
If
.Va quota_enable
is set to
.Dq Li YES ,
and
.Va check_quotas
is set to
.Dq Li YES ,
these are the flags to pass to the
.Xr quotacheck 8
utility.
The default is
.Dq Li "-a" ,
which checks quotas for all file systems with quotas enabled in
.Pa /etc/fstab .
.It Va quotaon_flags
.Pq Vt str
If
.Va quota_enable
is set to
.Dq Li YES ,
these are the flags to pass to the
.Xr quotaon 8
utility.
The default is
.Dq Li "-a" ,
which enables quotas for all file systems with quotas enabled in
.Pa /etc/fstab .
.It Va quotaoff_flags
.Pq Vt str
If
.Va quota_enable
is set to
.Dq Li YES ,
these are the flags to pass to the
.Xr quotaoff 8
utility when shutting down the quota system.
The default is
.Dq Li "-a" ,
which disables quotas for all file systems with quotas enabled in
.Pa /etc/fstab .
.It Va accounting_enable
.Pq Vt bool
Set to
.Dq Li YES
to enable system accounting through the
.Xr accton 8
facility.
.It Va ibcs2_enable
.Pq Vt bool
Set to
.Dq Li YES
to enable iBCS2 (SCO) binary emulation at system initial boot
time.
.It Va ibcs2_loaders
.Pq Vt str
If not set to
.Dq Li NO
and if
.Va ibcs2_enable
is set to
.Dq Li YES ,
this specifies a list of additional iBCS2 loaders to enable.
.It Va linux_enable
.Pq Vt bool
Set to
.Dq Li YES
to enable Linux/ELF binary emulation at system initial
boot time.
.It Va svr4_enable
.Pq Vt bool
If set to
.Dq Li YES ,
enable SysVR4 emulation at boot time.
.It Va sysvipc_enable
.Pq Vt bool
If set to
.Dq Li YES ,
load System V IPC primitives at boot time.
.It Va clear_tmp_enable
.Pq Vt bool
Set to
.Dq Li YES
to have
.Pa /tmp
cleaned at startup.
.It Va clear_tmp_X
.Pq Vt bool
Set to
.Dq Li NO
to disable removing of X11 lock files,
and the removal and (secure) recreation
of the various socket directories for X11
related programs.
.It Va ldconfig_paths
.Pq Vt str
Set to the list of shared library paths to use with
.Xr ldconfig 8 .
NOTE:
.Pa /usr/lib
will always be added first, so it need not appear in this list.
.It Va ldconfig32_paths
.Pq Vt str
Set to the list of 32-bit compatibility shared library paths to
use with
.Xr ldconfig 8 .
.It Va ldconfig_paths_aout
.Pq Vt str
Set to the list of shared library paths to use with
.Xr ldconfig 8
legacy
.Xr a.out 5
support.
.It Va ldconfig_insecure
.Pq Vt bool
The
.Xr ldconfig 8
utility normally refuses to use directories
which are writable by anyone except root.
Set this variable to
.Dq Li YES
to disable that security check during system startup.
.It Va ldconfig_local_dirs
.Pq Vt str
Set to the list of local
.Xr ldconfig 8
directories.
The names of all files in the directories listed will be
passed as arguments to
.Xr ldconfig 8 .
.It Va ldconfig_local32_dirs
.Pq Vt str
Set to the list of local 32-bit compatibility
.Xr ldconfig 8
directories.
The names of all files in the directories listed will be
passed as arguments to
.Dq Nm ldconfig Fl 32 .
.It Va kern_securelevel_enable
.Pq Vt bool
Set to
.Dq Li YES
to set the kernel security level at system startup.
.It Va kern_securelevel
.Pq Vt int
The kernel security level to set at startup.
The allowed range of
.Ar value
ranges from \-1 (the compile time default) to 3 (the
most secure).
See
.Xr security 7
for the list of possible security levels and their effect
on system operation.
.It Va sshd_program
.Pq Vt str
Path to the SSH server program
.Pa ( /usr/sbin/sshd
is the default).
.It Va sshd_enable
.Pq Vt bool
Set to
.Dq Li YES
to start
.Xr sshd 8
at system boot time.
.It Va sshd_flags
.Pq Vt str
If
.Va sshd_enable
is set to
.Dq Li YES ,
these are the flags to pass to the
.Xr sshd 8
daemon.
.It Va ftpd_program
.Pq Vt str
Path to the FTP server program
.Pa ( /usr/libexec/ftpd
is the default).
.It Va ftpd_enable
.Pq Vt bool
Set to
.Dq Li YES
to start
.Xr ftpd 8
as a stand-alone daemon at system boot time.
.It Va ftpd_flags
.Pq Vt str
If
.Va ftpd_enable
is set to
.Dq Li YES ,
these are the additional flags to pass to the
.Xr ftpd 8
daemon.
.It Va watchdogd_enable
.Pq Vt bool
If set to
.Dq Li YES ,
start the
.Xr watchdogd 8
daemon at boot time.
This requires that the kernel have been compiled with a
.Xr watchdog 4
compatible device.
.It Va watchdogd_flags
.Pq Vt str
If
.Va watchdogd_enable
is set to
.Dq Li YES ,
these are the flags passed to the
.Xr watchdogd 8
daemon.
.It Va devfs_rulesets
.Pq Vt str
List of files containing sets of rules for
.Xr devfs 8 .
.It Va devfs_system_ruleset
.Pq Vt str
Rule name(s) to apply to the system
.Pa /dev
itself.
.It Va devfs_set_rulesets
.Pq Vt str
Pairs of already-mounted
.Pa dev
directories and rulesets that should be applied to them.
For example: /mount/dev=ruleset_name
.It Va devfs_load_rulesets
.Pq Vt bool
If set, always load the default rulesets listed in
.Va devfs_rulesets .
.It Va performance_cx_lowest
.Pq Vt str
CPU idle state to use while on AC power.
The string
.Dq Li LOW
indicates that
.Xr acpi 4
should use the lowest power state available while
.Dq Li HIGH
indicates that the lowest latency state (less power savings) should be used.
.It Va performance_cpu_freq
.Pq Vt str
CPU clock frequency to use while on AC power.
The string
.Dq Li LOW
indicates that
.Xr cpufreq 4
should use the lowest frequency available while
.Dq Li HIGH
indicates that the highest frequency (less power savings) should be used.
.It Va economy_cx_lowest
.Pq Vt str
CPU idle state to use when off AC power.
The string
.Dq Li LOW
indicates that
.Xr acpi 4
should use the lowest power state available while
.Dq Li HIGH
indicates that the lowest latency state (less power savings) should be used.
.It Va economy_cpu_freq
.Pq Vt str
CPU clock frequency to use when off AC power.
The string
.Dq Li LOW
indicates that
.Xr cpufreq 4
should use the lowest frequency available while
.Dq Li HIGH
indicates that the highest frequency (less power savings) should be used.
.It Va jail_enable
.Pq Vt bool
If set to
.Dq Li NO ,
any configured jails will not be started.
.It Va jail_parallel_start
.Pq Vt bool
If set to
.Dq Li YES ,
all configured jails will be started in the background (in parallel).
.It Va jail_list
.Pq Vt str
A space separated list of names for jails.
This is purely a configuration aid to help identify and
configure multiple jails.
The names specified in this list will be used to
identify settings common to an instance of a jail,
and should contain alphanumeric characters only.
Assuming that the jail in question was named
.Li vjail ,
you would have the following dependent variables:
.Bd -literal
jail_vjail_hostname="jail.example.com"
jail_vjail_ip="192.0.2.100"
jail_vjail_rootdir="/var/jails/vjail/root"
.Ed
.Pp
.It Va jail_flags
.Pq Vt str
Unset by default.
When set, use as default value for
.Va jail_ Ns Ao Ar jname Ac Ns Va _flags
for every jail in
.Va jail_list .
.It Va jail_interface
.Pq Vt str
Unset by default.
When set, use as default value for
.Va jail_ Ns Ao Ar jname Ac Ns Va _interface
for every jail in
.Va jail_list .
.It Va jail_fstab
.Pq Vt str
Unset by default.
When set, use as default value for
.Va jail_ Ns Ao Ar jname Ac Ns Va _fstab
for every jail in
.Va jail_list .
.It Va jail_mount_enable
.Pq Vt bool
Set to
.Dq Li NO
by default.
When set to
.Dq Li YES ,
sets
.Va jail_ Ns Ao Ar jname Ac Ns Va _mount_enable
to
.Dq Li YES
by default for every jail in
.Va jail_list .
.It Va jail_devfs_ruleset
.Pq Vt str
Unset by default.
When set, sets
.Va jail_ Ns Ao Ar jname Ac Ns Va _devfs_ruleset
to given value for every jail in
.Va jail_list .
.It Va jail_devfs_enable
.Pq Vt bool
Set to
.Dq Li NO
by default.
When set to
.Dq Li YES ,
sets
.Va jail_ Ns Ao Ar jname Ac Ns Va _devfs_enable
to
.Dq Li YES
by default for every jail in
.Va jail_list .
.It Va jail_fdescfs_enable
.Pq Vt bool
Set to
.Dq Li NO
by default.
When set to
.Dq Li YES ,
sets
.Va jail_ Ns Ao Ar jname Ac Ns Va _fdescfs_enable
to
.Dq Li YES
by default for every jail in
.Va jail_list .
.It Va jail_procfs_enable
.Pq Vt bool
Set to
.Dq Li NO
by default.
When set to
.Dq Li YES ,
sets
.Va jail_ Ns Ao Ar jname Ac Ns Va _fdescfs_enable
to
.Dq Li YES
by default for every jail in
.Va jail_list .
.It Va jail_exec_prestart Ns Aq Ar N
.Pq Vt str
Unset by default.
When set, use as default value for
.Va jail_ Ns Ao Ar jname Ac Ns Va _exec_prestart Ns Aq Ar N
for every jail in
.Va jail_list .
.It Va jail_exec_start
.Pq Vt str
Unset by default.
When set, use as default value for
.Va jail_ Ns Ao Ar jname Ac Ns Va _exec_start
for every jail in
.Va jail_list .
.It Va jail_exec_afterstart Ns Aq Ar N
.Pq Vt str
Unset by default.
When set, use as default value for
.Va jail_ Ns Ao Ar jname Ac Ns Va _exec_afterstart Ns Aq Ar N
for every jail in
.Va jail_list .
.It Va jail_exec_poststart Ns Aq Ar N
.Pq Vt str
Unset by default.
When set, use as default value for
.Va jail_ Ns Ao Ar jname Ac Ns Va _exec_poststart Ns Aq Ar N
for every jail in
.Va jail_list .
.It Va jail_exec_prestop Ns Aq Ar N
.Pq Vt str
Unset by default.
When set, use as default value for
.Va jail_ Ns Ao Ar jname Ac Ns Va _exec_prestop Ns Aq Ar N
for every jail in
.Va jail_list .
.It Va jail_exec_stop
Unset by default.
When set, use as default value for
.Va jail_ Ns Ao Ar jname Ac Ns Va _exec_stop
for every jail in
.Va jail_list .
.It Va jail_exec_poststop Ns Aq Ar N
.Pq Vt str
Unset by default.
When set, use as default value for
.Va jail_ Ns Ao Ar jname Ac Ns Va _exec_poststop Ns Aq Ar N
for every jail in
.Va jail_list .
.It Va jail_ Ns Ao Ar jname Ac Ns Va _rootdir
.Pq Vt str
Unset by default.
Set to the root directory used by jail
.Va jname .
.It Va jail_ Ns Ao Ar jname Ac Ns Va _hostname
.Pq Vt str
Unset by default.
Set to the fully qualified domain name (FQDN) assigned to jail
.Va jname .
.It Va jail_ Ns Ao Ar jname Ac Ns Va _ip
.Pq Vt str
Unset by default.
Set to the (primary) IPv4 and/or IPv6 address(es) assigned to the jail.
The argument can be a sole address or a comma separated list of addresses.
Additionally each address can be prefixed by the name of an interface
followed by a pipe to overwrite
.Va jail_ Ns Ao Ar jname Ac Ns Va _interface
or
.Va jail_interface
and/or suffixed by a netmask, prefixlen or prefix.
In case no netmask, prefixlen or prefix is given,
.Sq /32
will be used for IPv4 and
.Sq /128
will be used for an IPv6 address.
If no address is given for the jail then the jail will be started with
no networking support.
.It Va jail_ Ns Ao Ar jname Ac Ns Va _ip_multi Ns Aq Ar n
.Pq Vt str
Unset by default.
Set additional IPv4 and/or IPv6 address(es) assigned to the jail.
The sequence starts with
.Dq Li _multi0
and the numbers have to be strictly ascending.
These entries follow the same syntax as their primary
.Va jail_ Ns Ao Ar jname Ac Ns Va _ip
entry.
The order of the entries can be important as the first address for
each address family found will be the primary address of the jail.
See
.Va ip-addresses
option in
.Xr jail 8
for more details.
.It Va jail_ Ns Ao Ar jname Ac Ns Va _flags
.Pq Vt str
Set to
.Dq Li -l -U root
by default.
These are flags to pass to
.Xr jail 8 .
.It Va jail_ Ns Ao Ar jname Ac Ns Va _interface
.Pq Vt str
Unset by default.
When set, sets the interface to use when setting IP address alias.
Note that the alias is created at jail startup and removed at jail shutdown.
.It Va jail_ Ns Ao Ar jname Ac Ns Va _fib
.Pq Vt str
Unset by default.
When set, the jail is started with the specified forwarding table (sometimes
referred to as a routing table) via
.Xr setfib 1 .
.It Va jail_ Ns Ao Ar jname Ac Ns Va _fstab
.Pq Vt str
Set to
.Pa /etc/fstab. Ns Aq Ar jname
by default.
This is the file system information file to use for jail
.Va jname .
.It Va jail_ Ns Ao Ar jname Ac Ns Va _mount_enable
.Pq Vt bool
Set to
.Dq Li NO
by default.
When set to
.Dq Li YES ,
mount all file systems from
.Va jail_ Ns Ao Ar jname Ac Ns Va _fstab
at jail startup.
.It Va jail_ Ns Ao Ar jname Ac Ns Va _devfs_ruleset
.Pq Vt str
Unset by default.
When set, defines the device file system ruleset file to use for jail
.Va jname .
.It Va jail_ Ns Ao Ar jname Ac Ns Va _devfs_enable
.Pq Vt bool
Set to
.Dq Li NO
by default.
When set to
.Dq Li YES ,
mount the device file system inside jail
.Ar jname
at jail startup.
.It Va jail_ Ns Ao Ar jname Ac Ns Va _fdescfs_enable
.Pq Vt bool
Set to
.Dq Li NO
by default.
When set to
.Dq Li YES ,
mount the file-descriptor file system inside jail
.Ar jname
at jail startup.
.It Va jail_ Ns Ao Ar jname Ac Ns Va _procfs_enable
.Pq Vt bool
Set to
.Dq Li NO
by default.
When set to
.Dq Li YES ,
mount the process file system inside jail
.Ar jname
at jail startup.
.It Va jail_ Ns Ao Ar jname Ac Ns Va _exec_prestart Ns Aq Ar N
.Pq Vt str
Unset by default.
This is the command run as
.Ar N Ns
th command
before jail startup, where
.Ar N
is 0, 1, and so on.
It is run outside the jail.
.It Va jail_ Ns Ao Ar jname Ac Ns Va _exec_start
.Pq Vt str
Set to
.Dq Li /bin/sh /etc/rc
by default.
This is the command executed in a jail at jail startup.
.It Va jail_ Ns Ao Ar jname Ac Ns Va _exec_afterstart Ns Aq Ar N
.Pq Vt str
Unset by default.
This is the command run as
.Ar N Ns
th command
in a jail
after jail startup, where
.Ar N
is 1, 2, and so on.
.It Va jail_ Ns Ao Ar jname Ac Ns Va _exec_poststart Ns Aq Ar N
.Pq Vt str
Unset by default.
This is the command run as
.Ar N Ns
th command
after jail startup, where
.Ar N
is 0, 1, and so on.
It is run outside the jail.
.It Va jail_ Ns Ao Ar jname Ac Ns Va _exec_prestop Ns Aq Ar N
.Pq Vt str
Unset by default.
This is the command run as
.Ar N Ns
th command
before jail shutdown, where
.Ar N
is 0, 1, and so on.
It is run outside the jail.
.It Va jail_ Ns Ao Ar jname Ac Ns Va _exec_stop
.Pq Vt str
Set to
.Dq Li /bin/sh /etc/rc.shutdown
by default.
This is the command executed in a jail at jail shutdown.
.It Va jail_ Ns Ao Ar jname Ac Ns Va _exec_poststop Ns Aq Ar N
.Pq Vt str
Unset by default.
This is the command run as
.Ar N Ns
th command
after jail shutdown, where
.Ar N
is 0, 1, and so on.
It is run outside the jail.
.It Va jail_set_hostname_allow
.Pq Vt bool
If set to
.Dq Li NO ,
do not allow the root user in a jail to set its hostname.
.It Va jail_socket_unixiproute_only
.Pq Vt bool
If set to
.Dq Li YES ,
do not allow any sockets,
besides UNIX/IP/route sockets,
to be used within a jail.
.It Va jail_sysvipc_allow
.Pq Vt bool
If set to
.Dq Li YES ,
allow applications within a jail to use System V IPC.
.\" -----------------------------------------------------
.It Va harvest_interrupt
.Pq Vt bool
Set to
.Dq Li YES
to use hardware interrupts as an entropy source.
Refer to
.Xr random 4
for more information.
.It Va harvest_ethernet
.Pq Vt bool
Set to
.Dq Li YES
to use LAN traffic as an entropy source.
Refer to
.Xr random 4
for more information.
.It Va harvest_p_to_p
.Pq Vt bool
Set to
.Dq Li YES
to use serial line traffic as an entropy source.
Refer to
.Xr random 4
for more information.
.It Va entropy_dir
.Pq Vt str
Set to
.Dq Li NO
to disable caching entropy via
.Xr cron 8 .
Otherwise set to the directory used to store entropy files in.
.It Va entropy_file
.Pq Vt str
Set to
.Dq Li NO
to disable caching entropy through reboots.
Otherwise set to the filename used to store cached entropy through
reboots.
This file should be located on the root file system to seed the
.Xr random 4
device as early as possible in the boot process.
.It Va entropy_save_sz
.Pq Vt int
Size of the entropy cache files saved by
.Nm save-entropy
periodically.
.It Va entropy_save_num
.Pq Vt int
Number of entropy cache files to save by
.Nm save-entropy
periodically.
.It Va ipsec_enable
.Pq Vt bool
Set to
.Dq Li YES
to run
.Xr setkey 8
on
.Va ipsec_file
at boot time.
.It Va ipsec_file
.Pq Vt str
Configuration file for
.Xr setkey 8 .
.It Va dmesg_enable
.Pq Vt bool
Set to
.Dq Li YES
to save
.Xr dmesg 8
to
.Pa /var/run/dmesg.boot
on boot.
.It Va rcshutdown_timeout
.Pq Vt int
If set, start a watchdog timer in the background which will terminate
.Pa rc.shutdown
if
.Xr shutdown 8
has not completed within the specified time (in seconds).
Notice that in addition to this soft timeout,
.Xr init 8
also applies a hard timeout for the execution of
.Pa rc.shutdown .
This is configured via
.Xr sysctl 8
variable
.Va kern.init_shutdown_timeout
and defaults to 120 seconds.
Setting the value of
.Va rcshutdown_timeout
to more than 120 seconds will have no effect until the
.Xr sysctl 8
variable
.Va kern.init_shutdown_timeout
is also increased.
.It Va virecover_enable
.Pq Vt bool
Set to
.Dq Li NO
to prevent the system from trying to
recover pre-maturely terminated
.Xr vi 1
sessions.
.It Va ugidfw_enable
.Pq Vt bool
Set to
.Dq Li YES
to load the
.Xr mac_bsdextended 4
module upon system initialization and load a default
ruleset file.
.It Va bsdextended_script
.Pq Vt str
The default
.Xr mac_bsdextended 4
ruleset file to load.
The default value of this variable is
.Pa /etc/rc.bsdextended .
.It Va newsyslog_enable
.Pq Vt bool
If set to
.Dq Li YES ,
run
.Xr newsyslog 8
command at startup.
.It Va newsyslog_flags
.Pq Vt str
If
.Va newsyslog_enable
is set to
.Dq Li YES ,
these are the flags to pass to the
.Xr newsyslog 8
program.
The default is
.Dq Li -CN ,
which causes log files flagged with a
.Cm C
to be created.
.It Va mdconfig_md Ns Aq Ar X
.Pq Vt str
Arguments to
.Xr mdconfig 8
for
.Xr md 4
device
.Ar X .
At minimum a
.Fl t Ar type
must be specified and either a
.Fl s Ar size
for malloc or swap backed
.Xr md 4
devices or a
.Fl f Ar file
for vnode backed
.Xr md 4
devices.
Note that
.Va mdconfig_md Ns Aq Ar X
variables are evaluated until one variable is unset or null.
.It Va mdconfig_md Ns Ao Ar X Ac Ns Va _newfs
.Pq Vt str
Optional arguments passed to
.Xr newfs 8
to initialize
.Xr md 4
device
.Ar X .
.It Va mdconfig_md Ns Ao Ar X Ac Ns Va _owner
.Pq Vt str
An ownership specification passed to
.Xr chown 8
after the specified
.Xr md 4
device
.Ar X
has been mounted.
Both the
.Xr md 4
device and the mount point will be changed.
.It Va mdconfig_md Ns Ao Ar X Ac Ns Va _perms
.Pq Vt str
A mode string passed to
.Xr chmod 1
after the specified
.Xr md 4
device
.Ar X
has been mounted.
Both the
.Xr md 4
device and the mount point will be changed.
.It Va mdconfig_md Ns Ao Ar X Ac Ns Va _files
.Pq Vt str
Files to be copied to the mount point of the
.Xr md 4
device
.Ar X
after it has been mounted.
.It Va mdconfig_md Ns Ao Ar X Ac Ns Va _cmd
.Pq Vt str
Command to execute after the specified
.Xr md 4
device
.Ar X
has been mounted.
Note that the command is passed to
.Ic eval
and that both
.Va _dev
and
.Va _mp
variables can be used to reference respectively the
.Xr md 4
device and the mount point.
Assuming that the
.Xr md 4
device is
.Li md0 ,
one could set the following:
.Bd -literal
mdconfig_md0_cmd="tar xfzC /var/file.tgz \e${_mp}"
.Ed
.It Va autobridge_interfaces
.Pq Vt str
Set to the list of bridge interfaces that will have newly arriving interfaces
checked against to be automatically added.
If not set to
.Dq Li NO
then for each whitespace separated
.Ar element
in the value, a
.Va autobridge_ Ns Aq Ar element
variable is assumed to exist which has a whitespace separated list of interface
names to match, these names can use wildcards.
For example:
.Bd -literal
autobridge_interfaces="bridge0"
autobridge_bridge0="tap* dc0 vlan[345]"
.Ed
.It Va mixer_enable
.Pq Vt bool
If set to
.Dq Li YES ,
enable support for sound mixer.
.It Va hcsecd_enable
.Pq Vt bool
If set to
.Dq Li YES ,
enable Bluetooth security daemon.
.It Va hcsecd_config
.Pq Vt str
Configuration file for
.Xr hcsecd 8 .
Default
.Pa /etc/bluetooth/hcsecd.conf .
.It Va sdpd_enable
.Pq Vt bool
If set to
.Dq Li YES ,
enable Bluetooth Service Discovery Protocol daemon.
.It Va sdpd_control
.Pq Vt str
Path to
.Xr sdpd 8
control socket.
Default
.Pa /var/run/sdp .
.It Va sdpd_groupname
.Pq Vt str
Sets
.Xr sdpd 8
group to run as after it initializes.
Default
.Dq Li nobody .
.It Va sdpd_username
.Pq Vt str
Sets
.Xr sdpd 8
user to run as after it initializes.
Default
.Dq Li nobody .
.It Va bthidd_enable
.Pq Vt bool
If set to
.Dq Li YES ,
enable Bluetooth Human Interface Device daemon.
.It Va bthidd_config
.Pq Vt str
Configuration file for
.Xr bthidd 8 .
Default
.Pa /etc/bluetooth/bthidd.conf .
.It Va bthidd_hids
.Pq Vt str
Path to a file, where
.Xr bthidd 8
will store information about known HID devices.
Default
.Pa /var/db/bthidd.hids .
.It Va rfcomm_pppd_server_enable
.Pq Vt bool
If set to
.Dq Li YES ,
enable Bluetooth RFCOMM PPP wrapper daemon.
.It Va rfcomm_pppd_server_profile
.Pq Vt str
The name of the profile to use from
.Pa /etc/ppp/ppp.conf .
Multiple profiles can be specified here.
Also used to specify per-profile overrides.
When the profile name contains any of the characters
.Dq Li .-/+
they are translated to
.Dq Li _
for the proposes of the override variable names.
.It Va rfcomm_pppd_server_ Ns Ao Ar profile Ac Ns _bdaddr
.Pq Vt str
Overrides local address to listen on.
By default
.Xr rfcomm_pppd 8
will listen on
.Dq Li ANY
address.
The address can be specified as BD_ADDR or name.
.It Va rfcomm_pppd_server_ Ns Ao Ar profile Ac Ns _channel
.Pq Vt str
Overrides local RFCOMM channel to listen on.
By default
.Xr rfcomm_pppd 8
will listen on RFCOMM channel 1.
Must set properly if multiple profiles used in the same time.
.It Va rfcomm_pppd_server_ Ns Ao Ar profile Ac Ns _register_sp
.Pq Vt bool
Tells
.Xr rfcomm_pppd 8
if it should register Serial Port service on the specified RFCOMM channel.
Default
.Dq Li NO .
.It Va rfcomm_pppd_server_ Ns Ao Ar profile Ac Ns _register_dun
.Pq Vt bool
Tells
.Xr rfcomm_pppd 8
if it should register Dial-Up Networking service on the specified
RFCOMM channel.
Default
.Dq Li NO .
.It Va ubthidhci_enable
.Pq Vt bool
If set to
.Dq Li YES ,
change the USB Bluetooth controller from HID mode to HCI mode.
You also need to specify the location of USB Bluetooth controller with the
.Va ubthidhci_busnum
and
.Va ubthidhci_addr
variables.
.It Va ubthidhci_busnum
Bus number where the USB Bluetooth controller is located.
Check the output of
.Xr usbconfig 8
on your system to find this information.
.It Va ubthidhci_addr
Bus address of the USB Bluetooth controller.
Check the output of
.Xr usbconfig 8
on your system to find this information.
.It Va netwait_enable
.Pq Vt bool
If set to
.Dq Li YES ,
delays the start of network-reliant services until
.Va netwait_if
is up and ICMP packets to a destination defined in
.Va netwait_ip
are flowing.
Link state is examined first, followed by
.Dq Li pinging
an IP address to verify network usability.
If no destination can be reached or timeouts are exceeded,
network services are started anyway with no guarantee that
the network is usable.
Use of this variable requires both
.Va netwait_ip
and
.Va netwait_if
to be set.
.It Va netwait_ip
.Pq Vt str
Empty by default.
This variable contains a space-delimited list of IP addresses to
.Xr ping 8 .
DNS hostnames should not be used as resolution is not guaranteed
to be functional at this point.
If multiple IP addresses are specified,
each will be tried until one is successful or the list is exhausted.
.It Va netwait_timeout
.Pq Vt int
Indicates the total number of seconds to perform a
.Dq Li ping
against each IP address in
.Va netwait_ip ,
at a rate of one ping per second.
If any of the pings are successful,
full network connectivity is considered reliable.
The default is 60.
.It Va netwait_if
.Pq Vt str
Empty by default.
Defines the name of the network interface on which watch for link.
.Xr ifconfig 8
is used to monitor the interface, looking for
.Dq Li status: no carrier .
Once gone, the link is considered up.
This can be a
.Xr vlan 4
interface if desired.
.It Va netwait_if_timeout
.Pq Vt int
Defines the total number of seconds to wait for link to become usable,
polled at a 1-second interval.
The default is 30.
.El
.Sh FILES
.Bl -tag -width ".Pa /etc/defaults/rc.conf" -compact
.It Pa /etc/defaults/rc.conf
.It Pa /etc/rc.conf
.It Pa /etc/rc.conf.local
.El
.Sh SEE ALSO
.Xr catman 1 ,
.Xr chmod 1 ,
.Xr gdb 1 ,
.Xr info 1 ,
.Xr kbdcontrol 1 ,
.Xr makewhatis 1 ,
.Xr sh 1 ,
.Xr vi 1 ,
.Xr vidcontrol 1 ,
.Xr bridge 4 ,
.Xr dummynet 4 ,
.Xr ip 4 ,
.Xr ipf 4 ,
.Xr ipfw 4 ,
.Xr ipnat 4 ,
.Xr kld 4 ,
.Xr pf 4 ,
.Xr pflog 4 ,
.Xr pfsync 4 ,
.Xr tcp 4 ,
.Xr udp 4 ,
.Xr exports 5 ,
.Xr fstab 5 ,
.Xr ipf 5 ,
.Xr ipnat 5 ,
.Xr motd 5 ,
.Xr newsyslog.conf 5 ,
.Xr pf.conf 5 ,
.Xr security 7 ,
.Xr accton 8 ,
.Xr amd 8 ,
.Xr apm 8 ,
.Xr atm 8 ,
.Xr bthidd 8 ,
.Xr chkprintcap 8 ,
.Xr chown 8 ,
.Xr cron 8 ,
.Xr devfs 8 ,
.Xr dhclient 8 ,
.Xr ftpd 8 ,
.Xr geli 8 ,
.Xr hcsecd 8 ,
.Xr ifconfig 8 ,
.Xr inetd 8 ,
.Xr ipf 8 ,
.Xr ipfw 8 ,
.Xr ipnat 8 ,
.Xr jail 8 ,
.Xr kldxref 8 ,
.Xr lpd 8 ,
.Xr mdconfig 8 ,
.Xr mdmfs 8 ,
.Xr mixer 8 ,
.Xr mountd 8 ,
.Xr moused 8 ,
.Xr mrouted 8 ,
.Xr named 8 ,
.Xr newfs 8 ,
.Xr newsyslog 8 ,
.Xr nfsd 8 ,
.Xr ntpd 8 ,
.Xr ntpdate 8 ,
.Xr pfctl 8 ,
.Xr pflogd 8 ,
.Xr ping 8 ,
.Xr powerd 8 ,
.Xr quotacheck 8 ,
.Xr quotaon 8 ,
.Xr rc 8 ,
.Xr rc.sendmail 8 ,
.Xr rfcomm_pppd 8 ,
.Xr route 8 ,
.Xr routed 8 ,
.Xr rpcbind 8 ,
.Xr rpc.lockd 8 ,
.Xr rpc.statd 8 ,
.Xr rwhod 8 ,
.Xr savecore 8 ,
.Xr sdpd 8 ,
.Xr sshd 8 ,
.Xr swapon 8 ,
.Xr sysctl 8 ,
.Xr syslogd 8 ,
.Xr timed 8 ,
.Xr usbconfig 8 ,
.Xr wlandebug 8 ,
.Xr yp 8 ,
.Xr ypbind 8 ,
.Xr ypserv 8 ,
.Xr ypset 8
.Sh HISTORY
The
.Nm
file appeared in
.Fx 2.2.2 .
.Sh AUTHORS
.An Jordan K. Hubbard .<|MERGE_RESOLUTION|>--- conflicted
+++ resolved
@@ -24,11 +24,7 @@
 .\"
 .\" $FreeBSD$
 .\"
-<<<<<<< HEAD
-.Dd September 13, 2011
-=======
 .Dd February 27, 2012
->>>>>>> 7bb0591c
 .Dt RC.CONF 5
 .Os
 .Sh NAME
@@ -1431,11 +1427,7 @@
 accepted even when
 .Va net.inet6.ip6.forwarding
 is 1
-<<<<<<< HEAD
-.Pq packet fowarding is enabled
-=======
 .Pq packet forwarding is enabled
->>>>>>> 7bb0591c
 when
 .Va net.inet6.ip6.rfc6204w3
 is set to 1.
@@ -1464,6 +1456,17 @@
 ifconfig_ed0_alias0="inet6 2001:db8:2::1 prefixlen 64"
 .Ed
 .Pp
+Interfaces that have an
+.Dq Li inet6 accept_rtadv
+keyword in
+.Va ifconfig_ Ns Ao Ar interface Ac Ns _ipv6
+setting will be automatically configured by SLAAC
+.Pq StateLess Address AutoConfiguration
+described in
+.Rs
+.%T "RFC 4862"
+.Re
+.Pp
 Note that a link-local address will be automatically configured in
 addition to the configured global-scope addresses because the IPv6
 specifications require it on each link.
@@ -1488,47 +1491,6 @@
 .Bd -literal
 ifconfig_ed0_ipv6="inet6 fe80::1 prefixlen 64"
 .Ed
-.Pp
-Interfaces that have an
-.Dq Li inet6 accept_rtadv
-keyword in
-.Va ifconfig_ Ns Ao Ar interface Ac Ns _ipv6
-<<<<<<< HEAD
-setting will be automatically configured by
-.Xr rtsol 8 .
-=======
-setting will be automatically configured by SLAAC
-.Pq StateLess Address AutoConfiguration
-described in
-.Rs
-.%T "RFC 4862"
-.Re
-.Pp
-Note that a link-local address will be automatically configured in
-addition to the configured global-scope addresses because the IPv6
-specifications require it on each link.
-The address is calculated from the MAC address by using an algorithm
-defined in
-.Rs
-.%T "RFC 4862"
-.%O "Section 5.3"
-.Re
-.Pp
-If only a link-local address is needed on the interface,
-the following configuration can be used:
-.Bd -literal
-ifconfig_ed0_ipv6="inet6 auto_linklocal"
-.Ed
-.Pp
-A link-local address can also be configured manually.
-This is useful for the default router address of an IPv6 router
-so that it does not change when the network interface
-card is replaced.
-For example:
-.Bd -literal
-ifconfig_ed0_ipv6="inet6 fe80::1 prefixlen 64"
-.Ed
->>>>>>> 7bb0591c
 .It Va ipv6_prefix_ Ns Aq Ar interface
 .Pq Vt str
 If one or more prefixes are defined in
