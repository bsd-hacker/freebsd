--- conflicted
+++ resolved
@@ -4524,13 +4524,11 @@
 .Xr rctl.conf 5
 ruleset to load for
 .Xr rctl 8 .
-<<<<<<< HEAD
 .It Va iovctl_files
 .Pq Vt str
 A space-separated list of configuration files used by
 .Xr iovctl 8 .
 The default value is an empty string.
-=======
 .It Va autofs_enable
 .Pq Vt bool
 If set to
@@ -4607,7 +4605,6 @@
 which configures sessions based on the
 .Pa /etc/iscsi.conf
 configuration file.
->>>>>>> 5d45988f
 .El
 .Sh FILES
 .Bl -tag -width ".Pa /etc/defaults/rc.conf" -compact
