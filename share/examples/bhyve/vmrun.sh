--- conflicted
+++ resolved
@@ -39,10 +39,7 @@
 DEFAULT_CONSOLE=stdio
 
 DEFAULT_NIC=virtio-net
-<<<<<<< HEAD
-=======
 DEFAULT_DISK=virtio-blk
->>>>>>> 57825763
 DEFAULT_VIRTIO_DISK="./diskdev"
 DEFAULT_ISOFILE="./release.iso"
 
@@ -70,11 +67,7 @@
 	echo ""
 	echo "       -h: display this help message"
 	echo "       -a: force memory mapped local APIC access"
-<<<<<<< HEAD
-	echo "       -A: use AHCI disk emulation instead of virtio"
-=======
 	echo "       -A: use AHCI disk emulation instead of ${DEFAULT_DISK}"
->>>>>>> 57825763
 	echo "       -c: number of virtual cpus (default: ${DEFAULT_CPUS})"
 	echo "       -C: console device (default: ${DEFAULT_CONSOLE})"
 	echo "       -d: virtio diskdev file (default: ${DEFAULT_VIRTIO_DISK})"
@@ -82,11 +75,7 @@
 	echo "       -E: Use UEFI mode"
 	echo "       -f: Use a specific UEFI firmware"
 	echo "       -F: Use a custom UEFI GOP framebuffer size" \
-<<<<<<< HEAD
-	    "(default: w=1024,h=768)"
-=======
 	    "(default: ${DEFAULT_VNCSIZE}"
->>>>>>> 57825763
 	echo "       -g: listen for connection from kgdb at <gdbport>"
 	echo "       -H: host filesystem to export to the loader"
 	echo "       -i: force boot of the Installation CDROM image"
@@ -94,21 +83,13 @@
 	    "(default: ${DEFAULT_ISOFILE})"
 	echo "       -l: the OS loader to use (default: /boot/userboot.so)"
 	echo "       -L: IP address for UEFI GOP VNC server" \
-<<<<<<< HEAD
-	    "(default: 127.0.0.1)"
-=======
 	    "(default: ${DEFAULT_VNCHOST}"
->>>>>>> 57825763
 	echo "       -m: memory size (default: ${DEFAULT_MEMSIZE})"
 	echo "       -n: network adapter emulation type" \
 	    "(default: ${DEFAULT_NIC})"
 	echo "       -p: pass-through a host PCI device at bus/slot/func" \
 	    "(e.g. 10/0/0)"
-<<<<<<< HEAD
-	echo "       -P: UEFI GOP VNC port (default: 5900)"
-=======
 	echo "       -P: UEFI GOP VNC port (default: ${DEFAULT_VNCPORT})"
->>>>>>> 57825763
 	echo "       -t: tap device for virtio-net (default: $DEFAULT_TAPDEV)"
 	echo "       -T: Enable tablet device (for UEFI GOP)"
 	echo "       -u: RTC keeps UTC time"
