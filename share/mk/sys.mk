#	from: @(#)sys.mk	8.2 (Berkeley) 3/21/94
# $FreeBSD$

unix		?=	We run FreeBSD, not UNIX.
.FreeBSD	?=	true

.if !defined(%POSIX)
#
# MACHINE_CPUARCH defines a collection of MACHINE_ARCH.  Machines with
# the same MACHINE_ARCH can run reach-other's binaries, so it
# necessarily has word size and endian swizzled in.  However, support
# files for these machines often are shared amongst all combinations
# of size and/or endian.  This is called MACHINE_CPU in NetBSD, but
# that's used for something different in FreeBSD.
#
MACHINE_CPUARCH=${MACHINE_ARCH:C/mipse[lb]/mips/:C/armeb/arm/}
.endif

# If the special target .POSIX appears (without prerequisites or
# commands) before the first noncomment line in the makefile, make shall
# process the makefile as specified by the Posix 1003.2 specification.
# make(1) sets the special macro %POSIX in this case (to the actual
# value "1003.2", for what it's worth).
#
# The rules below use this macro to distinguish between Posix-compliant
# and default behaviour.

.if defined(%POSIX)
.SUFFIXES:	.o .c .y .l .a .sh .f
.else
.SUFFIXES:	.out .a .ln .o .c .cc .cpp .cxx .C .m .F .f .e .r .y .l .S .asm .s .cl .p .h .sh
.endif

AR		?=	ar
.if defined(%POSIX)
ARFLAGS		?=	-rv
.else
ARFLAGS		?=	rl
.endif
RANLIB		?=	ranlib

AS		?=	as
AFLAGS		?=

.if defined(%POSIX)
CC		?=	c89
CFLAGS		?=	-O
.else
<<<<<<< HEAD
CC		?=	clang
.if ${MACHINE_ARCH} == "arm" || ${MACHINE_ARCH} == "mips"
=======
CC		?=	cc
.if ${MACHINE_CPUARCH} == "arm" || ${MACHINE_CPUARCH} == "mips"
>>>>>>> 5a89fd11
CFLAGS		?=	-O -pipe
.else
CFLAGS		?=	-O2 -pipe
.endif
.if defined(NO_STRICT_ALIASING)
CFLAGS		+=	-fno-strict-aliasing
.endif
.endif
PO_CFLAGS	?=	${CFLAGS}

# Turn CTF conversion off by default for now. This default could be
# changed later if DTrace becomes popular.
.if !defined(WITH_CTF)
NO_CTF		=	1
.endif

# C Type Format data is required for DTrace
CTFFLAGS	?=	-L VERSION

CTFCONVERT	?=	ctfconvert
CTFMERGE	?=	ctfmerge
.if defined(CFLAGS) && (${CFLAGS:M-g} != "")
CTFFLAGS	+=	-g
.else
# XXX: What to do here? Is removing the CFLAGS part completely ok here?
# For now comment it out to not compile with -g unconditionally.
#CFLAGS		+=	-g
.endif

CXX		?=	clang++
CXXFLAGS	?=	${CFLAGS:N-std=*:N-Wnested-externs:N-W*-prototypes:N-Wno-pointer-sign:N-Wold-style-definition}
PO_CXXFLAGS	?=	${CXXFLAGS}

CPP		?=	cpp

.if empty(.MAKEFLAGS:M-s)
ECHO		?=	echo
ECHODIR		?=	echo
.else
ECHO		?=	true
.if ${.MAKEFLAGS:M-s} == "-s"
ECHODIR		?=	echo
.else
ECHODIR		?=	true
.endif
.endif

.if !empty(.MAKEFLAGS:M-n) && ${.MAKEFLAGS:M-n} == "-n"
_+_		?=
.else
_+_		?=	+
.endif

.if defined(%POSIX)
FC		?=	fort77
FFLAGS		?=	-O 1
.else
FC		?=	f77
FFLAGS		?=	-O
.endif
EFLAGS		?=

INSTALL		?=	install

LEX		?=	lex
LFLAGS		?=

LD		?=	ld
LDFLAGS		?=

LINT		?=	lint
LINTFLAGS	?=	-cghapbx
LINTKERNFLAGS	?=	${LINTFLAGS}
LINTOBJFLAGS	?=	-cghapbxu -i
LINTOBJKERNFLAGS?=	${LINTOBJFLAGS}
LINTLIBFLAGS	?=	-cghapbxu -C ${LIB}

MAKE		?=	make

OBJC		?=	cc
OBJCFLAGS	?=	${OBJCINCLUDES} ${CFLAGS} -Wno-import

PC		?=	pc
PFLAGS		?=

RC		?=	f77
RFLAGS		?=

SHELL		?=	sh

YACC		?=	yacc
.if defined(%POSIX)
YFLAGS		?=
.else
YFLAGS		?=	-d
.endif

.if defined(%POSIX)

# Posix 1003.2 mandated rules
#
# Quoted directly from the Posix 1003.2 draft, only the macros
# $@, $< and $* have been replaced by ${.TARGET}, ${.IMPSRC}, and
# ${.PREFIX}, resp.

# SINGLE SUFFIX RULES
.c:
	${CC} ${CFLAGS} ${LDFLAGS} -o ${.TARGET} ${.IMPSRC}
	@[ -z "${CTFCONVERT}" -o -n "${NO_CTF}" ] || ${CTFCONVERT} ${CTFFLAGS} ${.TARGET}

.f:
	${FC} ${FFLAGS} ${LDFLAGS} -o ${.TARGET} ${.IMPSRC}
	@[ -z "${CTFCONVERT}" -o -n "${NO_CTF}" ] || ${CTFCONVERT} ${CTFFLAGS} ${.TARGET}

.sh:
	cp ${.IMPSRC} ${.TARGET}
	chmod a+x ${.TARGET}

# DOUBLE SUFFIX RULES

.c.o:
	${CC} ${CFLAGS} -c ${.IMPSRC}
	@[ -z "${CTFCONVERT}" -o -n "${NO_CTF}" ] || ${CTFCONVERT} ${CTFFLAGS} ${.TARGET}

.f.o:
	${FC} ${FFLAGS} -c ${.IMPSRC}
	@[ -z "${CTFCONVERT}" -o -n "${NO_CTF}" ] || ${CTFCONVERT} ${CTFFLAGS} ${.TARGET}

.y.o:
	${YACC} ${YFLAGS} ${.IMPSRC}
	${CC} ${CFLAGS} -c y.tab.c
	rm -f y.tab.c
	mv y.tab.o ${.TARGET}
	@[ -z "${CTFCONVERT}" -o -n "${NO_CTF}" ] || ${CTFCONVERT} ${CTFFLAGS} ${.TARGET}

.l.o:
	${LEX} ${LFLAGS} ${.IMPSRC}
	${CC} ${CFLAGS} -c lex.yy.c
	rm -f lex.yy.c
	mv lex.yy.o ${.TARGET}
	@[ -z "${CTFCONVERT}" -o -n "${NO_CTF}" ] || ${CTFCONVERT} ${CTFFLAGS} ${.TARGET}

.y.c:
	${YACC} ${YFLAGS} ${.IMPSRC}
	mv y.tab.c ${.TARGET}

.l.c:
	${LEX} ${LFLAGS} ${.IMPSRC}
	mv lex.yy.c ${.TARGET}

.c.a:
	${CC} ${CFLAGS} -c ${.IMPSRC}
	${AR} ${ARFLAGS} ${.TARGET} ${.PREFIX}.o
	rm -f ${.PREFIX}.o

.f.a:
	${FC} ${FFLAGS} -c ${.IMPSRC}
	${AR} ${ARFLAGS} ${.TARGET} ${.PREFIX}.o
	rm -f ${.PREFIX}.o

.else

# non-Posix rule set

.sh:
	cp -p ${.IMPSRC} ${.TARGET}
	chmod a+x ${.TARGET}

.c.ln:
	${LINT} ${LINTOBJFLAGS} ${CFLAGS:M-[DIU]*} ${.IMPSRC} || \
	    touch ${.TARGET}

.cc.ln .C.ln .cpp.ln .cxx.ln:
	${LINT} ${LINTOBJFLAGS} ${CXXFLAGS:M-[DIU]*} ${.IMPSRC} || \
	    touch ${.TARGET}

.c:
	${CC} ${CFLAGS} ${LDFLAGS} ${.IMPSRC} ${LDLIBS} -o ${.TARGET}
	@[ -z "${CTFCONVERT}" -o -n "${NO_CTF}" ] || ${CTFCONVERT} ${CTFFLAGS} ${.TARGET}

.c.o:
	${CC} ${CFLAGS} -c ${.IMPSRC}
	@[ -z "${CTFCONVERT}" -o -n "${NO_CTF}" ] || ${CTFCONVERT} ${CTFFLAGS} ${.TARGET}

.cc .cpp .cxx .C:
	${CXX} ${CXXFLAGS} ${LDFLAGS} ${.IMPSRC} ${LDLIBS} -o ${.TARGET}

.cc.o .cpp.o .cxx.o .C.o:
	${CXX} ${CXXFLAGS} -c ${.IMPSRC}

.m.o:
	${OBJC} ${OBJCFLAGS} -c ${.IMPSRC}
	@[ -z "${CTFCONVERT}" -o -n "${NO_CTF}" ] || ${CTFCONVERT} ${CTFFLAGS} ${.TARGET}

.p.o:
	${PC} ${PFLAGS} -c ${.IMPSRC}
	@[ -z "${CTFCONVERT}" -o -n "${NO_CTF}" ] || ${CTFCONVERT} ${CTFFLAGS} ${.TARGET}

.e .r .F .f:
	${FC} ${RFLAGS} ${EFLAGS} ${FFLAGS} ${LDFLAGS} ${.IMPSRC} ${LDLIBS} \
	    -o ${.TARGET}

.e.o .r.o .F.o .f.o:
	${FC} ${RFLAGS} ${EFLAGS} ${FFLAGS} -c ${.IMPSRC}

.S.o:
	${CC} ${CFLAGS} -c ${.IMPSRC}
	@[ -z "${CTFCONVERT}" -o -n "${NO_CTF}" ] || ${CTFCONVERT} ${CTFFLAGS} ${.TARGET}

.asm.o:
	${CC} -x assembler-with-cpp ${CFLAGS} -c ${.IMPSRC}
	@[ -z "${CTFCONVERT}" -o -n "${NO_CTF}" ] || ${CTFCONVERT} ${CTFFLAGS} ${.TARGET}

.s.o:
	${AS} ${AFLAGS} -o ${.TARGET} ${.IMPSRC}
	@[ -z "${CTFCONVERT}" -o -n "${NO_CTF}" ] || ${CTFCONVERT} ${CTFFLAGS} ${.TARGET}

# XXX not -j safe
.y.o:
	${YACC} ${YFLAGS} ${.IMPSRC}
	${CC} ${CFLAGS} -c y.tab.c -o ${.TARGET}
	rm -f y.tab.c
	@[ -z "${CTFCONVERT}" -o -n "${NO_CTF}" ] || ${CTFCONVERT} ${CTFFLAGS} ${.TARGET}

.l.o:
	${LEX} -t ${LFLAGS} ${.IMPSRC} > ${.PREFIX}.tmp.c
	${CC} ${CFLAGS} -c ${.PREFIX}.tmp.c -o ${.TARGET}
	rm -f ${.PREFIX}.tmp.c
	@[ -z "${CTFCONVERT}" -o -n "${NO_CTF}" ] || ${CTFCONVERT} ${CTFFLAGS} ${.TARGET}

# XXX not -j safe
.y.c:
	${YACC} ${YFLAGS} ${.IMPSRC}
	mv y.tab.c ${.TARGET}

.l.c:
	${LEX} -t ${LFLAGS} ${.IMPSRC} > ${.TARGET}

.s.out .c.out .o.out:
	${CC} ${CFLAGS} ${LDFLAGS} ${.IMPSRC} ${LDLIBS} -o ${.TARGET}
	@[ -z "${CTFCONVERT}" -o -n "${NO_CTF}" ] || ${CTFCONVERT} ${CTFFLAGS} ${.TARGET}

.f.out .F.out .r.out .e.out:
	${FC} ${EFLAGS} ${RFLAGS} ${FFLAGS} ${LDFLAGS} ${.IMPSRC} \
	    ${LDLIBS} -o ${.TARGET}
	rm -f ${.PREFIX}.o
	@[ -z "${CTFCONVERT}" -o -n "${NO_CTF}" ] || ${CTFCONVERT} ${CTFFLAGS} ${.TARGET}

# XXX not -j safe
.y.out:
	${YACC} ${YFLAGS} ${.IMPSRC}
	${CC} ${CFLAGS} ${LDFLAGS} y.tab.c ${LDLIBS} -ly -o ${.TARGET}
	rm -f y.tab.c
	@[ -z "${CTFCONVERT}" -o -n "${NO_CTF}" ] || ${CTFCONVERT} ${CTFFLAGS} ${.TARGET}

.l.out:
	${LEX} -t ${LFLAGS} ${.IMPSRC} > ${.PREFIX}.tmp.c
	${CC} ${CFLAGS} ${LDFLAGS} ${.PREFIX}.tmp.c ${LDLIBS} -ll -o ${.TARGET}
	rm -f ${.PREFIX}.tmp.c
	@[ -z "${CTFCONVERT}" -o -n "${NO_CTF}" ] || ${CTFCONVERT} ${CTFFLAGS} ${.TARGET}

# FreeBSD build pollution.  Hide it in the non-POSIX part of the ifdef.
__MAKE_CONF?=/etc/make.conf
.if exists(${__MAKE_CONF})
.include "${__MAKE_CONF}"
.endif

.if defined(__MAKE_SHELL) && !empty(__MAKE_SHELL)
SHELL=	${__MAKE_SHELL}
.SHELL: path=${__MAKE_SHELL}
.endif

# Default executable format
# XXX hint for bsd.port.mk
OBJFORMAT?=	elf

# Toggle on warnings
.WARN: dirsyntax

.endif

.include <bsd.compat.mk>
.include <bsd.cpu.mk><|MERGE_RESOLUTION|>--- conflicted
+++ resolved
@@ -46,13 +46,8 @@
 CC		?=	c89
 CFLAGS		?=	-O
 .else
-<<<<<<< HEAD
 CC		?=	clang
-.if ${MACHINE_ARCH} == "arm" || ${MACHINE_ARCH} == "mips"
-=======
-CC		?=	cc
 .if ${MACHINE_CPUARCH} == "arm" || ${MACHINE_CPUARCH} == "mips"
->>>>>>> 5a89fd11
 CFLAGS		?=	-O -pipe
 .else
 CFLAGS		?=	-O2 -pipe
