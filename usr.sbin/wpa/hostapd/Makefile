--- conflicted
+++ resolved
@@ -73,13 +73,8 @@
 CFLAGS+= -DCONFIG_IPV6
 .endif
 #CFLAGS+= -g
-<<<<<<< HEAD
-DPADD+=	${LIBPCAP} ${LIBSSL}
-LDADD+=	-lpcap -lssl -lcrypto
-=======
 DPADD+=	${LIBPCAP}
 LDADD+=	-lpcap
->>>>>>> b2c4245d
 
 # User customizations for wpa_supplicant/hostapd build environment
 CFLAGS+=${HOSTAPD_CFLAGS}
