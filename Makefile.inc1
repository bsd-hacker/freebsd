--- conflicted
+++ resolved
@@ -343,11 +343,9 @@
 LIB32WMAKE=	${LIB32WMAKEENV} ${MAKE} ${LIB32WMAKEFLAGS} \
 		-DWITHOUT_BIND -DWITHOUT_MAN -DWITHOUT_INFO -DWITHOUT_HTML
 LIB32IMAKE=	${LIB32WMAKE:NINSTALL=*:NDESTDIR=*:N_LDSCRIPTROOT=*} -DNO_INCS \
-<<<<<<< HEAD
-		INSTALL="install -N ${.CURDIR}/etc ${INSTALLFLAGS}"
-.endif
-
-# install stage
+		${IMAKE_INSTALL}
+.endif
+
 .if !empty(METALOG)
 INSTALLFLAGS=	-M ${METALOG} -D ${DESTDIR}
 .endif
@@ -358,16 +356,7 @@
 .endif
 IMAKEENV=	${CROSSENV:N_LDSCRIPTROOT=*}
 IMAKE=		${IMAKEENV} ${MAKE} -f Makefile.inc1 \
-		INSTALL="install -N ${.CURDIR}/etc ${INSTALLFLAGS}" \
-		MTREE_CMD="nmtree -N ${.CURDIR}/etc ${MTREEFLAGS}"
-=======
-		${IMAKE_INSTALL}
-.endif
-
-IMAKEENV=	${CROSSENV:N_LDSCRIPTROOT=*}
-IMAKE=		${IMAKEENV} ${MAKE} -f Makefile.inc1 \
 		${IMAKE_INSTALL} ${IMAKE_MTREE}
->>>>>>> 8c31e54e
 .if empty(.MAKEFLAGS:M-n)
 IMAKEENV+=	PATH=${STRICTTMPPATH}:${INSTALLTMP} \
 		LD_LIBRARY_PATH=${INSTALLTMP} \
@@ -377,8 +366,8 @@
 IMAKEENV+=	PATH=${TMPPATH}:${INSTALLTMP}
 .endif
 .if defined(DB_FROM_SRC)
-IMAKE_INSTALL=	INSTALL="install -N ${.CURDIR}/etc"
-IMAKE_MTREE=	MTREE_CMD="nmtree -N ${.CURDIR}/etc"
+IMAKE_INSTALL=	INSTALL="install -N ${.CURDIR}/etc ${INSTALLFLAGS}"
+IMAKE_MTREE=	MTREE_CMD="nmtree -N ${.CURDIR}/etc ${MTREEFLAGS}"
 .endif
 
 # kernel stage
@@ -638,8 +627,6 @@
 
 .if !defined(DB_FROM_SRC)
 #
-<<<<<<< HEAD
-=======
 # Check for missing UIDs/GIDs.
 #
 CHECK_UIDS=	auditdistd
@@ -669,7 +656,6 @@
 .endif
 
 #
->>>>>>> 8c31e54e
 # Required install tools to be saved in a scratch dir for safety.
 #
 .if ${MK_INFO} != "no"
@@ -1162,11 +1148,7 @@
     usr.bin/xinstall \
     ${_gensnmptree} \
     usr.sbin/config \
-<<<<<<< HEAD
-    usr.sbin/nmtree
-=======
     ${_nmtree}
->>>>>>> 8c31e54e
 	${_+_}@${ECHODIR} "===> ${_tool} (obj,depend,all,install)"; \
 		cd ${.CURDIR}/${_tool}; \
 		${MAKE} DIRPRFX=${_tool}/ obj; \
