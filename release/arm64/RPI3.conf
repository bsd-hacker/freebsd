#!/bin/sh
#
# $FreeBSD$
#

DTB_REPO="https://github.com/raspberrypi/firmware/blob/master/boot"
DTB="bcm2710-rpi-3-b.dtb"
EMBEDDED_TARGET_ARCH="aarch64"
EMBEDDED_TARGET="arm64"
EMBEDDEDBUILD=1
EMBEDDEDPORTS="sysutils/u-boot-rpi3 security/ca_root_nss"
FAT_SIZE="50m -b 1m"
FAT_TYPE="16"
IMAGE_SIZE="2560M"
KERNEL="GENERIC"
MD_ARGS="-x 63 -y 255"
NODOC=1
OVERLAYS="mmc.dtbo pi3-disable-bt.dtbo"
PART_SCHEME="MBR"
export BOARDNAME="RPI3"

arm_install_uboot() {
	UBOOT_DIR="/usr/local/share/u-boot/u-boot-rpi3"
	UBOOT_FILES="LICENCE.broadcom README armstub8.bin bootcode.bin config.txt \
		fixup.dat fixup_cd.dat fixup_x.dat start.elf start_cd.elf \
		start_x.elf u-boot.bin"
	FATMOUNT="${DESTDIR%${KERNEL}}fat"
	UFSMOUNT="${DESTDIR%${KERNEL}}ufs"
	chroot ${CHROOTDIR} mkdir -p "${FATMOUNT}" "${UFSMOUNT}"
	chroot ${CHROOTDIR} mount_msdosfs /dev/${mddev}s1 ${FATMOUNT}
	chroot ${CHROOTDIR} mount /dev/${mddev}s2a ${UFSMOUNT}
	for _UF in ${UBOOT_FILES}; do
		chroot ${CHROOTDIR} cp -p ${UBOOT_DIR}/${_UF} \
			${FATMOUNT}/${_UF}
	done
	chroot ${CHROOTDIR} fetch -o "${FATMOUNT}/${DTB}" "${DTB_REPO}/${DTB}?raw=true"
	chroot ${CHROOTDIR} mkdir -p ${FATMOUNT}/overlays
	for _OL in ${OVERLAYS}; do
		chroot ${CHROOTDIR} fetch -o "${FATMOUNT}/overlays/${_OL}"\
			"${DTB_REPO}/overlays/${_OL}?raw=true"
	done

	BOOTFILES="$(chroot ${CHROOTDIR} \
<<<<<<< HEAD
	    env TARGET=${EMBEDDED_TARGET} TARGET_ARCH=${EMBEDDED_TARGET_ARCH} \
	    WITH_UNIFIED_OBJDIR=yes \
	    make -C ${WORLDDIR}/stand -V .OBJDIR)"
	BOOTFILES="$(chroot ${CHROOTDIR} \
	    realpath ${BOOTFILES})"
=======
		env TARGET=${EMBEDDED_TARGET} TARGET_ARCH=${EMBEDDED_TARGET_ARCH} \
		WITH_UNIFIED_OBJDIR=yes \
		make -C ${WORLDDIR}/stand -V .OBJDIR)"
	BOOTFILES="$(realpath ${BOOTFILES})"
>>>>>>> 4b065a2d

	chroot ${CHROOTDIR} mkdir -p ${FATMOUNT}/EFI/BOOT
	chroot ${CHROOTDIR} cp -p ${BOOTFILES}/efi/boot1/boot1.efi \
		${FATMOUNT}/EFI/BOOT/bootaa64.efi
	chroot ${CHROOTDIR} touch ${UFSMOUNT}/firstboot
	sync
	umount_loop ${CHROOTDIR}/${FATMOUNT}
	umount_loop ${CHROOTDIR}/${UFSMOUNT}
	chroot ${CHROOTDIR} rmdir ${FATMOUNT}
	chroot ${CHROOTDIR} rmdir ${UFSMOUNT}
	
	return 0
}<|MERGE_RESOLUTION|>--- conflicted
+++ resolved
@@ -41,18 +41,11 @@
 	done
 
 	BOOTFILES="$(chroot ${CHROOTDIR} \
-<<<<<<< HEAD
-	    env TARGET=${EMBEDDED_TARGET} TARGET_ARCH=${EMBEDDED_TARGET_ARCH} \
-	    WITH_UNIFIED_OBJDIR=yes \
-	    make -C ${WORLDDIR}/stand -V .OBJDIR)"
-	BOOTFILES="$(chroot ${CHROOTDIR} \
-	    realpath ${BOOTFILES})"
-=======
 		env TARGET=${EMBEDDED_TARGET} TARGET_ARCH=${EMBEDDED_TARGET_ARCH} \
 		WITH_UNIFIED_OBJDIR=yes \
 		make -C ${WORLDDIR}/stand -V .OBJDIR)"
-	BOOTFILES="$(realpath ${BOOTFILES})"
->>>>>>> 4b065a2d
+	BOOTFILES="$(chroot ${CHROOTDIR} \
+		realpath ${BOOTFILES})"
 
 	chroot ${CHROOTDIR} mkdir -p ${FATMOUNT}/EFI/BOOT
 	chroot ${CHROOTDIR} cp -p ${BOOTFILES}/efi/boot1/boot1.efi \
