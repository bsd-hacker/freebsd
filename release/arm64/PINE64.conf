--- conflicted
+++ resolved
@@ -29,17 +29,13 @@
 		of=/dev/${mddev} bs=1k seek=8 conv=sync
 	chroot ${CHROOTDIR} mkdir -p "${FATMOUNT}" "${UFSMOUNT}"
 	chroot ${CHROOTDIR} mount_msdosfs /dev/${mddev}s1 ${FATMOUNT}
-<<<<<<< HEAD
-	chroot ${CHROOTDIR} mount /dev/${mddev}s2a ${UFSMOUNT}
+	chroot ${CHROOTDIR} mount /dev/${mddev}s2 ${UFSMOUNT}
 	for _UF in ${UBOOT_FILES}; do
 		chroot ${CHROOTDIR} cp -p ${UBOOT_DIR}/${_UF} \
 			${FATMOUNT}/${_UF}
 	done
 	chroot ${CHROOTDIR} mkdir -p ${FATMOUNT}/dtb
 	(export MACHINE=${EMBEDDED_TARGET} ; export DTC="/usr/bin/dtc -H both" ; chroot ${CHROOTDIR} /usr/src/sys/tools/fdt/make_dtb.sh /usr/src/sys /sys/boot/fdt/dts/${EMBEDDED_TARGET}/pine64_plus.dts ${FATMOUNT}/dtb ;)
-=======
-	chroot ${CHROOTDIR} mount /dev/${mddev}s2 ${UFSMOUNT}
->>>>>>> 81791011
 
 	BOOTFILES="$(chroot ${CHROOTDIR} \
 	    env TARGET=${EMBEDDED_TARGET} TARGET_ARCH=${EMBEDDED_TARGET_ARCH} \
