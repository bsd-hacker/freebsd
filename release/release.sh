--- conflicted
+++ resolved
@@ -359,17 +359,11 @@
 	chroot ${CHROOTDIR} rmdir ${DESTDIR}
 	mv ${IMGBASE} ${CHROOTDIR}/${OBJDIR}/${OSRELEASE}-${KERNEL}${SNAPSHOT}.img
 	chroot ${CHROOTDIR} mkdir -p /R
-<<<<<<< HEAD
 	chroot ${CHROOTDIR} cp -p ${OBJDIR}/${OSRELEASE}-${KERNEL}${SNAPSHOT}.img \
 		/R/${OSRELEASE}-${KERNEL}${SNAPSHOT}.img
 	chroot ${CHROOTDIR} xz -T ${XZ_THREADS} /R/${OSRELEASE}-${KERNEL}${SNAPSHOT}.img
-=======
-	chroot ${CHROOTDIR} cp -p ${OBJDIR}/${OSRELEASE}-${KERNEL}.img \
-		/R/${OSRELEASE}-${KERNEL}.img
-	chroot ${CHROOTDIR} xz -T ${XZ_THREADS} /R/${OSRELEASE}-${KERNEL}.img
 	cd ${CHROOTDIR}/R && sha512 ${OSRELEASE}* \
 		> CHECKSUM.SHA512
->>>>>>> ab27003e
 	cd ${CHROOTDIR}/R && sha256 ${OSRELEASE}* \
 		> CHECKSUM.SHA256
 
