--- conflicted
+++ resolved
@@ -149,11 +149,7 @@
 		NODOC=yes
 		case ${EMBEDDED_TARGET}:${EMBEDDED_TARGET_ARCH} in
 			arm:armv6|arm64:aarch64)
-<<<<<<< HEAD
-				chroot_build_release_cmd="chroot_arm_armv6_build_release"
-=======
 				chroot_build_release_cmd="chroot_arm_build_release"
->>>>>>> 8d06963e
 				;;
 			*)
 				;;
