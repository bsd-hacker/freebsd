--- conflicted
+++ resolved
@@ -31,16 +31,14 @@
  * SUCH DAMAGE.
  *
  *	@(#)defs.h	8.1 (Berkeley) 6/5/93
- *	$Id: defs.h,v 1.9 1997/02/22 14:33:11 peter Exp $
- */
-
-<<<<<<< HEAD
-=======
+ *
+ *	$Id$
+ */
+
 #ifdef  sgi
 #ident "$Revision: 2.17 $"
 #endif
 
->>>>>>> 2c7a9781
 /* Definitions for RIPv2 routing process.
  *
  * This code is based on the 4.4BSD `routed` daemon, with extensions to
@@ -79,17 +77,13 @@
 #include <stdarg.h>
 #include <syslog.h>
 #include <time.h>
-<<<<<<< HEAD
-=======
 #include <sys/cdefs.h>
 #include <sys/time.h>
->>>>>>> 2c7a9781
 #include <sys/types.h>
 #include <sys/param.h>
 #include <sys/ioctl.h>
 #include <sys/sysctl.h>
 #include <sys/socket.h>
-#include <sys/time.h>
 #ifdef sgi
 #define _USER_ROUTE_TREE
 #include <net/radix.h>
@@ -378,11 +372,7 @@
 	u_short	ag_tag;
 	u_short	ag_state;
 #define	    AGS_SUPPRESS    0x001	/* combine with coarser mask */
-<<<<<<< HEAD
-#define	    AGS_PROMOTE	    0x002	/* synthesize combined routes */
-=======
 #define	    AGS_AGGREGATE   0x002	/* synthesize combined routes */
->>>>>>> 2c7a9781
 #define	    AGS_REDUN0	    0x004	/* redundant, finer routes output */
 #define	    AGS_REDUN1	    0x008
 #define	    AG_IS_REDUN(state) (((state) & (AGS_REDUN0 | AGS_REDUN1)) \
@@ -655,4 +645,12 @@
 extern struct auth *find_auth(struct interface *);
 extern void end_md5_auth(struct ws_buf *, struct auth *);
 
-#include <md5.h>+#define MD5_DIGEST_LEN 16
+typedef struct {
+	u_int32_t state[4];		/* state (ABCD) */
+	u_int32_t count[2];		/* # of bits, modulo 2^64 (LSB 1st) */
+	unsigned char buffer[64];	/* input buffer */
+} MD5_CTX;
+extern void MD5Init(MD5_CTX*);
+extern void MD5Update(MD5_CTX*, u_char*, u_int);
+extern void MD5Final(u_char[MD5_DIGEST_LEN], MD5_CTX*);