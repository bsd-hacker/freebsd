--- conflicted
+++ resolved
@@ -1021,49 +1021,6 @@
 	long nchtotal;
 
 	fill_vmmeter(&sum);
-<<<<<<< HEAD
-	(void)printf("%9u cpu context switches\n", sum.v_swtch);
-	(void)printf("%9u device interrupts\n", sum.v_intr);
-	(void)printf("%9u software interrupts\n", sum.v_soft);
-	(void)printf("%9u traps\n", sum.v_trap);
-	(void)printf("%9u system calls\n", sum.v_syscall);
-	(void)printf("%9u kernel threads created\n", sum.v_kthreads);
-	(void)printf("%9u  fork() calls\n", sum.v_forks);
-	(void)printf("%9u vfork() calls\n", sum.v_vforks);
-	(void)printf("%9u rfork() calls\n", sum.v_rforks);
-	(void)printf("%9u swap pager pageins\n", sum.v_swapin);
-	(void)printf("%9u swap pager pages paged in\n", sum.v_swappgsin);
-	(void)printf("%9u swap pager pageouts\n", sum.v_swapout);
-	(void)printf("%9u swap pager pages paged out\n", sum.v_swappgsout);
-	(void)printf("%9u vnode pager pageins\n", sum.v_vnodein);
-	(void)printf("%9u vnode pager pages paged in\n", sum.v_vnodepgsin);
-	(void)printf("%9u vnode pager pageouts\n", sum.v_vnodeout);
-	(void)printf("%9u vnode pager pages paged out\n", sum.v_vnodepgsout);
-	(void)printf("%9u page daemon wakeups\n", sum.v_pdwakeups);
-	(void)printf("%9u pages examined by the page daemon\n", sum.v_pdpages);
-	(void)printf("%9u pages reactivated\n", sum.v_reactivated);
-	(void)printf("%9u copy-on-write faults\n", sum.v_cow_faults);
-	(void)printf("%9u copy-on-write optimized faults\n", sum.v_cow_optim);
-	(void)printf("%9u zero fill pages zeroed\n", sum.v_zfod);
-	(void)printf("%9u zero fill pages prezeroed\n", sum.v_ozfod);
-	(void)printf("%9u intransit blocking page faults\n", sum.v_intrans);
-	(void)printf("%9u total VM faults taken\n", sum.v_vm_faults);
-	(void)printf("%9u page faults requiring I/O\n", sum.v_io_faults);
-	(void)printf("%9u pages affected by kernel thread creation\n",
-	    sum.v_kthreadpages);
-	(void)printf("%9u pages affected by  fork()\n", sum.v_forkpages);
-	(void)printf("%9u pages affected by vfork()\n", sum.v_vforkpages);
-	(void)printf("%9u pages affected by rfork()\n", sum.v_rforkpages);
-	(void)printf("%9u pages freed\n", sum.v_tfree);
-	(void)printf("%9u pages freed by daemon\n", sum.v_dfree);
-	(void)printf("%9u pages freed by exiting processes\n", sum.v_pfree);
-	(void)printf("%9u pages active\n", sum.v_active_count);
-	(void)printf("%9u pages inactive\n", sum.v_inactive_count);
-	(void)printf("%9u pages in the laundry\n", sum.v_laundry_count);
-	(void)printf("%9u pages wired down\n", sum.v_wire_count);
-	(void)printf("%9u pages free\n", sum.v_free_count);
-	(void)printf("%9u bytes per page\n", sum.v_page_size);
-=======
 	xo_open_container("summary-statistics");
 	xo_emit("{:context-switches/%9u} {N:cpu context switches}\n",
 		sum.v_swtch);
@@ -1137,14 +1094,13 @@
 		sum.v_active_count);
 	xo_emit("{:inactive-pages/%9u} {N:pages inactive}\n",
 		sum.v_inactive_count);
-	xo_emit("{:vm-cache/%9u} {N:pages in VM cache}\n",
+	xo_emit("{:vm-laundry-pages/%9u} {N:pages in the laundry queue}\n",
 		sum.v_cache_count);
 	xo_emit("{:wired-pages/%9u} {N:pages wired down}\n",
 		sum.v_wire_count);
 	xo_emit("{:free-pages/%9u} {N:pages free}\n",
 		sum.v_free_count);
 	xo_emit("{:bytes-per-page/%9u} {N:bytes per page}\n", sum.v_page_size);
->>>>>>> 4c03569f
 	if (kd != NULL) {
 		kread(X_NCHSTATS, &lnchstats, sizeof(lnchstats));
 	} else {
