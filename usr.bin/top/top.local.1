.\" $FreeBSD$
.SH "FreeBSD NOTES"

.SH DESCRIPTION OF MEMORY
<<<<<<< HEAD
Mem: 9220K Active, 1M Inact, 1M Laundry, 3284K Wired, 2M Buf, 932K Free
ARC: 2048K Total, 342K MRU, 760K MFU, 272K Anon, 96K Header, 442K Other
Swap: 91M Total, 79M Free, 13% Inuse, 80K In, 104K Out
=======
Mem: 61M Active, 86M Inact, 368K Laundry, 22G Wired, 102G Free
ARC: 15G Total, 9303M MFU, 6155M MRU, 1464K Anon, 98M Header, 35M Other
     15G Compressed, 27G Uncompressed, 1.75:1 Ratio, 174M Overhead
Swap: 4096M Total, 532M Free, 13% Inuse, 80K In, 104K Out
>>>>>>> 7e990722
.TP
.B K:
Kilobyte
.TP
.B M:
Megabyte
.TP
.B G:
Gigabyte
.TP
.B %:
1/100
.SS Physical Memory Stats
.TP
.B Active:
number of bytes active
.TP
.B Inact:
number of clean bytes inactive
.TP
.B Laundry:
number of dirty bytes queued for laundering
.TP
.B Wired:
number of bytes wired down, including BIO-level cached file data pages
.TP
.B Buf:
number of bytes used for BIO-level disk caching
.TP
.B Free:
number of bytes free
.SS ZFS ARC Stats
These stats are only displayed when the ARC is in use.
.TP
.B Total:
number of wired bytes used for the ZFS ARC
.TP
.B MRU:
number of ARC bytes holding most recently used data
.TP
.B MFU:
number of ARC bytes holding most frequently used data
.TP
.B Anon:
number of ARC bytes holding in flight data
.TP
.B Header:
number of ARC bytes holding headers
.TP
.B Other:
miscellaneous ARC bytes
.TP
.B Compressed:
bytes of memory used by ARC caches
.TP
.B Uncompressed:
bytes of data stored in ARC caches before compression
.TP
.B Ratio:
ratio of uncompressed data to total ARC size
.TP
.B Overhead:
amount of overhead from ARC compression
.SS Swap Stats
.TP
.B Total:
total available swap usage
.TP
.B Free:
total free swap usage
.TP
.B Inuse:
swap usage
.TP
.B In:
bytes paged in from swap devices (last interval)
.TP
.B Out:
bytes paged out to swap devices (last interval)<|MERGE_RESOLUTION|>--- conflicted
+++ resolved
@@ -2,16 +2,10 @@
 .SH "FreeBSD NOTES"
 
 .SH DESCRIPTION OF MEMORY
-<<<<<<< HEAD
-Mem: 9220K Active, 1M Inact, 1M Laundry, 3284K Wired, 2M Buf, 932K Free
-ARC: 2048K Total, 342K MRU, 760K MFU, 272K Anon, 96K Header, 442K Other
-Swap: 91M Total, 79M Free, 13% Inuse, 80K In, 104K Out
-=======
 Mem: 61M Active, 86M Inact, 368K Laundry, 22G Wired, 102G Free
 ARC: 15G Total, 9303M MFU, 6155M MRU, 1464K Anon, 98M Header, 35M Other
      15G Compressed, 27G Uncompressed, 1.75:1 Ratio, 174M Overhead
 Swap: 4096M Total, 532M Free, 13% Inuse, 80K In, 104K Out
->>>>>>> 7e990722
 .TP
 .B K:
 Kilobyte
