--- conflicted
+++ resolved
@@ -271,13 +271,8 @@
         return s, tag.tostring()
 
     def perftest(self, op, size, timeo=3):
-<<<<<<< HEAD
-        inp = array.array('B', (random.randint(0, 255) for x in xrange(size)))
+        inp = array.array('B', (random.randint(0, 255) for x in range(size)))
         out = array.array('B', self._to_bytes(inp))
-=======
-        inp = array.array('B', (random.randint(0, 255) for x in range(size)))
-        out = array.array('B', inp)
->>>>>>> fec44797
 
         # prep ioctl
         cop = CryptOp()
@@ -668,17 +663,10 @@
         print('tag:', binascii.hexlify(tag))
         assert enctag == tag
     elif False:
-<<<<<<< HEAD
-        for i in xrange(100000):
+        for i in range(100000):
             c = Crypto(CRYPTO_AES_XTS, binascii.unhexlify('1bbfeadf539daedcae33ced497343f3ca1f2474ad932b903997d44707db41382'))
             data = binascii.unhexlify('52a42bca4e9425a25bbc8c8bf6129dec')
             ct = binascii.unhexlify('517e602becd066b65fa4f4f56ddfe240')
-=======
-        for i in range(100000):
-            c = Crypto(CRYPTO_AES_XTS, '1bbfeadf539daedcae33ced497343f3ca1f2474ad932b903997d44707db41382'.decode('hex'))
-            data = '52a42bca4e9425a25bbc8c8bf6129dec'.decode('hex')
-            ct = '517e602becd066b65fa4f4f56ddfe240'.decode('hex')
->>>>>>> fec44797
             iv = _pack('QQ', 71, 0)
 
             enc = c.encrypt(data, iv)
