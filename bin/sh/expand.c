/*-
 * Copyright (c) 1991, 1993
 *	The Regents of the University of California.  All rights reserved.
 * Copyright (c) 1997-2005
 *	Herbert Xu <herbert@gondor.apana.org.au>.  All rights reserved.
 *
 * This code is derived from software contributed to Berkeley by
 * Kenneth Almquist.
 *
 * Redistribution and use in source and binary forms, with or without
 * modification, are permitted provided that the following conditions
 * are met:
 * 1. Redistributions of source code must retain the above copyright
 *    notice, this list of conditions and the following disclaimer.
 * 2. Redistributions in binary form must reproduce the above copyright
 *    notice, this list of conditions and the following disclaimer in the
 *    documentation and/or other materials provided with the distribution.
 * 4. Neither the name of the University nor the names of its contributors
 *    may be used to endorse or promote products derived from this software
 *    without specific prior written permission.
 *
 * THIS SOFTWARE IS PROVIDED BY THE REGENTS AND CONTRIBUTORS ``AS IS'' AND
 * ANY EXPRESS OR IMPLIED WARRANTIES, INCLUDING, BUT NOT LIMITED TO, THE
 * IMPLIED WARRANTIES OF MERCHANTABILITY AND FITNESS FOR A PARTICULAR PURPOSE
 * ARE DISCLAIMED.  IN NO EVENT SHALL THE REGENTS OR CONTRIBUTORS BE LIABLE
 * FOR ANY DIRECT, INDIRECT, INCIDENTAL, SPECIAL, EXEMPLARY, OR CONSEQUENTIAL
 * DAMAGES (INCLUDING, BUT NOT LIMITED TO, PROCUREMENT OF SUBSTITUTE GOODS
 * OR SERVICES; LOSS OF USE, DATA, OR PROFITS; OR BUSINESS INTERRUPTION)
 * HOWEVER CAUSED AND ON ANY THEORY OF LIABILITY, WHETHER IN CONTRACT, STRICT
 * LIABILITY, OR TORT (INCLUDING NEGLIGENCE OR OTHERWISE) ARISING IN ANY WAY
 * OUT OF THE USE OF THIS SOFTWARE, EVEN IF ADVISED OF THE POSSIBILITY OF
 * SUCH DAMAGE.
 */

#ifndef lint
#if 0
static char sccsid[] = "@(#)expand.c	8.5 (Berkeley) 5/15/95";
#endif
#endif /* not lint */
#include <sys/cdefs.h>
__FBSDID("$FreeBSD$");

#include <sys/types.h>
#include <sys/time.h>
#include <sys/stat.h>
#include <dirent.h>
#include <errno.h>
#include <inttypes.h>
#include <limits.h>
#include <pwd.h>
#include <stdio.h>
#include <stdlib.h>
#include <string.h>
#include <unistd.h>
#include <wchar.h>
#include <wctype.h>

/*
 * Routines to expand arguments to commands.  We have to deal with
 * backquotes, shell variables, and file metacharacters.
 */

#include "shell.h"
#include "main.h"
#include "nodes.h"
#include "eval.h"
#include "expand.h"
#include "syntax.h"
#include "parser.h"
#include "jobs.h"
#include "options.h"
#include "var.h"
#include "input.h"
#include "output.h"
#include "memalloc.h"
#include "error.h"
#include "mystring.h"
#include "arith.h"
#include "show.h"
#include "builtins.h"

/*
 * Structure specifying which parts of the string should be searched
 * for IFS characters.
 */

struct ifsregion {
	struct ifsregion *next;	/* next region in list */
	int begoff;		/* offset of start of region */
	int endoff;		/* offset of end of region */
	int inquotes;		/* search for nul bytes only */
};


static char *expdest;			/* output of current string */
static struct nodelist *argbackq;	/* list of back quote expressions */
static struct ifsregion ifsfirst;	/* first struct in list of ifs regions */
static struct ifsregion *ifslastp;	/* last struct in list */
static struct arglist exparg;		/* holds expanded arg list */

static char *argstr(char *, int);
static char *exptilde(char *, int);
static char *expari(char *);
static void expbackq(union node *, int, int);
static int subevalvar(char *, char *, int, int, int, int, int);
static char *evalvar(char *, int);
static int varisset(const char *, int);
static void strtodest(const char *, int, int, int);
static void varvalue(const char *, int, int, int);
static void recordregion(int, int, int);
static void removerecordregions(int);
static void ifsbreakup(char *, struct arglist *);
static void expandmeta(struct strlist *);
static void expmeta(char *, char *);
static void addfname(char *);
static struct strlist *expsort(struct strlist *);
static struct strlist *msort(struct strlist *, int);
static int patmatch(const char *, const char *, int);
static char *cvtnum(int, char *);
static int collate_range_cmp(wchar_t, wchar_t);

static int
collate_range_cmp(wchar_t c1, wchar_t c2)
{
	static wchar_t s1[2], s2[2];

	s1[0] = c1;
	s2[0] = c2;
	return (wcscoll(s1, s2));
}

static char *
stputs_quotes(const char *data, const char *syntax, char *p)
{
	while (*data) {
		CHECKSTRSPACE(2, p);
		if (syntax[(int)*data] == CCTL)
			USTPUTC(CTLESC, p);
		USTPUTC(*data++, p);
	}
	return (p);
}
#define STPUTS_QUOTES(data, syntax, p) p = stputs_quotes((data), syntax, p)

/*
 * Perform expansions on an argument, placing the resulting list of arguments
 * in arglist.  Parameter expansion, command substitution and arithmetic
 * expansion are always performed; additional expansions can be requested
 * via flag (EXP_*).
 * The result is left in the stack string.
 * When arglist is NULL, perform here document expansion.
 *
 * Caution: this function uses global state and is not reentrant.
 * However, a new invocation after an interrupted invocation is safe
 * and will reset the global state for the new call.
 */
void
expandarg(union node *arg, struct arglist *arglist, int flag)
{
	struct strlist *sp;
	char *p;

	argbackq = arg->narg.backquote;
	STARTSTACKSTR(expdest);
	ifsfirst.next = NULL;
	ifslastp = NULL;
	argstr(arg->narg.text, flag);
	if (arglist == NULL) {
		STACKSTRNUL(expdest);
		return;			/* here document expanded */
	}
	STPUTC('\0', expdest);
	p = grabstackstr(expdest);
	exparg.lastp = &exparg.list;
	if (flag & EXP_FULL) {
		ifsbreakup(p, &exparg);
		*exparg.lastp = NULL;
		exparg.lastp = &exparg.list;
		expandmeta(exparg.list);
	} else {
		sp = (struct strlist *)stalloc(sizeof (struct strlist));
		sp->text = p;
		*exparg.lastp = sp;
		exparg.lastp = &sp->next;
	}
	while (ifsfirst.next != NULL) {
		struct ifsregion *ifsp;
		INTOFF;
		ifsp = ifsfirst.next->next;
		ckfree(ifsfirst.next);
		ifsfirst.next = ifsp;
		INTON;
	}
	*exparg.lastp = NULL;
	if (exparg.list) {
		*arglist->lastp = exparg.list;
		arglist->lastp = exparg.lastp;
	}
}



/*
 * Perform parameter expansion, command substitution and arithmetic
 * expansion, and tilde expansion if requested via EXP_TILDE/EXP_VARTILDE.
 * Processing ends at a CTLENDVAR or CTLENDARI character as well as '\0'.
 * This is used to expand word in ${var+word} etc.
 * If EXP_FULL or EXP_CASE are set, keep and/or generate CTLESC
 * characters to allow for further processing.
 * If EXP_FULL is set, also preserve CTLQUOTEMARK characters.
 */
static char *
argstr(char *p, int flag)
{
	char c;
	int quotes = flag & (EXP_FULL | EXP_CASE);	/* do CTLESC */
	int firsteq = 1;
	int split_lit;
	int lit_quoted;

	split_lit = flag & EXP_SPLIT_LIT;
	lit_quoted = flag & EXP_LIT_QUOTED;
	flag &= ~(EXP_SPLIT_LIT | EXP_LIT_QUOTED);
	if (*p == '~' && (flag & (EXP_TILDE | EXP_VARTILDE)))
		p = exptilde(p, flag);
	for (;;) {
		CHECKSTRSPACE(2, expdest);
		switch (c = *p++) {
		case '\0':
			return (p - 1);
		case CTLENDVAR:
		case CTLENDARI:
			return (p);
		case CTLQUOTEMARK:
			lit_quoted = 1;
			/* "$@" syntax adherence hack */
			if (p[0] == CTLVAR && p[2] == '@' && p[3] == '=')
				break;
			if ((flag & EXP_FULL) != 0)
				USTPUTC(c, expdest);
			break;
		case CTLQUOTEEND:
			lit_quoted = 0;
			break;
		case CTLESC:
			if (quotes)
				USTPUTC(c, expdest);
			c = *p++;
			USTPUTC(c, expdest);
			if (split_lit && !lit_quoted)
				recordregion(expdest - stackblock() -
				    (quotes ? 2 : 1),
				    expdest - stackblock(), 0);
			break;
		case CTLVAR:
			p = evalvar(p, flag);
			break;
		case CTLBACKQ:
		case CTLBACKQ|CTLQUOTE:
			expbackq(argbackq->n, c & CTLQUOTE, flag);
			argbackq = argbackq->next;
			break;
		case CTLARI:
			p = expari(p);
			break;
		case ':':
		case '=':
			/*
			 * sort of a hack - expand tildes in variable
			 * assignments (after the first '=' and after ':'s).
			 */
			USTPUTC(c, expdest);
			if (split_lit && !lit_quoted)
				recordregion(expdest - stackblock() - 1,
				    expdest - stackblock(), 0);
			if (flag & EXP_VARTILDE && *p == '~' &&
			    (c != '=' || firsteq)) {
				if (c == '=')
					firsteq = 0;
				p = exptilde(p, flag);
			}
			break;
		default:
			USTPUTC(c, expdest);
			if (split_lit && !lit_quoted)
				recordregion(expdest - stackblock() - 1,
				    expdest - stackblock(), 0);
		}
	}
}

/*
 * Perform tilde expansion, placing the result in the stack string and
 * returning the next position in the input string to process.
 */
static char *
exptilde(char *p, int flag)
{
	char c, *startp = p;
	struct passwd *pw;
	char *home;
<<<<<<< HEAD
	int quotes = flag & (EXP_FULL | EXP_CASE);
=======
>>>>>>> 45a2a347

	for (;;) {
		c = *p;
		switch(c) {
		case CTLESC: /* This means CTL* are always considered quoted. */
		case CTLVAR:
		case CTLBACKQ:
		case CTLBACKQ | CTLQUOTE:
		case CTLARI:
		case CTLENDARI:
		case CTLQUOTEMARK:
			return (startp);
		case ':':
			if ((flag & EXP_VARTILDE) == 0)
				break;
			/* FALLTHROUGH */
		case '\0':
		case '/':
		case CTLENDVAR:
			*p = '\0';
			if (*(startp+1) == '\0') {
				home = lookupvar("HOME");
			} else {
				pw = getpwnam(startp+1);
				home = pw != NULL ? pw->pw_dir : NULL;
			}
			*p = c;
			if (home == NULL || *home == '\0')
				return (startp);
			strtodest(home, flag, VSNORMAL, 1);
			return (p);
		}
		p++;
	}
}


static void
removerecordregions(int endoff)
{
	if (ifslastp == NULL)
		return;

	if (ifsfirst.endoff > endoff) {
		while (ifsfirst.next != NULL) {
			struct ifsregion *ifsp;
			INTOFF;
			ifsp = ifsfirst.next->next;
			ckfree(ifsfirst.next);
			ifsfirst.next = ifsp;
			INTON;
		}
		if (ifsfirst.begoff > endoff)
			ifslastp = NULL;
		else {
			ifslastp = &ifsfirst;
			ifsfirst.endoff = endoff;
		}
		return;
	}

	ifslastp = &ifsfirst;
	while (ifslastp->next && ifslastp->next->begoff < endoff)
		ifslastp=ifslastp->next;
	while (ifslastp->next != NULL) {
		struct ifsregion *ifsp;
		INTOFF;
		ifsp = ifslastp->next->next;
		ckfree(ifslastp->next);
		ifslastp->next = ifsp;
		INTON;
	}
	if (ifslastp->endoff > endoff)
		ifslastp->endoff = endoff;
}

/*
 * Expand arithmetic expression.
 * Note that flag is not required as digits never require CTLESC characters.
 */
static char *
expari(char *p)
{
	char *q, *start;
	arith_t result;
	int begoff;
	int quoted;
	int adj;

	quoted = *p++ == '"';
	begoff = expdest - stackblock();
	p = argstr(p, 0);
	removerecordregions(begoff);
	STPUTC('\0', expdest);
	start = stackblock() + begoff;

	q = grabstackstr(expdest);
	result = arith(start);
	ungrabstackstr(q, expdest);

	start = stackblock() + begoff;
	adj = start - expdest;
	STADJUST(adj, expdest);

	CHECKSTRSPACE((int)(DIGITS(result) + 1), expdest);
	fmtstr(expdest, DIGITS(result), ARITH_FORMAT_STR, result);
	adj = strlen(expdest);
	STADJUST(adj, expdest);
	if (!quoted)
		recordregion(begoff, expdest - stackblock(), 0);
	return p;
}


/*
 * Perform command substitution.
 */
static void
expbackq(union node *cmd, int quoted, int flag)
{
	struct backcmd in;
	int i;
	char buf[128];
	char *p;
	char *dest = expdest;
	struct ifsregion saveifs, *savelastp;
	struct nodelist *saveargbackq;
	char lastc;
	int startloc = dest - stackblock();
	char const *syntax = quoted? DQSYNTAX : BASESYNTAX;
	int quotes = flag & (EXP_FULL | EXP_CASE);
	size_t nnl;

	INTOFF;
	saveifs = ifsfirst;
	savelastp = ifslastp;
	saveargbackq = argbackq;
	p = grabstackstr(dest);
	evalbackcmd(cmd, &in);
	ungrabstackstr(p, dest);
	ifsfirst = saveifs;
	ifslastp = savelastp;
	argbackq = saveargbackq;

	p = in.buf;
	lastc = '\0';
	nnl = 0;
	/* Don't copy trailing newlines */
	for (;;) {
		if (--in.nleft < 0) {
			if (in.fd < 0)
				break;
			while ((i = read(in.fd, buf, sizeof buf)) < 0 && errno == EINTR);
			TRACE(("expbackq: read returns %d\n", i));
			if (i <= 0)
				break;
			p = buf;
			in.nleft = i - 1;
		}
		lastc = *p++;
		if (lastc != '\0') {
			if (lastc == '\n') {
				nnl++;
			} else {
				CHECKSTRSPACE(nnl + 2, dest);
				while (nnl > 0) {
					nnl--;
					USTPUTC('\n', dest);
				}
				if (quotes && syntax[(int)lastc] == CCTL)
					USTPUTC(CTLESC, dest);
				USTPUTC(lastc, dest);
			}
		}
	}

	if (in.fd >= 0)
		close(in.fd);
	if (in.buf)
		ckfree(in.buf);
	if (in.jp)
		exitstatus = waitforjob(in.jp, (int *)NULL);
	if (quoted == 0)
		recordregion(startloc, dest - stackblock(), 0);
	TRACE(("expbackq: size=%td: \"%.*s\"\n",
		((dest - stackblock()) - startloc),
		(int)((dest - stackblock()) - startloc),
		stackblock() + startloc));
	expdest = dest;
	INTON;
}



static void
recordleft(const char *str, const char *loc, char *startp)
{
	int amount;

	amount = ((str - 1) - (loc - startp)) - expdest;
	STADJUST(amount, expdest);
	while (loc != str - 1)
		*startp++ = *loc++;
}

static int
subevalvar(char *p, char *str, int strloc, int subtype, int startloc,
  int varflags, int quotes)
{
	char *startp;
	char *loc = NULL;
	char *q;
	int c = 0;
	struct nodelist *saveargbackq = argbackq;
	int amount;

	argstr(p, (subtype == VSTRIMLEFT || subtype == VSTRIMLEFTMAX ||
	    subtype == VSTRIMRIGHT || subtype == VSTRIMRIGHTMAX ?
	    EXP_CASE : 0) | EXP_TILDE);
	STACKSTRNUL(expdest);
	argbackq = saveargbackq;
	startp = stackblock() + startloc;
	if (str == NULL)
	    str = stackblock() + strloc;

	switch (subtype) {
	case VSASSIGN:
		setvar(str, startp, 0);
		amount = startp - expdest;
		STADJUST(amount, expdest);
		varflags &= ~VSNUL;
		return 1;

	case VSQUESTION:
		if (*p != CTLENDVAR) {
			outfmt(out2, "%s\n", startp);
			error((char *)NULL);
		}
		error("%.*s: parameter %snot set", (int)(p - str - 1),
		      str, (varflags & VSNUL) ? "null or " : "");
		return 0;

	case VSTRIMLEFT:
		for (loc = startp; loc < str; loc++) {
			c = *loc;
			*loc = '\0';
			if (patmatch(str, startp, quotes)) {
				*loc = c;
				recordleft(str, loc, startp);
				return 1;
			}
			*loc = c;
			if (quotes && *loc == CTLESC)
				loc++;
		}
		return 0;

	case VSTRIMLEFTMAX:
		for (loc = str - 1; loc >= startp;) {
			c = *loc;
			*loc = '\0';
			if (patmatch(str, startp, quotes)) {
				*loc = c;
				recordleft(str, loc, startp);
				return 1;
			}
			*loc = c;
			loc--;
			if (quotes && loc > startp && *(loc - 1) == CTLESC) {
				for (q = startp; q < loc; q++)
					if (*q == CTLESC)
						q++;
				if (q > loc)
					loc--;
			}
		}
		return 0;

	case VSTRIMRIGHT:
		for (loc = str - 1; loc >= startp;) {
			if (patmatch(str, loc, quotes)) {
				amount = loc - expdest;
				STADJUST(amount, expdest);
				return 1;
			}
			loc--;
			if (quotes && loc > startp && *(loc - 1) == CTLESC) {
				for (q = startp; q < loc; q++)
					if (*q == CTLESC)
						q++;
				if (q > loc)
					loc--;
			}
		}
		return 0;

	case VSTRIMRIGHTMAX:
		for (loc = startp; loc < str - 1; loc++) {
			if (patmatch(str, loc, quotes)) {
				amount = loc - expdest;
				STADJUST(amount, expdest);
				return 1;
			}
			if (quotes && *loc == CTLESC)
				loc++;
		}
		return 0;


	default:
		abort();
	}
}


/*
 * Expand a variable, and return a pointer to the next character in the
 * input string.
 */

static char *
evalvar(char *p, int flag)
{
	int subtype;
	int varflags;
	char *var;
	const char *val;
	int patloc;
	int c;
	int set;
	int special;
	int startloc;
	int varlen;
	int varlenb;
	int easy;
	int quotes = flag & (EXP_FULL | EXP_CASE);
<<<<<<< HEAD
=======
	int record;
>>>>>>> 45a2a347

	varflags = (unsigned char)*p++;
	subtype = varflags & VSTYPE;
	var = p;
	special = 0;
	if (! is_name(*p))
		special = 1;
	p = strchr(p, '=') + 1;
again: /* jump here after setting a variable with ${var=text} */
	if (varflags & VSLINENO) {
		set = 1;
		special = 1;
		val = NULL;
	} else if (special) {
		set = varisset(var, varflags & VSNUL);
		val = NULL;
	} else {
		val = bltinlookup(var, 1);
		if (val == NULL || ((varflags & VSNUL) && val[0] == '\0')) {
			val = NULL;
			set = 0;
		} else
			set = 1;
	}
	varlen = 0;
	startloc = expdest - stackblock();
	if (!set && uflag && *var != '@' && *var != '*') {
		switch (subtype) {
		case VSNORMAL:
		case VSTRIMLEFT:
		case VSTRIMLEFTMAX:
		case VSTRIMRIGHT:
		case VSTRIMRIGHTMAX:
		case VSLENGTH:
			error("%.*s: parameter not set", (int)(p - var - 1),
			    var);
		}
	}
	if (set && subtype != VSPLUS) {
		/* insert the value of the variable */
		if (special) {
			if (varflags & VSLINENO)
				STPUTBIN(var, p - var - 1, expdest);
			else
				varvalue(var, varflags & VSQUOTE, subtype, flag);
			if (subtype == VSLENGTH) {
				varlenb = expdest - stackblock() - startloc;
				varlen = varlenb;
				if (localeisutf8) {
					val = stackblock() + startloc;
					for (;val != expdest; val++)
						if ((*val & 0xC0) == 0x80)
							varlen--;
				}
				STADJUST(-varlenb, expdest);
			}
		} else {
			if (subtype == VSLENGTH) {
				for (;*val; val++)
					if (!localeisutf8 ||
					    (*val & 0xC0) != 0x80)
						varlen++;
			}
			else
				strtodest(val, flag, subtype,
				    varflags & VSQUOTE);
		}
	}

	if (subtype == VSPLUS)
		set = ! set;

	easy = ((varflags & VSQUOTE) == 0 ||
		(*var == '@' && shellparam.nparam != 1));


	switch (subtype) {
	case VSLENGTH:
		expdest = cvtnum(varlen, expdest);
		record = 1;
		break;

	case VSNORMAL:
		record = easy;
		break;

	case VSPLUS:
	case VSMINUS:
		if (!set) {
			argstr(p, flag | (flag & EXP_FULL ? EXP_SPLIT_LIT : 0) |
			    (varflags & VSQUOTE ? EXP_LIT_QUOTED : 0));
			break;
		}
		record = easy;
		break;

	case VSTRIMLEFT:
	case VSTRIMLEFTMAX:
	case VSTRIMRIGHT:
	case VSTRIMRIGHTMAX:
		if (!set)
			break;
		/*
		 * Terminate the string and start recording the pattern
		 * right after it
		 */
		STPUTC('\0', expdest);
		patloc = expdest - stackblock();
		if (subevalvar(p, NULL, patloc, subtype,
		    startloc, varflags, quotes) == 0) {
			int amount = (expdest - stackblock() - patloc) + 1;
			STADJUST(-amount, expdest);
		}
		/* Remove any recorded regions beyond start of variable */
		removerecordregions(startloc);
		record = 1;
		break;

	case VSASSIGN:
	case VSQUESTION:
		if (!set) {
			if (subevalvar(p, var, 0, subtype, startloc, varflags,
			    quotes)) {
				varflags &= ~VSNUL;
				/*
				 * Remove any recorded regions beyond
				 * start of variable
				 */
				removerecordregions(startloc);
				goto again;
			}
			break;
		}
		record = easy;
		break;

	case VSERROR:
		c = p - var - 1;
		error("${%.*s%s}: Bad substitution", c, var,
		    (c > 0 && *p != CTLENDVAR) ? "..." : "");

	default:
		abort();
	}

	if (record)
		recordregion(startloc, expdest - stackblock(),
		    varflags & VSQUOTE || (ifsset() && ifsval()[0] == '\0' &&
		    (*var == '@' || *var == '*')));

	if (subtype != VSNORMAL) {	/* skip to end of alternative */
		int nesting = 1;
		for (;;) {
			if ((c = *p++) == CTLESC)
				p++;
			else if (c == CTLBACKQ || c == (CTLBACKQ|CTLQUOTE)) {
				if (set)
					argbackq = argbackq->next;
			} else if (c == CTLVAR) {
				if ((*p++ & VSTYPE) != VSNORMAL)
					nesting++;
			} else if (c == CTLENDVAR) {
				if (--nesting == 0)
					break;
			}
		}
	}
	return p;
}



/*
 * Test whether a specialized variable is set.
 */

static int
varisset(const char *name, int nulok)
{

	if (*name == '!')
		return backgndpidset();
	else if (*name == '@' || *name == '*') {
		if (*shellparam.p == NULL)
			return 0;

		if (nulok) {
			char **av;

			for (av = shellparam.p; *av; av++)
				if (**av != '\0')
					return 1;
			return 0;
		}
	} else if (is_digit(*name)) {
		char *ap;
		long num;

		errno = 0;
		num = strtol(name, NULL, 10);
		if (errno != 0 || num > shellparam.nparam)
			return 0;

		if (num == 0)
			ap = arg0;
		else
			ap = shellparam.p[num - 1];

		if (nulok && (ap == NULL || *ap == '\0'))
			return 0;
	}
	return 1;
}

static void
strtodest(const char *p, int flag, int subtype, int quoted)
{
	if (flag & (EXP_FULL | EXP_CASE) && subtype != VSLENGTH)
		STPUTS_QUOTES(p, quoted ? DQSYNTAX : BASESYNTAX, expdest);
	else
		STPUTS(p, expdest);
}

/*
 * Add the value of a specialized variable to the stack string.
 */

static void
varvalue(const char *name, int quoted, int subtype, int flag)
{
	int num;
	char *p;
	int i;
	char sep[2];
	char **ap;

	switch (*name) {
	case '$':
		num = rootpid;
		break;
	case '?':
		num = oexitstatus;
		break;
	case '#':
		num = shellparam.nparam;
		break;
	case '!':
		num = backgndpidval();
		break;
	case '-':
		for (i = 0 ; i < NOPTS ; i++) {
			if (optlist[i].val)
				STPUTC(optlist[i].letter, expdest);
		}
		return;
	case '@':
		if (flag & EXP_FULL && quoted) {
			for (ap = shellparam.p ; (p = *ap++) != NULL ; ) {
				strtodest(p, flag, subtype, quoted);
				if (*ap)
					STPUTC('\0', expdest);
			}
			return;
		}
		/* FALLTHROUGH */
	case '*':
		if (ifsset())
			sep[0] = ifsval()[0];
		else
			sep[0] = ' ';
		sep[1] = '\0';
		for (ap = shellparam.p ; (p = *ap++) != NULL ; ) {
			strtodest(p, flag, subtype, quoted);
			if (!*ap)
				break;
			if (sep[0])
				strtodest(sep, flag, subtype, quoted);
			else if (flag & EXP_FULL && !quoted && **ap != '\0')
				STPUTC('\0', expdest);
		}
		return;
	default:
		if (is_digit(*name)) {
			num = atoi(name);
			if (num == 0)
				p = arg0;
			else if (num > 0 && num <= shellparam.nparam)
				p = shellparam.p[num - 1];
			else
				return;
			strtodest(p, flag, subtype, quoted);
		}
		return;
	}
	expdest = cvtnum(num, expdest);
}



/*
 * Record the fact that we have to scan this region of the
 * string for IFS characters.
 */

static void
recordregion(int start, int end, int inquotes)
{
	struct ifsregion *ifsp;

	INTOFF;
	if (ifslastp == NULL) {
		ifsp = &ifsfirst;
	} else {
		if (ifslastp->endoff == start
		    && ifslastp->inquotes == inquotes) {
			/* extend previous area */
			ifslastp->endoff = end;
			INTON;
			return;
		}
		ifsp = (struct ifsregion *)ckmalloc(sizeof (struct ifsregion));
		ifslastp->next = ifsp;
	}
	ifslastp = ifsp;
	ifslastp->next = NULL;
	ifslastp->begoff = start;
	ifslastp->endoff = end;
	ifslastp->inquotes = inquotes;
	INTON;
}



/*
 * Break the argument string into pieces based upon IFS and add the
 * strings to the argument list.  The regions of the string to be
 * searched for IFS characters have been stored by recordregion.
 * CTLESC characters are preserved but have little effect in this pass
 * other than escaping CTL* characters.  In particular, they do not escape
 * IFS characters: that should be done with the ifsregion mechanism.
 * CTLQUOTEMARK characters are used to preserve empty quoted strings.
 * This pass treats them as a regular character, making the string non-empty.
 * Later, they are removed along with the other CTL* characters.
 */
static void
ifsbreakup(char *string, struct arglist *arglist)
{
	struct ifsregion *ifsp;
	struct strlist *sp;
	char *start;
	char *p;
	char *q;
	const char *ifs;
	const char *ifsspc;
	int had_param_ch = 0;

	start = string;

	if (ifslastp == NULL) {
		/* Return entire argument, IFS doesn't apply to any of it */
		sp = (struct strlist *)stalloc(sizeof *sp);
		sp->text = start;
		*arglist->lastp = sp;
		arglist->lastp = &sp->next;
		return;
	}

	ifs = ifsset() ? ifsval() : " \t\n";

	for (ifsp = &ifsfirst; ifsp != NULL; ifsp = ifsp->next) {
		p = string + ifsp->begoff;
		while (p < string + ifsp->endoff) {
			q = p;
			if (*p == CTLESC)
				p++;
			if (ifsp->inquotes) {
				/* Only NULs (should be from "$@") end args */
				had_param_ch = 1;
				if (*p != 0) {
					p++;
					continue;
				}
				ifsspc = NULL;
			} else {
				if (!strchr(ifs, *p)) {
					had_param_ch = 1;
					p++;
					continue;
				}
				ifsspc = strchr(" \t\n", *p);

				/* Ignore IFS whitespace at start */
				if (q == start && ifsspc != NULL) {
					p++;
					start = p;
					continue;
				}
				had_param_ch = 0;
			}

			/* Save this argument... */
			*q = '\0';
			sp = (struct strlist *)stalloc(sizeof *sp);
			sp->text = start;
			*arglist->lastp = sp;
			arglist->lastp = &sp->next;
			p++;

			if (ifsspc != NULL) {
				/* Ignore further trailing IFS whitespace */
				for (; p < string + ifsp->endoff; p++) {
					q = p;
					if (*p == CTLESC)
						p++;
					if (strchr(ifs, *p) == NULL) {
						p = q;
						break;
					}
					if (strchr(" \t\n", *p) == NULL) {
						p++;
						break;
					}
				}
			}
			start = p;
		}
	}

	/*
	 * Save anything left as an argument.
	 * Traditionally we have treated 'IFS=':'; set -- x$IFS' as
	 * generating 2 arguments, the second of which is empty.
	 * Some recent clarification of the Posix spec say that it
	 * should only generate one....
	 */
	if (had_param_ch || *start != 0) {
		sp = (struct strlist *)stalloc(sizeof *sp);
		sp->text = start;
		*arglist->lastp = sp;
		arglist->lastp = &sp->next;
	}
}


static char expdir[PATH_MAX];
#define expdir_end (expdir + sizeof(expdir))

/*
 * Perform pathname generation and remove control characters.
 * At this point, the only control characters should be CTLESC and CTLQUOTEMARK.
 * The results are stored in the list exparg.
 */
static void
expandmeta(struct strlist *str)
{
	char *p;
	struct strlist **savelastp;
	struct strlist *sp;
	char c;

	while (str) {
		savelastp = exparg.lastp;
		if (!fflag) {
			p = str->text;
			for (; (c = *p) != '\0'; p++) {
				/* fast check for meta chars */
				if (c == '*' || c == '?' || c == '[') {
					INTOFF;
					expmeta(expdir, str->text);
					INTON;
					break;
				}
			}
		}
		if (exparg.lastp == savelastp) {
			/*
			 * no matches
			 */
			*exparg.lastp = str;
			rmescapes(str->text);
			exparg.lastp = &str->next;
		} else {
			*exparg.lastp = NULL;
			*savelastp = sp = expsort(*savelastp);
			while (sp->next != NULL)
				sp = sp->next;
			exparg.lastp = &sp->next;
		}
		str = str->next;
	}
}


/*
 * Do metacharacter (i.e. *, ?, [...]) expansion.
 */

static void
expmeta(char *enddir, char *name)
{
	const char *p;
	const char *q;
	const char *start;
	char *endname;
	int metaflag;
	struct stat statb;
	DIR *dirp;
	struct dirent *dp;
	int atend;
	int matchdot;
	int esc;
	int namlen;

	metaflag = 0;
	start = name;
	for (p = name; esc = 0, *p; p += esc + 1) {
		if (*p == '*' || *p == '?')
			metaflag = 1;
		else if (*p == '[') {
			q = p + 1;
			if (*q == '!' || *q == '^')
				q++;
			for (;;) {
				while (*q == CTLQUOTEMARK)
					q++;
				if (*q == CTLESC)
					q++;
				if (*q == '/' || *q == '\0')
					break;
				if (*++q == ']') {
					metaflag = 1;
					break;
				}
			}
		} else if (*p == '\0')
			break;
		else if (*p == CTLQUOTEMARK)
			continue;
		else {
			if (*p == CTLESC)
				esc++;
			if (p[esc] == '/') {
				if (metaflag)
					break;
				start = p + esc + 1;
			}
		}
	}
	if (metaflag == 0) {	/* we've reached the end of the file name */
		if (enddir != expdir)
			metaflag++;
		for (p = name ; ; p++) {
			if (*p == CTLQUOTEMARK)
				continue;
			if (*p == CTLESC)
				p++;
			*enddir++ = *p;
			if (*p == '\0')
				break;
			if (enddir == expdir_end)
				return;
		}
		if (metaflag == 0 || lstat(expdir, &statb) >= 0)
			addfname(expdir);
		return;
	}
	endname = name + (p - name);
	if (start != name) {
		p = name;
		while (p < start) {
			while (*p == CTLQUOTEMARK)
				p++;
			if (*p == CTLESC)
				p++;
			*enddir++ = *p++;
			if (enddir == expdir_end)
				return;
		}
	}
	if (enddir == expdir) {
		p = ".";
	} else if (enddir == expdir + 1 && *expdir == '/') {
		p = "/";
	} else {
		p = expdir;
		enddir[-1] = '\0';
	}
	if ((dirp = opendir(p)) == NULL)
		return;
	if (enddir != expdir)
		enddir[-1] = '/';
	if (*endname == 0) {
		atend = 1;
	} else {
		atend = 0;
		*endname = '\0';
		endname += esc + 1;
	}
	matchdot = 0;
	p = start;
	while (*p == CTLQUOTEMARK)
		p++;
	if (*p == CTLESC)
		p++;
	if (*p == '.')
		matchdot++;
	while (! int_pending() && (dp = readdir(dirp)) != NULL) {
		if (dp->d_name[0] == '.' && ! matchdot)
			continue;
		if (patmatch(start, dp->d_name, 0)) {
			namlen = dp->d_namlen;
			if (enddir + namlen + 1 > expdir_end)
				continue;
			memcpy(enddir, dp->d_name, namlen + 1);
			if (atend)
				addfname(expdir);
			else {
				if (dp->d_type != DT_UNKNOWN &&
				    dp->d_type != DT_DIR &&
				    dp->d_type != DT_LNK)
					continue;
				if (enddir + namlen + 2 > expdir_end)
					continue;
				enddir[namlen] = '/';
				enddir[namlen + 1] = '\0';
				expmeta(enddir + namlen + 1, endname);
			}
		}
	}
	closedir(dirp);
	if (! atend)
		endname[-esc - 1] = esc ? CTLESC : '/';
}


/*
 * Add a file name to the list.
 */

static void
addfname(char *name)
{
	char *p;
	struct strlist *sp;

	p = stsavestr(name);
	sp = (struct strlist *)stalloc(sizeof *sp);
	sp->text = p;
	*exparg.lastp = sp;
	exparg.lastp = &sp->next;
}


/*
 * Sort the results of file name expansion.  It calculates the number of
 * strings to sort and then calls msort (short for merge sort) to do the
 * work.
 */

static struct strlist *
expsort(struct strlist *str)
{
	int len;
	struct strlist *sp;

	len = 0;
	for (sp = str ; sp ; sp = sp->next)
		len++;
	return msort(str, len);
}


static struct strlist *
msort(struct strlist *list, int len)
{
	struct strlist *p, *q = NULL;
	struct strlist **lpp;
	int half;
	int n;

	if (len <= 1)
		return list;
	half = len >> 1;
	p = list;
	for (n = half ; --n >= 0 ; ) {
		q = p;
		p = p->next;
	}
	q->next = NULL;			/* terminate first half of list */
	q = msort(list, half);		/* sort first half of list */
	p = msort(p, len - half);		/* sort second half */
	lpp = &list;
	for (;;) {
		if (strcmp(p->text, q->text) < 0) {
			*lpp = p;
			lpp = &p->next;
			if ((p = *lpp) == NULL) {
				*lpp = q;
				break;
			}
		} else {
			*lpp = q;
			lpp = &q->next;
			if ((q = *lpp) == NULL) {
				*lpp = p;
				break;
			}
		}
	}
	return list;
}



static wchar_t
get_wc(const char **p)
{
	wchar_t c;
	int chrlen;

	chrlen = mbtowc(&c, *p, 4);
	if (chrlen == 0)
		return 0;
	else if (chrlen == -1)
		c = 0;
	else
		*p += chrlen;
	return c;
}


/*
 * See if a character matches a character class, starting at the first colon
 * of "[:class:]".
 * If a valid character class is recognized, a pointer to the next character
 * after the final closing bracket is stored into *end, otherwise a null
 * pointer is stored into *end.
 */
static int
match_charclass(const char *p, wchar_t chr, const char **end)
{
	char name[20];
	const char *nameend;
	wctype_t cclass;

	*end = NULL;
	p++;
	nameend = strstr(p, ":]");
	if (nameend == NULL || (size_t)(nameend - p) >= sizeof(name) ||
	    nameend == p)
		return 0;
	memcpy(name, p, nameend - p);
	name[nameend - p] = '\0';
	*end = nameend + 2;
	cclass = wctype(name);
	/* An unknown class matches nothing but is valid nevertheless. */
	if (cclass == 0)
		return 0;
	return iswctype(chr, cclass);
}


/*
 * Returns true if the pattern matches the string.
 */

static int
patmatch(const char *pattern, const char *string, int squoted)
{
	const char *p, *q, *end;
	const char *bt_p, *bt_q;
	char c;
	wchar_t wc, wc2;

	p = pattern;
	q = string;
	bt_p = NULL;
	bt_q = NULL;
	for (;;) {
		switch (c = *p++) {
		case '\0':
			if (*q != '\0')
				goto backtrack;
			return 1;
		case CTLESC:
			if (squoted && *q == CTLESC)
				q++;
			if (*q++ != *p++)
				goto backtrack;
			break;
		case CTLQUOTEMARK:
			continue;
		case '?':
			if (squoted && *q == CTLESC)
				q++;
			if (*q == '\0')
				return 0;
			if (localeisutf8) {
				wc = get_wc(&q);
				/*
				 * A '?' does not match invalid UTF-8 but a
				 * '*' does, so backtrack.
				 */
				if (wc == 0)
					goto backtrack;
			} else
				wc = (unsigned char)*q++;
			break;
		case '*':
			c = *p;
			while (c == CTLQUOTEMARK || c == '*')
				c = *++p;
			/*
			 * If the pattern ends here, we know the string
			 * matches without needing to look at the rest of it.
			 */
			if (c == '\0')
				return 1;
			/*
			 * First try the shortest match for the '*' that
			 * could work. We can forget any earlier '*' since
			 * there is no way having it match more characters
			 * can help us, given that we are already here.
			 */
			bt_p = p;
			bt_q = q;
			break;
		case '[': {
			const char *endp;
			int invert, found;
			wchar_t chr;

			endp = p;
			if (*endp == '!' || *endp == '^')
				endp++;
			do {
				while (*endp == CTLQUOTEMARK)
					endp++;
				if (*endp == 0)
					goto dft;		/* no matching ] */
				if (*endp == CTLESC)
					endp++;
			} while (*++endp != ']');
			invert = 0;
			if (*p == '!' || *p == '^') {
				invert++;
				p++;
			}
			found = 0;
			if (squoted && *q == CTLESC)
				q++;
			if (*q == '\0')
				return 0;
			if (localeisutf8) {
				chr = get_wc(&q);
				if (chr == 0)
					goto backtrack;
			} else
				chr = (unsigned char)*q++;
			c = *p++;
			do {
				if (c == CTLQUOTEMARK)
					continue;
				if (c == '[' && *p == ':') {
					found |= match_charclass(p, chr, &end);
					if (end != NULL)
						p = end;
				}
				if (c == CTLESC)
					c = *p++;
				if (localeisutf8 && c & 0x80) {
					p--;
					wc = get_wc(&p);
					if (wc == 0) /* bad utf-8 */
						return 0;
				} else
					wc = (unsigned char)c;
				if (*p == '-' && p[1] != ']') {
					p++;
					while (*p == CTLQUOTEMARK)
						p++;
					if (*p == CTLESC)
						p++;
					if (localeisutf8) {
						wc2 = get_wc(&p);
						if (wc2 == 0) /* bad utf-8 */
							return 0;
					} else
						wc2 = (unsigned char)*p++;
					if (   collate_range_cmp(chr, wc) >= 0
					    && collate_range_cmp(chr, wc2) <= 0
					   )
						found = 1;
				} else {
					if (chr == wc)
						found = 1;
				}
			} while ((c = *p++) != ']');
			if (found == invert)
				goto backtrack;
			break;
		}
dft:	        default:
			if (squoted && *q == CTLESC)
				q++;
			if (*q == '\0')
				return 0;
			if (*q++ == c)
				break;
backtrack:
			/*
			 * If we have a mismatch (other than hitting the end
			 * of the string), go back to the last '*' seen and
			 * have it match one additional character.
			 */
			if (bt_p == NULL)
				return 0;
			if (squoted && *bt_q == CTLESC)
				bt_q++;
			if (*bt_q == '\0')
				return 0;
			bt_q++;
			p = bt_p;
			q = bt_q;
			break;
		}
	}
}



/*
 * Remove any CTLESC and CTLQUOTEMARK characters from a string.
 */

void
rmescapes(char *str)
{
	char *p, *q;

	p = str;
	while (*p != CTLESC && *p != CTLQUOTEMARK && *p != CTLQUOTEEND) {
		if (*p++ == '\0')
			return;
	}
	q = p;
	while (*p) {
		if (*p == CTLQUOTEMARK || *p == CTLQUOTEEND) {
			p++;
			continue;
		}
		if (*p == CTLESC)
			p++;
		*q++ = *p++;
	}
	*q = '\0';
}



/*
 * See if a pattern matches in a case statement.
 */

int
casematch(union node *pattern, const char *val)
{
	struct stackmark smark;
	int result;
	char *p;

	setstackmark(&smark);
	argbackq = pattern->narg.backquote;
	STARTSTACKSTR(expdest);
	ifslastp = NULL;
	argstr(pattern->narg.text, EXP_TILDE | EXP_CASE);
	STPUTC('\0', expdest);
	p = grabstackstr(expdest);
	result = patmatch(p, val, 0);
	popstackmark(&smark);
	return result;
}

/*
 * Our own itoa().
 */

static char *
cvtnum(int num, char *buf)
{
	char temp[32];
	int neg = num < 0;
	char *p = temp + 31;

	temp[31] = '\0';

	do {
		*--p = num % 10 + '0';
	} while ((num /= 10) != 0);

	if (neg)
		*--p = '-';

	STPUTS(p, buf);
	return buf;
}

/*
 * Do most of the work for wordexp(3).
 */

int
wordexpcmd(int argc, char **argv)
{
	size_t len;
	int i;

	out1fmt("%08x", argc - 1);
	for (i = 1, len = 0; i < argc; i++)
		len += strlen(argv[i]);
	out1fmt("%08x", (int)len);
	for (i = 1; i < argc; i++)
		outbin(argv[i], strlen(argv[i]) + 1, out1);
        return (0);
}<|MERGE_RESOLUTION|>--- conflicted
+++ resolved
@@ -299,10 +299,6 @@
 	char c, *startp = p;
 	struct passwd *pw;
 	char *home;
-<<<<<<< HEAD
-	int quotes = flag & (EXP_FULL | EXP_CASE);
-=======
->>>>>>> 45a2a347
 
 	for (;;) {
 		c = *p;
@@ -639,10 +635,7 @@
 	int varlenb;
 	int easy;
 	int quotes = flag & (EXP_FULL | EXP_CASE);
-<<<<<<< HEAD
-=======
 	int record;
->>>>>>> 45a2a347
 
 	varflags = (unsigned char)*p++;
 	subtype = varflags & VSTYPE;
