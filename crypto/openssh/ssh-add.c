--- conflicted
+++ resolved
@@ -1,8 +1,4 @@
-<<<<<<< HEAD
-/* $OpenBSD: ssh-add.c,v 1.103 2011/10/18 23:37:42 djm Exp $ */
-=======
 /* $OpenBSD: ssh-add.c,v 1.106 2013/05/17 00:13:14 djm Exp $ */
->>>>>>> e2af9768
 /*
  * Author: Tatu Ylonen <ylo@cs.hut.fi>
  * Copyright (c) 1995 Tatu Ylonen <ylo@cs.hut.fi>, Espoo, Finland
@@ -100,10 +96,10 @@
 }
 
 static int
-delete_file(AuthenticationConnection *ac, const char *filename)
-{
-	Key *public;
-	char *comment = NULL;
+delete_file(AuthenticationConnection *ac, const char *filename, int key_only)
+{
+	Key *public = NULL, *cert = NULL;
+	char *certpath = NULL, *comment = NULL;
 	int ret = -1;
 
 	public = key_load_public(filename, &comment);
@@ -117,8 +113,33 @@
 	} else
 		fprintf(stderr, "Could not remove identity: %s\n", filename);
 
-	key_free(public);
-	xfree(comment);
+	if (key_only)
+		goto out;
+
+	/* Now try to delete the corresponding certificate too */
+	free(comment);
+	comment = NULL;
+	xasprintf(&certpath, "%s-cert.pub", filename);
+	if ((cert = key_load_public(certpath, &comment)) == NULL)
+		goto out;
+	if (!key_equal_public(cert, public))
+		fatal("Certificate %s does not match private key %s",
+		    certpath, filename);
+
+	if (ssh_remove_identity(ac, cert)) {
+		fprintf(stderr, "Identity removed: %s (%s)\n", certpath,
+		    comment);
+		ret = 0;
+	} else
+		fprintf(stderr, "Could not remove identity: %s\n", certpath);
+
+ out:
+	if (cert != NULL)
+		key_free(cert);
+	if (public != NULL)
+		key_free(public);
+	free(certpath);
+	free(comment);
 
 	return ret;
 }
@@ -358,7 +379,7 @@
 do_file(AuthenticationConnection *ac, int deleting, int key_only, char *file)
 {
 	if (deleting) {
-		if (delete_file(ac, file) == -1)
+		if (delete_file(ac, file, key_only) == -1)
 			return -1;
 	} else {
 		if (add_file(ac, file, key_only) == -1)
